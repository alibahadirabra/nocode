# Copyright (c) 2015, Frappe Technologies Pvt. Ltd. and Contributors
# License: MIT. See LICENSE
from urllib.parse import quote

import frappe
from frappe import _
from frappe.integrations.doctype.google_settings.google_settings import get_auth_url
from frappe.model.document import Document
from frappe.utils import encode, get_request_site_address
from frappe.website.doctype.website_theme.website_theme import add_website_theme

INDEXING_SCOPES = "https://www.googleapis.com/auth/indexing"

class WebsiteSettings(Document):
	def validate(self):
		self.validate_top_bar_items()
		self.validate_footer_items()
		self.validate_home_page()
		self.validate_google_settings()

	def validate_home_page(self):
		if frappe.flags.in_install:
			return
<<<<<<< HEAD

		if self.home_page and not resolve_route(self.home_page):
=======
		from frappe.website.path_resolver import PathResolver
		if self.home_page and not PathResolver(self.home_page).is_valid_path():
>>>>>>> 77e0b595
			frappe.msgprint(_("Invalid Home Page") + " (Standard pages - home, login, products, blog, about, contact)")
			self.home_page = ''

	def validate_top_bar_items(self):
		"""validate url in top bar items"""
		for top_bar_item in self.get("top_bar_items"):
			if top_bar_item.parent_label:
				parent_label_item = self.get("top_bar_items", {"label": top_bar_item.parent_label})

				if not parent_label_item:
					# invalid item
					frappe.throw(_("{0} does not exist in row {1}").format(top_bar_item.parent_label, top_bar_item.idx))

				elif not parent_label_item[0] or parent_label_item[0].url:
					# parent cannot have url
					frappe.throw(_("{0} in row {1} cannot have both URL and child items").format(top_bar_item.parent_label,
						top_bar_item.idx))

	def validate_footer_items(self):
		"""validate url in top bar items"""
		for footer_item in self.get("footer_items"):
			if footer_item.parent_label:
				parent_label_item = self.get("footer_items", {"label": footer_item.parent_label})

				if not parent_label_item:
					# invalid item
					frappe.throw(_("{0} does not exist in row {1}").format(footer_item.parent_label, footer_item.idx))

				elif not parent_label_item[0] or parent_label_item[0].url:
					# parent cannot have url
					frappe.throw(_("{0} in row {1} cannot have both URL and child items").format(footer_item.parent_label,
						footer_item.idx))

	def validate_google_settings(self):
		if self.enable_google_indexing and not frappe.db.get_single_value("Google Settings", "enable"):
			frappe.throw(_("Enable Google API in Google Settings."))

	def on_update(self):
		self.clear_cache()

	def clear_cache(self):
		# make js and css
		# clear web cache (for menus!)
		frappe.clear_cache(user = 'Guest')

		from frappe.website.utils import clear_cache
		clear_cache()

		# clears role based home pages
		frappe.clear_cache()

	def get_access_token(self):
		import requests

		google_settings = frappe.get_doc("Google Settings")

		if not google_settings.enable:
			frappe.throw(_("Google Integration is disabled."))

		if not self.indexing_refresh_token:
			button_label = frappe.bold(_("Allow API Indexing Access"))
			raise frappe.ValidationError(_("Click on {0} to generate Refresh Token.").format(button_label))

		data = {
			"client_id": google_settings.client_id,
			"client_secret": google_settings.get_password(fieldname="client_secret", raise_exception=False),
			"refresh_token": self.get_password(fieldname="indexing_refresh_token", raise_exception=False),
			"grant_type": "refresh_token",
			"scope": INDEXING_SCOPES
		}

		try:
			res = requests.post(get_auth_url(), data=data).json()
		except requests.exceptions.HTTPError:
			button_label = frappe.bold(_("Allow Google Indexing Access"))
			frappe.throw(_("Something went wrong during the token generation. Click on {0} to generate a new one.").format(button_label))

		return res.get("access_token")


def get_website_settings(context=None):
	hooks = frappe.get_hooks()
	context = context or frappe._dict()
	context = context.update({
		'top_bar_items': get_items('top_bar_items'),
		'footer_items': get_items('footer_items'),
		"post_login": [
			{"label": _("My Account"), "url": "/me"},
			{"label": _("Logout"), "url": "/?cmd=web_logout"}
		]
	})

	settings = frappe.get_single("Website Settings")
	for k in ["banner_html", "banner_image", "brand_html", "copyright", "twitter_share_via",
		"facebook_share", "google_plus_one", "twitter_share", "linked_in_share",
		"disable_signup", "hide_footer_signup", "head_html", "title_prefix",
		"navbar_template", "footer_template", "navbar_search", "enable_view_tracking",
		"footer_logo", "call_to_action", "call_to_action_url", "show_language_picker",
		"chat_enable"]:
		if hasattr(settings, k):
			context[k] = settings.get(k)

	if settings.address:
		context["footer_address"] = settings.address

	for k in ["facebook_share", "google_plus_one", "twitter_share", "linked_in_share",
		"disable_signup"]:
		context[k] = int(context.get(k) or 0)

	if frappe.request:
		context.url = quote(str(get_request_site_address(full_address=True)), safe="/:")

	context.encoded_title = quote(encode(context.title or ""), str(""))

	context.web_include_js = hooks.web_include_js or []

	context.web_include_css = hooks.web_include_css or []

	via_hooks = frappe.get_hooks("website_context")
	for key in via_hooks:
		context[key] = via_hooks[key]
		if key not in ("top_bar_items", "footer_items", "post_login") \
			and isinstance(context[key], (list, tuple)):
			context[key] = context[key][-1]

	add_website_theme(context)

	if not context.get("favicon"):
		context["favicon"] = "/assets/frappe/images/frappe-favicon.svg"

	if settings.favicon and settings.favicon != "attach_files:":
		context["favicon"] = settings.favicon

	context["hide_login"] = settings.hide_login

	return context

def get_items(parentfield):
	all_top_items = frappe.db.sql("""\
		select * from `tabTop Bar Item`
		where parent='Website Settings' and parentfield= %s
		order by idx asc""", parentfield, as_dict=1)

	top_items = all_top_items[:]

	# attach child items to top bar
	for d in all_top_items:
		if d['parent_label']:
			for t in top_items:
				if t['label']==d['parent_label']:
					if not 'child_items' in t:
						t['child_items'] = []
					t['child_items'].append(d)
					break
	return top_items<|MERGE_RESOLUTION|>--- conflicted
+++ resolved
@@ -21,13 +21,8 @@
 	def validate_home_page(self):
 		if frappe.flags.in_install:
 			return
-<<<<<<< HEAD
-
-		if self.home_page and not resolve_route(self.home_page):
-=======
 		from frappe.website.path_resolver import PathResolver
 		if self.home_page and not PathResolver(self.home_page).is_valid_path():
->>>>>>> 77e0b595
 			frappe.msgprint(_("Invalid Home Page") + " (Standard pages - home, login, products, blog, about, contact)")
 			self.home_page = ''
 
