--- conflicted
+++ resolved
@@ -446,11 +446,7 @@
  "issingle": 1,
  "links": [],
  "max_attachments": 10,
-<<<<<<< HEAD
- "modified": "2021-07-15 17:39:56.609771",
-=======
  "modified": "2021-08-23 21:39:51.702248",
->>>>>>> 77e0b595
  "modified_by": "Administrator",
  "module": "Website",
  "name": "Website Settings",
