# Copyright (c) 2020, Frappe Technologies and contributors
# License: MIT. See LICENSE

from urllib.parse import urlparse

import frappe
import frappe.utils
from frappe.model.document import Document


class WebPageView(Document):
	# begin: auto-generated types
	# This code is auto-generated. Do not modify anything in this block.

	from typing import TYPE_CHECKING

	if TYPE_CHECKING:
		from frappe.types import DF

		browser: DF.Data | None
		browser_version: DF.Data | None
		campaign: DF.Data | None
		is_unique: DF.Data | None
		medium: DF.Data | None
		path: DF.Data | None
		referrer: DF.Data | None
		source: DF.Data | None
		time_zone: DF.Data | None
		user_agent: DF.Data | None
		visitor_id: DF.Data | None
	# end: auto-generated types
	@staticmethod
	def clear_old_logs(days=180):
		from frappe.query_builder import Interval
		from frappe.query_builder.functions import Now

		table = frappe.qb.DocType("Web Page View")
		frappe.db.delete(table, filters=(table.modified < (Now() - Interval(days=days))))


@frappe.whitelist(allow_guest=True)
def make_view_log(
	referrer=None,
	browser=None,
	version=None,
	user_tz=None,
	source=None,
	campaign=None,
	medium=None,
	visitor_id=None,
):
	if not is_tracking_enabled():
		return

	# real path
	path = frappe.request.headers.get("Referer")

	if not frappe.utils.is_site_link(path):
		return

	path = urlparse(path).path

	request_dict = frappe.request.__dict__
	user_agent = request_dict.get("environ", {}).get("HTTP_USER_AGENT")

	if referrer:
		referrer = referrer.split("?", 1)[0]
<<<<<<< HEAD

	is_unique = True
	if referrer.startswith(url):
		is_unique = False
=======
>>>>>>> 9ef10818

	if path != "/" and path.startswith("/"):
		path = path[1:]

	if path.startswith(("api/", "app/", "assets/", "private/files/")):
		return

	is_unique = visitor_id and not bool(frappe.db.exists("Web Page View", {"visitor_id": visitor_id}))

	view = frappe.new_doc("Web Page View")
	view.path = path
	view.referrer = referrer
	view.browser = browser
	view.browser_version = version
	view.time_zone = user_tz
	view.user_agent = user_agent
	view.is_unique = is_unique
	view.source = source
	view.campaign = campaign
	view.medium = (medium or "").lower()
	view.visitor_id = visitor_id

	try:
		if frappe.flags.read_only:
			view.deferred_insert()
		else:
			view.insert(ignore_permissions=True)
	except Exception:
		frappe.clear_last_message()


@frappe.whitelist()
def get_page_view_count(path):
	return frappe.db.count("Web Page View", filters={"path": path})


def is_tracking_enabled():
	return frappe.db.get_single_value("Website Settings", "enable_view_tracking")<|MERGE_RESOLUTION|>--- conflicted
+++ resolved
@@ -65,13 +65,6 @@
 
 	if referrer:
 		referrer = referrer.split("?", 1)[0]
-<<<<<<< HEAD
-
-	is_unique = True
-	if referrer.startswith(url):
-		is_unique = False
-=======
->>>>>>> 9ef10818
 
 	if path != "/" and path.startswith("/"):
 		path = path[1:]
