--- conflicted
+++ resolved
@@ -243,11 +243,7 @@
  "idx": 1,
  "is_published_field": "published",
  "max_attachments": 20,
-<<<<<<< HEAD
- "modified": "2019-08-26 23:29:07.709342",
-=======
  "modified": "2019-08-22 13:06:37.946347",
->>>>>>> 84c3eb3d
  "modified_by": "Administrator",
  "module": "Website",
  "name": "Web Page",
