--- conflicted
+++ resolved
@@ -243,11 +243,7 @@
  "idx": 1,
  "is_published_field": "published",
  "max_attachments": 20,
-<<<<<<< HEAD
- "modified": "2019-08-30 14:38:33.692063",
-=======
  "modified": "2019-09-03 04:04:29.585330",
->>>>>>> aec9ca89
  "modified_by": "Administrator",
  "module": "Website",
  "name": "Web Page",
