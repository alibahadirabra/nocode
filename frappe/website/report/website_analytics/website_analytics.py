--- conflicted
+++ resolved
@@ -1,10 +1,6 @@
 # Copyright (c) 2013, Frappe Technologies and contributors
 # License: MIT. See LICENSE
 
-<<<<<<< HEAD
-from __future__ import unicode_literals
-=======
->>>>>>> 77e0b595
 from datetime import datetime
 
 import frappe
