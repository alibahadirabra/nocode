--- conflicted
+++ resolved
@@ -35,12 +35,7 @@
 	from frappe.website.doctype.web_form.web_form import get_published_web_forms
 
 	rules, page_info = [], {}
-<<<<<<< HEAD
-	web_forms = frappe.get_all("Web Form", ["name", "route", "modified"], {"published": 1})
-	for d in web_forms:
-=======
 	for d in get_published_web_forms():
->>>>>>> 9ef10818
 		rules.append(Rule(f"/{d.route}", endpoint=d.name))
 		rules.append(Rule(f"/{d.route}/list", endpoint=d.name))
 		rules.append(Rule(f"/{d.route}/new", endpoint=d.name))
