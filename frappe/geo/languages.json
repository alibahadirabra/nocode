[
 {
  "code": "am",
  "name": "\u12a0\u121b\u122d\u129b"
 },
 {
  "code": "ar",
  "name": "\u0627\u0644\u0639\u0631\u0628\u064a\u0629"
 },
 {
  "code": "bg",
<<<<<<< HEAD
  "name": "B\u01celgarski"
=======
  "name": "b\u01celgarski"
>>>>>>> 7e781177
 },
 {
  "code": "bn",
  "name": "\u09ac\u09be\u0999\u09be\u09b2\u09bf"
 },
 {
  "code": "bo",
  "name": "\u0f63\u0fb7\u0f0b\u0f66\u0f60\u0f72\u0f0b\u0f66\u0f90\u0f51\u0f0b"
 },
 {
  "code": "bs",
<<<<<<< HEAD
  "name": "Bosanski"
 },
 {
  "code": "ca",
  "name": "Catal\u00e0"
=======
  "name": "bosanski"
 },
 {
  "code": "ca",
  "name": "catal\u00e0"
>>>>>>> 7e781177
 },
 {
  "code": "cs",
  "name": "\u010desky"
 },
 {
  "code": "da",
<<<<<<< HEAD
  "name": "Dansk"
=======
  "name": "dansk"
>>>>>>> 7e781177
 },
 {
  "code": "da-DK",
  "name": "Dansk (Danmark)"
 },
 {
  "code": "de",
<<<<<<< HEAD
  "name": "Deutsch"
=======
  "name": "deutsch"
>>>>>>> 7e781177
 },
 {
  "code": "el",
  "name": "\u03b5\u03bb\u03bb\u03b7\u03bd\u03b9\u03ba\u03ac"
 },
 {
  "code": "en",
  "name": "English"
 },
 {
<<<<<<< HEAD
=======
  "code": "en-GB",
  "name": "English (United Kingdom)"
 },
 {
>>>>>>> 7e781177
  "code": "en-US",
  "name": "English (United States)"
 },
 {
  "code": "es",
<<<<<<< HEAD
  "name": "Espa\u00f1ol"
=======
  "name": "espa\u00f1ol"
>>>>>>> 7e781177
 },
 {
  "code": "es-AR",
  "name": "Espa\u00f1ol (Argentina)"
 },
 {
  "code": "es-CL",
  "name": "Espa\u00f1ol (Chile)"
 },
 {
  "code": "es-GT",
  "name": "Espa\u00f1ol (Guatemala)"
 },
 {
  "code": "es-MX",
  "name": "Espa\u00f1ol (M\u00e9xico)"
 },
 {
  "code": "es-NI",
  "name": "Espa\u00f1ol (Nicaragua)"
 },
 {
  "code": "es-PE",
  "name": "Espa\u00f1ol (Per\u00fa)"
 },
 {
  "code": "et",
<<<<<<< HEAD
  "name": "Eesti"
=======
  "name": "eesti"
>>>>>>> 7e781177
 },
 {
  "code": "fa",
  "name": "\u067e\u0627\u0631\u0633\u06cc"
 },
 {
  "code": "fi",
<<<<<<< HEAD
  "name": "Suomalainen"
 },
 {
  "code": "fr",
  "name": "Fran\u00e7ais"
 },
 {
  "code": "fr-CA",
  "name": "Fran\u00e7ais Canadien"
=======
  "name": "suomalainen"
 },
 {
  "code": "fr",
  "name": "fran\u00e7ais"
 },
 {
  "code": "fr-CA",
  "name": "fran\u00e7ais canadien"
>>>>>>> 7e781177
 },
 {
  "code": "gu",
  "name": "\u0a97\u0ac1\u0a9c\u0ab0\u0abe\u0aa4\u0ac0"
 },
 {
  "code": "he",
  "name": "\u05e2\u05d1\u05e8\u05d9\u05ea"
 },
 {
  "code": "hi",
  "name": "\u0939\u093f\u0902\u0926\u0940"
 },
 {
  "code": "hr",
<<<<<<< HEAD
  "name": "Hrvatski"
 },
 {
  "code": "hu",
  "name": "Magyar"
=======
  "name": "hrvatski"
 },
 {
  "code": "hu",
  "name": "magyar"
>>>>>>> 7e781177
 },
 {
  "code": "id",
  "name": "Indonesia"
 },
 {
  "code": "is",
  "name": "\u00edslenska"
 },
 {
  "code": "it",
<<<<<<< HEAD
  "name": "Italiano"
=======
  "name": "italiano"
>>>>>>> 7e781177
 },
 {
  "code": "ja",
  "name": "\u65e5\u672c\u8a9e"
 },
 {
  "code": "km",
  "name": "\u1797\u17b6\u179f\u17b6\u1781\u17d2\u1798\u17c2\u179a"
 },
 {
  "code": "kn",
  "name": "\u0c95\u0ca8\u0ccd\u0ca8\u0ca1"
 },
 {
  "code": "ko",
  "name": "\ud55c\uad6d\uc758"
 },
 {
  "code": "ku",
  "name": "\u06a9\u0648\u0631\u062f\u06cc"
 },
 {
  "code": "lo",
  "name": "\u0ea5\u0eb2\u0ea7"
 },
 {
  "code": "lt",
<<<<<<< HEAD
  "name": "Lietuvi\u0173 kalba"
 },
 {
  "code": "lv",
  "name": "Latvie\u0161u valoda"
=======
  "name": "lietuvi\u0173 kalba"
 },
 {
  "code": "lv",
  "name": "latvie\u0161u valoda"
>>>>>>> 7e781177
 },
 {
  "code": "mk",
  "name": "\u043c\u0430\u043a\u0435\u0434\u043e\u043d\u0441\u043a\u0438"
 },
 {
  "code": "ml",
  "name": "\u0d2e\u0d32\u0d2f\u0d3e\u0d33\u0d02"
 },
 {
  "code": "mr",
  "name": "\u092e\u0930\u093e\u0920\u0940"
 },
 {
  "code": "ms",
  "name": "Melayu"
 },
 {
  "code": "my",
  "name": "\u1019\u103c\u1014\u103a\u1019\u102c"
 },
 {
  "code": "nl",
<<<<<<< HEAD
  "name": "Nederlands"
 },
 {
  "code": "no",
  "name": "Norsk"
 },
 {
  "code": "pl",
  "name": "Polski"
=======
  "name": "nederlands"
 },
 {
  "code": "no",
  "name": "norsk"
 },
 {
  "code": "pl",
  "name": "polski"
>>>>>>> 7e781177
 },
 {
  "code": "ps",
  "name": "\u067e\u069a\u062a\u0648"
 },
 {
  "code": "pt",
<<<<<<< HEAD
  "name": "Portugu\u00eas"
 },
 {
  "code": "pt-BR",
  "name": "Portugu\u00eas Brasileiro"
 },
 {
  "code": "ro",
  "name": "Rom\u00e2n"
=======
  "name": "portugu\u00eas"
 },
 {
  "code": "pt-BR",
  "name": "portugu\u00eas brasileiro"
 },
 {
  "code": "ro",
  "name": "rom\u00e2n"
>>>>>>> 7e781177
 },
 {
  "code": "ru",
  "name": "\u0440\u0443\u0441\u0441\u043a\u0438\u0439"
 },
 {
  "code": "rw",
  "name": "Kinyarwanda"
 },
 {
  "code": "si",
  "name": "\u0dc3\u0dd2\u0d82\u0dc4\u0dbd"
 },
 {
  "code": "sk",
<<<<<<< HEAD
  "name": "Sloven\u010dina (Slovak)"
 },
 {
  "code": "sl",
  "name": "Sloven\u0161\u010dina (Slovene)"
 },
 {
  "code": "sq",
  "name": "Shqiptar"
=======
  "name": "sloven\u010dina (Slovak)"
 },
 {
  "code": "sl",
  "name": "sloven\u0161\u010dina (Slovene)"
 },
 {
  "code": "sq",
  "name": "shqiptar"
>>>>>>> 7e781177
 },
 {
  "code": "sr",
  "name": "\u0441\u0440\u043f\u0441\u043a\u0438"
 },
 {
  "code": "sr-SP",
<<<<<<< HEAD
  "name": "Srpski"
 },
 {
  "code": "sv",
  "name": "Svenska"
=======
  "name": "srpski"
 },
 {
  "code": "sv",
  "name": "svenska"
>>>>>>> 7e781177
 },
 {
  "code": "ta",
  "name": "\u0ba4\u0bae\u0bbf\u0bb4\u0bcd"
 },
 {
  "code": "te",
  "name": "\u0c24\u0c46\u0c32\u0c41\u0c17\u0c41"
 },
 {
  "code": "th",
  "name": "\u0e44\u0e17\u0e22"
 },
 {
  "code": "tr",
  "name": "T\u00fcrk"
 },
 {
  "code": "uk",
  "name": "\u0443\u043a\u0440\u0430\u0457\u043d\u0441\u044c\u043a\u0430"
 },
 {
  "code": "ur",
  "name": "\u0627\u0631\u062f\u0648"
 },
 {
  "code": "vi",
<<<<<<< HEAD
  "name": "Vi\u1ec7t"
=======
  "name": "vi\u1ec7t"
>>>>>>> 7e781177
 },
 {
  "code": "zh",
  "name": "\u7b80\u4f53\u4e2d\u6587"
 },
 {
  "code": "zh-TW",
  "name": "\u7e41\u9ad4\u4e2d\u6587"
 }
]<|MERGE_RESOLUTION|>--- conflicted
+++ resolved
@@ -9,11 +9,7 @@
  },
  {
   "code": "bg",
-<<<<<<< HEAD
   "name": "B\u01celgarski"
-=======
-  "name": "b\u01celgarski"
->>>>>>> 7e781177
  },
  {
   "code": "bn",
@@ -25,19 +21,11 @@
  },
  {
   "code": "bs",
-<<<<<<< HEAD
   "name": "Bosanski"
  },
  {
   "code": "ca",
   "name": "Catal\u00e0"
-=======
-  "name": "bosanski"
- },
- {
-  "code": "ca",
-  "name": "catal\u00e0"
->>>>>>> 7e781177
  },
  {
   "code": "cs",
@@ -45,11 +33,7 @@
  },
  {
   "code": "da",
-<<<<<<< HEAD
   "name": "Dansk"
-=======
-  "name": "dansk"
->>>>>>> 7e781177
  },
  {
   "code": "da-DK",
@@ -57,11 +41,7 @@
  },
  {
   "code": "de",
-<<<<<<< HEAD
   "name": "Deutsch"
-=======
-  "name": "deutsch"
->>>>>>> 7e781177
  },
  {
   "code": "el",
@@ -72,23 +52,16 @@
   "name": "English"
  },
  {
-<<<<<<< HEAD
-=======
   "code": "en-GB",
   "name": "English (United Kingdom)"
  },
  {
->>>>>>> 7e781177
   "code": "en-US",
   "name": "English (United States)"
  },
  {
   "code": "es",
-<<<<<<< HEAD
   "name": "Espa\u00f1ol"
-=======
-  "name": "espa\u00f1ol"
->>>>>>> 7e781177
  },
  {
   "code": "es-AR",
@@ -116,11 +89,7 @@
  },
  {
   "code": "et",
-<<<<<<< HEAD
   "name": "Eesti"
-=======
-  "name": "eesti"
->>>>>>> 7e781177
  },
  {
   "code": "fa",
@@ -128,7 +97,6 @@
  },
  {
   "code": "fi",
-<<<<<<< HEAD
   "name": "Suomalainen"
  },
  {
@@ -138,17 +106,6 @@
  {
   "code": "fr-CA",
   "name": "Fran\u00e7ais Canadien"
-=======
-  "name": "suomalainen"
- },
- {
-  "code": "fr",
-  "name": "fran\u00e7ais"
- },
- {
-  "code": "fr-CA",
-  "name": "fran\u00e7ais canadien"
->>>>>>> 7e781177
  },
  {
   "code": "gu",
@@ -164,19 +121,11 @@
  },
  {
   "code": "hr",
-<<<<<<< HEAD
   "name": "Hrvatski"
  },
  {
   "code": "hu",
   "name": "Magyar"
-=======
-  "name": "hrvatski"
- },
- {
-  "code": "hu",
-  "name": "magyar"
->>>>>>> 7e781177
  },
  {
   "code": "id",
@@ -188,11 +137,7 @@
  },
  {
   "code": "it",
-<<<<<<< HEAD
   "name": "Italiano"
-=======
-  "name": "italiano"
->>>>>>> 7e781177
  },
  {
   "code": "ja",
@@ -220,19 +165,11 @@
  },
  {
   "code": "lt",
-<<<<<<< HEAD
   "name": "Lietuvi\u0173 kalba"
  },
  {
   "code": "lv",
   "name": "Latvie\u0161u valoda"
-=======
-  "name": "lietuvi\u0173 kalba"
- },
- {
-  "code": "lv",
-  "name": "latvie\u0161u valoda"
->>>>>>> 7e781177
  },
  {
   "code": "mk",
@@ -256,7 +193,6 @@
  },
  {
   "code": "nl",
-<<<<<<< HEAD
   "name": "Nederlands"
  },
  {
@@ -266,17 +202,6 @@
  {
   "code": "pl",
   "name": "Polski"
-=======
-  "name": "nederlands"
- },
- {
-  "code": "no",
-  "name": "norsk"
- },
- {
-  "code": "pl",
-  "name": "polski"
->>>>>>> 7e781177
  },
  {
   "code": "ps",
@@ -284,7 +209,6 @@
  },
  {
   "code": "pt",
-<<<<<<< HEAD
   "name": "Portugu\u00eas"
  },
  {
@@ -294,17 +218,6 @@
  {
   "code": "ro",
   "name": "Rom\u00e2n"
-=======
-  "name": "portugu\u00eas"
- },
- {
-  "code": "pt-BR",
-  "name": "portugu\u00eas brasileiro"
- },
- {
-  "code": "ro",
-  "name": "rom\u00e2n"
->>>>>>> 7e781177
  },
  {
   "code": "ru",
@@ -320,7 +233,6 @@
  },
  {
   "code": "sk",
-<<<<<<< HEAD
   "name": "Sloven\u010dina (Slovak)"
  },
  {
@@ -330,17 +242,6 @@
  {
   "code": "sq",
   "name": "Shqiptar"
-=======
-  "name": "sloven\u010dina (Slovak)"
- },
- {
-  "code": "sl",
-  "name": "sloven\u0161\u010dina (Slovene)"
- },
- {
-  "code": "sq",
-  "name": "shqiptar"
->>>>>>> 7e781177
  },
  {
   "code": "sr",
@@ -348,19 +249,11 @@
  },
  {
   "code": "sr-SP",
-<<<<<<< HEAD
   "name": "Srpski"
  },
  {
   "code": "sv",
   "name": "Svenska"
-=======
-  "name": "srpski"
- },
- {
-  "code": "sv",
-  "name": "svenska"
->>>>>>> 7e781177
  },
  {
   "code": "ta",
@@ -388,11 +281,7 @@
  },
  {
   "code": "vi",
-<<<<<<< HEAD
   "name": "Vi\u1ec7t"
-=======
-  "name": "vi\u1ec7t"
->>>>>>> 7e781177
  },
  {
   "code": "zh",
