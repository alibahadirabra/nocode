--- conflicted
+++ resolved
@@ -55,13 +55,8 @@
 	geojson_dict = []
 	for i in coords:
 		node = {"type": "Feature", "properties": {}, "geometry": {"type": "Point", "coordinates": None}}
-<<<<<<< HEAD
 		node['properties']['name'] = i.name
 		node['geometry']['coordinates'] = [i.longitude, i.latitude] # see rfc7946
-=======
-		node["properties"]["name"] = i.name
-		node["geometry"]["coordinates"] = [i.latitude, i.longitude]
->>>>>>> 34db8f28
 		geojson_dict.append(node.copy())
 
 	return geojson_dict
