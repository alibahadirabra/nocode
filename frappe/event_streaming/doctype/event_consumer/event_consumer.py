# -*- coding: utf-8 -*-
# Copyright (c) 2019, Frappe Technologies and contributors
# For license information, please see license.txt

from __future__ import unicode_literals
import frappe
import json
import requests
from frappe.model.document import Document
from frappe.frappeclient import FrappeClient
from frappe.utils.data import get_url
from frappe.utils.background_jobs import get_jobs


class EventConsumer(Document):
	def validate(self):
		if self.in_test:
			for entry in self.consumer_doctypes:
				entry.status = 'Approved'
			self.in_test = False

	def on_update(self):
		if not self.incoming_change:
			self.update_consumer_status()
		else:
			frappe.db.set_value(self.doctype, self.name, 'incoming_change', 0)

<<<<<<< HEAD
	def on_trash(self):
		for i in frappe.get_all('Event Consumer Selector', {'consumer': self.name}):
			frappe.delete_doc('Event Consumer Selector', i.name)
=======
		frappe.cache().delete_value('event_consumer_document_type_map')

	def on_trash(self):
		frappe.cache().delete_value('event_consumer_document_type_map')
>>>>>>> fa1e8aef

	def update_consumer_status(self):
		consumer_site = get_consumer_site(self.callback_url)
		event_producer = consumer_site.get_doc('Event Producer', get_url())
		event_producer = frappe._dict(event_producer)
		config = event_producer.producer_doctypes
		event_producer.producer_doctypes = []
		for entry in config:
			if entry.get('has_mapping'):
				ref_doctype = consumer_site.get_value('Document Type Mapping', 'remote_doctype',  entry.get('mapping')).get('remote_doctype')
			else:
				ref_doctype = entry.get('ref_doctype')

			entry['status'] = frappe.db.get_value('Event Consumer Document Type', {'parent': self.name, 'ref_doctype': ref_doctype}, 'status')

		event_producer.producer_doctypes = config
		# when producer doc is updated it updates the consumer doc
		# set flag to avoid deadlock
		event_producer.incoming_change = True
		consumer_site.update(event_producer)

	def get_consumer_status(self):
		response = requests.get(self.callback_url)
		if response.status_code != 200:
			return 'offline'
		return 'online'


@frappe.whitelist(allow_guest=True)
def register_consumer(data):
	"""create an event consumer document for registering a consumer"""
	data = json.loads(data)
	# to ensure that consumer is created only once
	if frappe.db.exists('Event Consumer', data['event_consumer']):
		return None
	consumer = frappe.new_doc('Event Consumer')
	consumer.callback_url = data['event_consumer']
	consumer.user = data['user']
	consumer.incoming_change = True
	consumer_doctypes = json.loads(data['consumer_doctypes'])

	for entry in consumer_doctypes:
		consumer.append('consumer_doctypes', {
			'ref_doctype': entry.get("doctype"),
			'status': 'Pending',
			'condition': entry.get("condition")
		})

	api_key = frappe.generate_hash(length=10)
	api_secret = frappe.generate_hash(length=10)
	consumer.api_key = api_key
	consumer.api_secret = api_secret
	consumer.in_test = data['in_test']
	consumer.insert(ignore_permissions=True)
	frappe.db.commit()

	# consumer's 'last_update' field should point to the latest update
	# in producer's update log when subscribing
	# so that, updates after subscribing are consumed and not the old ones.
	last_update = str(get_last_update())
	return json.dumps({'api_key': api_key, 'api_secret': api_secret, 'last_update': last_update})


def get_consumer_site(consumer_url):
	"""create a FrappeClient object for event consumer site"""
	consumer_doc = frappe.get_doc('Event Consumer', consumer_url)
	consumer_site = FrappeClient(
		url=consumer_url,
		api_key=consumer_doc.api_key,
		api_secret=consumer_doc.get_password('api_secret'),
		frappe_authorization_source='Event Producer'
	)
	return consumer_site


def get_last_update():
	"""get the creation timestamp of last update consumed"""
	updates = frappe.get_list('Event Update Log', 'creation', ignore_permissions=True, limit=1, order_by='creation desc')
	if updates:
		return updates[0].creation
	return frappe.utils.now_datetime()


@frappe.whitelist()
def notify_event_consumers(doctype):
	"""get all event consumers and set flag for notification status"""
	event_consumers = frappe.get_all('Event Consumer Document Type', ['parent'], {'ref_doctype': doctype, 'status': 'Approved'})
	for entry in event_consumers:
		consumer = frappe.get_doc('Event Consumer', entry.parent)
		consumer.flags.notified = False
		notify(consumer)


@frappe.whitelist()
def notify(consumer):
	"""notify individual event consumers about a new update"""
	consumer_status = consumer.get_consumer_status()
	if consumer_status == 'online':
		try:
			client = get_consumer_site(consumer.callback_url)
			client.post_request({
				'cmd': 'frappe.event_streaming.doctype.event_producer.event_producer.new_event_notification',
				'producer_url': get_url()
			})
			consumer.flags.notified = True
		except Exception:
			consumer.flags.notified = False
	else:
		consumer.flags.notified = False

	# enqueue another job if the site was not notified
	if not consumer.flags.notified:
		enqueued_method = 'frappe.event_streaming.doctype.event_consumer.event_consumer.notify'
		jobs = get_jobs()
		if not jobs or enqueued_method not in jobs[frappe.local.site] and not consumer.flags.notifed:
			frappe.enqueue(enqueued_method, queue='long', enqueue_after_commit=True, **{'consumer': consumer})


def has_consumer_access(consumer, update_log):
	"""Checks if consumer has completely satisfied all the conditions on the doc"""

	if isinstance(consumer, str):
		consumer = frappe.get_doc('Event Consumer', consumer)

	if not frappe.db.exists(update_log.ref_doctype, update_log.docname):
		# Delete Log
		# Check if the last Update Log of this document was read by this consumer
		last_update_log = frappe.get_all(
			'Event Update Log',
			filters={
				'ref_doctype': update_log.ref_doctype,
				'docname': update_log.docname,
				'creation': ['<', update_log.creation]
			},
			order_by="creation desc",
			limit_page_length=1
		)
		if not len(last_update_log):
			return False

		last_update_log = frappe.get_doc("Event Update Log", last_update_log[0].name)
		return len([x for x in last_update_log.consumers if x.consumer == consumer.name])

	doc = frappe.get_doc(update_log.ref_doctype, update_log.docname)
	try:
		for dt_entry in consumer.consumer_doctypes:
			if dt_entry.ref_doctype != update_log.ref_doctype:
				continue

			if not dt_entry.condition:
				return True

			condition: str = dt_entry.condition
			if condition.startswith("cmd:"):
				cmd = condition.split("cmd:")[1].strip()
				args = {
					"consumer": consumer,
					"doc": doc,
					"update_log": update_log
				}
				return frappe.call(cmd, **args)
			else:
				return frappe.safe_eval(condition, frappe._dict(doc=doc))
	except Exception as e:
		frappe.log_error(title="has_consumer_access error", message=e)
	return False<|MERGE_RESOLUTION|>--- conflicted
+++ resolved
@@ -24,17 +24,13 @@
 			self.update_consumer_status()
 		else:
 			frappe.db.set_value(self.doctype, self.name, 'incoming_change', 0)
+		
+		frappe.cache().delete_value('event_consumer_document_type_map')
 
-<<<<<<< HEAD
 	def on_trash(self):
 		for i in frappe.get_all('Event Consumer Selector', {'consumer': self.name}):
 			frappe.delete_doc('Event Consumer Selector', i.name)
-=======
 		frappe.cache().delete_value('event_consumer_document_type_map')
-
-	def on_trash(self):
-		frappe.cache().delete_value('event_consumer_document_type_map')
->>>>>>> fa1e8aef
 
 	def update_consumer_status(self):
 		consumer_site = get_consumer_site(self.callback_url)
