--- conflicted
+++ resolved
@@ -7,7 +7,7 @@
 		{{ render_text_field(df, doc) }}
 	{%- elif df.fieldtype in ("Image", "Attach Image")
 		and (
-			(guess_mimetype(doc[df.fieldname])[0] or "").startswith("image/")  
+			(guess_mimetype(doc[df.fieldname])[0] or "").startswith("image/")
 			or doc[df.fieldname].startswith("http")
 		) -%}
 		{{ render_image(df, doc) }}
@@ -128,11 +128,7 @@
         {% include doc.print_templates[df.fieldname] %}
 	{% elif df.fieldtype=="Check" %}
 		<i class="{{ 'fa fa-check' if doc[df.fieldname] }}"></i>
-<<<<<<< HEAD
 	{% elif df.fieldtype in ("Image", "Attach Image") and frappe.utils.is_image(doc[doc.meta.get_field(df.fieldname).options]) %}
-=======
-	{% elif df.fieldtype=="Image" %}
->>>>>>> c86f945b
 		<img src="{{ doc[doc.meta.get_field(df.fieldname).options] }}"
 			class="img-responsive"
 			{%- if df.print_width %} style="width: {{ get_width(df) }};"{% endif %}>
