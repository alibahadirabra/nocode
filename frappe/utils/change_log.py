--- conflicted
+++ resolved
@@ -10,12 +10,8 @@
 import subprocess # nosec
 from frappe.utils import cstr
 from frappe.utils.gitutils import get_app_last_commit_ref, get_app_branch
-<<<<<<< HEAD
-from frappe import _
 import subprocess # nosec
-=======
 from frappe import _, safe_decode
->>>>>>> f953e310
 
 def get_change_log(user=None):
 	if not user: user = frappe.session.user
