# Copyright (c) 2022, Frappe Technologies Pvt. Ltd. and Contributors
# License: MIT. See LICENSE

import base64
import json
<<<<<<< HEAD
from typing import TYPE_CHECKING, Callable
=======
from collections.abc import Callable
from typing import TYPE_CHECKING
>>>>>>> 9ef10818

import frappe
import frappe.utils
from frappe import _
from frappe.utils.password import get_decrypted_password

if TYPE_CHECKING:
	from frappe.core.doctype.user.user import User


class SignupDisabledError(frappe.PermissionError):
	...


def get_oauth2_providers() -> dict[str, dict]:
	out = {}
	providers = frappe.get_all("Social Login Key", fields=["*"])
	for provider in providers:
		authorize_url, access_token_url = provider.authorize_url, provider.access_token_url
		if provider.custom_base_url:
			authorize_url = provider.base_url + provider.authorize_url
			access_token_url = provider.base_url + provider.access_token_url
		out[provider.name] = {
			"flow_params": {
				"name": provider.name,
				"authorize_url": authorize_url,
				"access_token_url": access_token_url,
				"base_url": provider.base_url,
			},
			"redirect_uri": provider.redirect_url,
			"api_endpoint": provider.api_endpoint,
		}
		if provider.auth_url_data:
			out[provider.name]["auth_url_data"] = json.loads(provider.auth_url_data)

		if provider.api_endpoint_args:
			out[provider.name]["api_endpoint_args"] = json.loads(provider.api_endpoint_args)

	return out


def get_oauth_keys(provider: str) -> dict[str, str]:
	"""get client_id and client_secret from database or conf"""

	if keys := frappe.conf.get(f"{provider}_login"):
		return {"client_id": keys["client_id"], "client_secret": keys["client_secret"]}

	return {
		"client_id": frappe.db.get_value("Social Login Key", provider, "client_id"),
		"client_secret": get_decrypted_password("Social Login Key", provider, "client_secret"),
	}


def get_oauth2_authorize_url(provider: str, redirect_to: str) -> str:
	flow = get_oauth2_flow(provider)

	state = {
		"site": frappe.utils.get_url(),
		"token": frappe.generate_hash(),
		"redirect_to": redirect_to,
	}

	# relative to absolute url
	data = {
		"redirect_uri": get_redirect_uri(provider),
		"state": base64.b64encode(bytes(json.dumps(state).encode("utf-8"))),
	}

	oauth2_providers = get_oauth2_providers()

	# additional data if any
	data.update(oauth2_providers[provider].get("auth_url_data", {}))

	return flow.get_authorize_url(**data)


def get_oauth2_flow(provider: str):
	from rauth import OAuth2Service

	# get client_id and client_secret
	params = get_oauth_keys(provider)

	oauth2_providers = get_oauth2_providers()

	# additional params for getting the flow
	params.update(oauth2_providers[provider]["flow_params"])

	# and we have setup the communication lines
	return OAuth2Service(**params)


def get_redirect_uri(provider: str) -> str:
	keys = frappe.conf.get(f"{provider}_login")

	if keys and keys.get("redirect_uri"):
		# this should be a fully qualified redirect uri
		return keys["redirect_uri"]

	oauth2_providers = get_oauth2_providers()
	redirect_uri = oauth2_providers[provider]["redirect_uri"]

	# this uses the site's url + the relative redirect uri
	return frappe.utils.get_url(redirect_uri)


def login_via_oauth2(provider: str, code: str, state: str, decoder: Callable | None = None):
	info = get_info_via_oauth(provider, code, decoder)
	login_oauth_user(info, provider=provider, state=state)


def login_via_oauth2_id_token(
	provider: str, code: str, state: str, decoder: Callable | None = None
):
	info = get_info_via_oauth(provider, code, decoder, id_token=True)
	login_oauth_user(info, provider=provider, state=state)


def get_info_via_oauth(
	provider: str, code: str, decoder: Callable | None = None, id_token: bool = False
):

	import jwt

	flow = get_oauth2_flow(provider)
	oauth2_providers = get_oauth2_providers()

	args = {
		"data": {
			"code": code,
			"redirect_uri": get_redirect_uri(provider),
			"grant_type": "authorization_code",
		}
	}

	if decoder:
		args["decoder"] = decoder

	session = flow.get_auth_session(**args)

	if id_token:
		parsed_access = json.loads(session.access_token_response.text)
		token = parsed_access["id_token"]
		info = jwt.decode(token, flow.client_secret, options={"verify_signature": False})

	else:
		api_endpoint = oauth2_providers[provider].get("api_endpoint")
		api_endpoint_args = oauth2_providers[provider].get("api_endpoint_args")
		info = session.get(api_endpoint, params=api_endpoint_args).json()

		if provider == "github" and not info.get("email"):
			emails = session.get("/user/emails", params=api_endpoint_args).json()
			email_dict = list(filter(lambda x: x.get("primary"), emails))[0]
			info["email"] = email_dict.get("email")

	if not (info.get("email_verified") or info.get("email")):
		frappe.throw(_("Email not verified with {0}").format(provider.title()))

	return info


def login_oauth_user(
	data: dict | str,
<<<<<<< HEAD
	provider: str | None = None,
	state: dict | str | None = None,
	email_id: str | None = None,
	key: str | None = None,
=======
	*,
	provider: str | None = None,
	state: dict | str,
>>>>>>> 9ef10818
	generate_login_token: bool = False,
):
	# json.loads data and state
	if isinstance(data, str):
		data = json.loads(data)

	if isinstance(state, str):
		state = base64.b64decode(state)
		state = json.loads(state.decode("utf-8"))

	if not (state and state["token"]):
		frappe.respond_as_web_page(_("Invalid Request"), _("Token is missing"), http_status_code=417)
		return

	user = get_email(data)

	if not user:
		frappe.respond_as_web_page(
			_("Invalid Request"), _("Please ensure that your profile has an email address")
		)
		return

	try:
		if update_oauth_user(user, data, provider) is False:
			return

	except SignupDisabledError:
		return frappe.respond_as_web_page(
			"Signup is Disabled",
			"Sorry. Signup from Website is disabled.",
			success=False,
			http_status_code=403,
		)

	frappe.local.login_manager.user = user
	frappe.local.login_manager.post_login()

	# because of a GET request!
	frappe.db.commit()

	if frappe.utils.cint(generate_login_token):
		login_token = frappe.generate_hash(length=32)
		frappe.cache.set_value(
			f"login_token:{login_token}", frappe.local.session.sid, expires_in_sec=120
		)

		frappe.response["login_token"] = login_token

	else:
		redirect_to = state.get("redirect_to")
		redirect_post_login(
			desk_user=frappe.local.response.get("message") == "Logged In",
			redirect_to=redirect_to,
			provider=provider,
		)


<<<<<<< HEAD
def get_user_record(user: str, data: dict) -> "User":
	try:
		return frappe.get_doc("User", user)
	except frappe.DoesNotExistError:
		if frappe.get_website_settings("disable_signup"):
			raise SignupDisabledError

	user: "User" = frappe.new_doc("User")

	if gender := data.get("gender", "").title():
		frappe.get_doc({"doctype": "Gender", "gender": gender}).insert(
			ignore_permissions=True, ignore_if_duplicate=True
		)

	user.update(
		{
			"doctype": "User",
			"first_name": get_first_name(data),
			"last_name": get_last_name(data),
			"email": get_email(data),
			"gender": gender,
			"enabled": 1,
			"new_password": frappe.generate_hash(),
			"location": data.get("location"),
			"user_type": "Website User",
			"user_image": data.get("picture") or data.get("avatar_url"),
		}
	)

	return user

=======
def get_user_record(user: str, data: dict, provider: str) -> "User":
	from frappe.integrations.doctype.social_login_key.social_login_key import provider_allows_signup

	try:
		return frappe.get_doc("User", user)
	except frappe.DoesNotExistError:
		if not provider_allows_signup(provider):
			raise SignupDisabledError

	user: "User" = frappe.new_doc("User")

	if gender := data.get("gender", "").title():
		frappe.get_doc({"doctype": "Gender", "gender": gender}).insert(
			ignore_permissions=True, ignore_if_duplicate=True
		)

	user.update(
		{
			"doctype": "User",
			"first_name": get_first_name(data),
			"last_name": get_last_name(data),
			"email": get_email(data),
			"gender": gender,
			"enabled": 1,
			"new_password": frappe.generate_hash(),
			"location": data.get("location"),
			"user_type": "Website User",
			"user_image": data.get("picture") or data.get("avatar_url"),
		}
	)

	return user

>>>>>>> 9ef10818

def update_oauth_user(user: str, data: dict, provider: str):
	if isinstance(data.get("location"), dict):
		data["location"] = data["location"].get("name")

<<<<<<< HEAD
	user: "User" = get_user_record(user, data)
=======
	user: "User" = get_user_record(user, data, provider)
>>>>>>> 9ef10818
	update_user_record = user.is_new()

	if not user.enabled:
		frappe.respond_as_web_page(_("Not Allowed"), _("User {0} is disabled").format(user.email))
		return False

	if not user.get_social_login_userid(provider):
		update_user_record = True
		match provider:
			case "facebook":
				user.set_social_login_userid(provider, userid=data["id"], username=data.get("username"))
				user.update({"user_image": f"https://graph.facebook.com/{data['id']}/picture"})
			case "google":
				user.set_social_login_userid(provider, userid=data["id"])
			case "github":
				user.set_social_login_userid(provider, userid=data["id"], username=data.get("login"))
			case "frappe" | "office_365":
				user.set_social_login_userid(provider, userid=data["sub"])
			case "salesforce":
				user.set_social_login_userid(provider, userid="/".join(data["sub"].split("/")[-2:]))
			case _:
				user_id_property = (
					frappe.db.get_value("Social Login Key", provider, "user_id_property") or "sub"
				)
				user.set_social_login_userid(provider, userid=data[user_id_property])

	if update_user_record:
		user.flags.ignore_permissions = True
		user.flags.no_welcome_mail = True

		if default_role := frappe.db.get_single_value("Portal Settings", "default_role"):
			user.add_roles(default_role)

		user.save()


def get_first_name(data: dict) -> str:
	return data.get("first_name") or data.get("given_name") or data.get("name")


def get_last_name(data: dict) -> str:
	return data.get("last_name") or data.get("family_name")


def get_email(data: dict) -> str:
	return data.get("email") or data.get("upn") or data.get("unique_name")


def redirect_post_login(
	desk_user: bool, redirect_to: str | None = None, provider: str | None = None
):
	frappe.local.response["type"] = "redirect"

	if not redirect_to:
		desk_uri = "/app/workspace" if provider == "facebook" else "/app"
		redirect_to = frappe.utils.get_url(desk_uri if desk_user else "/me")

	frappe.local.response["location"] = redirect_to<|MERGE_RESOLUTION|>--- conflicted
+++ resolved
@@ -3,12 +3,8 @@
 
 import base64
 import json
-<<<<<<< HEAD
-from typing import TYPE_CHECKING, Callable
-=======
 from collections.abc import Callable
 from typing import TYPE_CHECKING
->>>>>>> 9ef10818
 
 import frappe
 import frappe.utils
@@ -171,16 +167,9 @@
 
 def login_oauth_user(
 	data: dict | str,
-<<<<<<< HEAD
-	provider: str | None = None,
-	state: dict | str | None = None,
-	email_id: str | None = None,
-	key: str | None = None,
-=======
 	*,
 	provider: str | None = None,
 	state: dict | str,
->>>>>>> 9ef10818
 	generate_login_token: bool = False,
 ):
 	# json.loads data and state
@@ -238,12 +227,13 @@
 		)
 
 
-<<<<<<< HEAD
-def get_user_record(user: str, data: dict) -> "User":
+def get_user_record(user: str, data: dict, provider: str) -> "User":
+	from frappe.integrations.doctype.social_login_key.social_login_key import provider_allows_signup
+
 	try:
 		return frappe.get_doc("User", user)
 	except frappe.DoesNotExistError:
-		if frappe.get_website_settings("disable_signup"):
+		if not provider_allows_signup(provider):
 			raise SignupDisabledError
 
 	user: "User" = frappe.new_doc("User")
@@ -270,51 +260,12 @@
 
 	return user
 
-=======
-def get_user_record(user: str, data: dict, provider: str) -> "User":
-	from frappe.integrations.doctype.social_login_key.social_login_key import provider_allows_signup
-
-	try:
-		return frappe.get_doc("User", user)
-	except frappe.DoesNotExistError:
-		if not provider_allows_signup(provider):
-			raise SignupDisabledError
-
-	user: "User" = frappe.new_doc("User")
-
-	if gender := data.get("gender", "").title():
-		frappe.get_doc({"doctype": "Gender", "gender": gender}).insert(
-			ignore_permissions=True, ignore_if_duplicate=True
-		)
-
-	user.update(
-		{
-			"doctype": "User",
-			"first_name": get_first_name(data),
-			"last_name": get_last_name(data),
-			"email": get_email(data),
-			"gender": gender,
-			"enabled": 1,
-			"new_password": frappe.generate_hash(),
-			"location": data.get("location"),
-			"user_type": "Website User",
-			"user_image": data.get("picture") or data.get("avatar_url"),
-		}
-	)
-
-	return user
-
->>>>>>> 9ef10818
 
 def update_oauth_user(user: str, data: dict, provider: str):
 	if isinstance(data.get("location"), dict):
 		data["location"] = data["location"].get("name")
 
-<<<<<<< HEAD
-	user: "User" = get_user_record(user, data)
-=======
 	user: "User" = get_user_record(user, data, provider)
->>>>>>> 9ef10818
 	update_user_record = user.is_new()
 
 	if not user.enabled:
