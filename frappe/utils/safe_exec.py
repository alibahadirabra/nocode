--- conflicted
+++ resolved
@@ -135,12 +135,8 @@
 			make_get_request=frappe.integrations.utils.make_get_request,
 			make_post_request=frappe.integrations.utils.make_post_request,
 			socketio_port=frappe.conf.socketio_port,
-<<<<<<< HEAD
-			get_hooks=frappe.get_hooks,
+			get_hooks=get_hooks,
 			enqueue=safe_enqueue,
-=======
-			get_hooks=get_hooks,
->>>>>>> 46dcf0ec
 			sanitize_html=frappe.utils.sanitize_html,
 			log_error=frappe.log_error
 		),
@@ -201,7 +197,6 @@
 
 	return out
 
-<<<<<<< HEAD
 def safe_enqueue(cmd, queue='default', job_name=None, **kwargs):
 	'''
 		Enqueue method to be executed using a background worker if not already queued
@@ -254,11 +249,10 @@
 		hset = frappe.cache().hset,
 		hget = frappe.cache().hget
 	)
-=======
+
 def get_hooks(hook=None, default=None, app_name=None):
 	hooks = frappe.get_hooks(hook=hook, default=default, app_name=app_name)
 	return copy.deepcopy(hooks)
->>>>>>> 46dcf0ec
 
 def read_sql(query, *args, **kwargs):
 	'''a wrapper for frappe.db.sql to allow reads'''
