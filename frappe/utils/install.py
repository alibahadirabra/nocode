--- conflicted
+++ resolved
@@ -257,15 +257,15 @@
 			'is_standard': 1
 		},
 		{
-<<<<<<< HEAD
 			'item_label': 'Whats New',
 			'item_type': "Route",
 			'route': "/app/whats-new-page",
-=======
+      'is_standard': 1
+		},
+    {
 			'item_label': 'Frappe Support',
 			'item_type': 'Route',
 			'route': 'https://frappe.io/support',
->>>>>>> 5e6955ba
 			'is_standard': 1
 		}
 	]
