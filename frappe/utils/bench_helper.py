--- conflicted
+++ resolved
@@ -100,8 +100,4 @@
 if __name__ == "__main__":
 	if not frappe._dev_server:
 		warnings.simplefilter('ignore')
-<<<<<<< HEAD
-=======
-
->>>>>>> 77e0b595
 	main()