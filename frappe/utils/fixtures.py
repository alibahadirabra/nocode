--- conflicted
+++ resolved
@@ -7,7 +7,6 @@
 
 import frappe
 from frappe.core.doctype.data_import.data_import import export_json, import_doc
-from frappe.utils.deprecations import deprecation_warning
 
 
 def sync_fixtures(app=None):
@@ -55,36 +54,10 @@
 		if not fname.endswith(".js"):
 			continue
 
-<<<<<<< HEAD
-		doctype = fname.rsplit(".", 1)[0]
-		if not frappe.db.exists("DocType", doctype):
-			print(
-				f"Skipping custom script fixture syncing for the missing doctype {doctype} from the file {fname}"
-			)
-			continue
-
-		# not using get_app_path here as it scrubs the fname (will not work for dt name with > 1 word)
-		file_path = scripts_folder + os.path.sep + fname
-		deprecation_warning(
-			f"Importing client script {fname} from {scripts_folder} is deprecated and will be removed in version-15. Use client scripts as fixtures directly."
-		)
-
-		with open(file_path) as f:
-			script = f.read()
-			if frappe.db.exists("Client Script", {"dt": doctype}):
-				client_script = frappe.get_doc("Client Script", {"dt": doctype})
-				client_script.script = script
-				client_script.save()
-			else:
-				client_script = frappe.new_doc("Client Script")
-				client_script.update({"__newname": doctype, "dt": doctype, "script": script})
-				client_script.insert()
-=======
 		click.secho(
 			f"Importing Client Script `{fname}` from `{scripts_folder}` is not supported. Convert the client script to fixture.",
 			fg="red",
 		)
->>>>>>> 9ef10818
 
 
 def export_fixtures(app=None):
