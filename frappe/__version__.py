--- conflicted
+++ resolved
@@ -1,6 +1,2 @@
 from __future__ import unicode_literals
-<<<<<<< HEAD
-__version__ = "5.1.4"
-=======
-__version__ = "5.2.1"
->>>>>>> 9e948850
+__version__ = "6.0.0-wip"