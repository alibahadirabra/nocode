{
 "actions": [],
 "allow_events_in_timeline": 1,
 "allow_import": 1,
 "allow_rename": 1,
 "creation": "2013-01-10 16:34:32",
 "doctype": "DocType",
 "document_type": "Setup",
 "engine": "InnoDB",
 "field_order": [
  "contact_section",
  "first_name",
  "middle_name",
  "last_name",
  "full_name",
  "email_id",
  "user",
  "address",
  "sync_with_google_contacts",
  "cb00",
  "status",
  "salutation",
  "designation",
  "gender",
  "phone",
  "mobile_no",
  "company_name",
  "image",
  "sb_00",
  "google_contacts",
  "google_contacts_id",
  "cb_00",
  "pulled_from_google_contacts",
  "sb_01",
  "email_ids",
  "phone_nos",
  "contact_details",
  "links",
  "is_primary_contact",
  "more_info",
  "department",
  "unsubscribed"
 ],
 "fields": [
  {
   "fieldname": "contact_section",
   "fieldtype": "Section Break",
   "options": "fa fa-user"
  },
  {
   "fieldname": "first_name",
   "fieldtype": "Data",
   "in_global_search": 1,
   "label": "First Name",
   "oldfieldname": "first_name",
   "oldfieldtype": "Data"
  },
  {
   "bold": 1,
   "fieldname": "last_name",
   "fieldtype": "Data",
   "label": "Last Name",
   "oldfieldname": "last_name",
   "oldfieldtype": "Data"
  },
  {
   "bold": 1,
   "fieldname": "email_id",
   "fieldtype": "Data",
   "in_global_search": 1,
   "in_list_view": 1,
   "label": "Email Address",
   "oldfieldname": "email_id",
   "oldfieldtype": "Data",
   "options": "Email",
   "read_only": 1,
   "search_index": 1
  },
  {
   "fieldname": "user",
   "fieldtype": "Link",
   "in_global_search": 1,
   "label": "User Id",
   "options": "User"
  },
  {
   "fieldname": "cb00",
   "fieldtype": "Column Break"
  },
  {
   "default": "Passive",
   "fieldname": "status",
   "fieldtype": "Select",
   "in_list_view": 1,
   "in_standard_filter": 1,
   "label": "Status",
   "options": "Passive\nOpen\nReplied"
  },
  {
   "fieldname": "salutation",
   "fieldtype": "Link",
   "label": "Salutation",
   "options": "Salutation"
  },
  {
   "fieldname": "gender",
   "fieldtype": "Link",
   "label": "Gender",
   "options": "Gender"
  },
  {
   "bold": 1,
   "fieldname": "phone",
   "fieldtype": "Data",
   "in_list_view": 1,
   "label": "Phone",
   "oldfieldname": "contact_no",
   "oldfieldtype": "Data",
   "options": "Phone",
   "read_only": 1
  },
  {
   "fieldname": "image",
   "fieldtype": "Attach Image",
   "hidden": 1,
   "label": "Image",
   "print_hide": 1
  },
  {
   "fieldname": "contact_details",
   "fieldtype": "Section Break",
   "label": "Reference",
   "options": "fa fa-pushpin"
  },
  {
   "default": "0",
   "fieldname": "is_primary_contact",
   "fieldtype": "Check",
   "label": "Is Primary Contact",
   "oldfieldname": "is_primary_contact",
   "oldfieldtype": "Select"
  },
  {
   "fieldname": "links",
   "fieldtype": "Table",
   "label": "Links",
   "options": "Dynamic Link"
  },
  {
   "fieldname": "more_info",
   "fieldtype": "Section Break",
   "label": "More Information",
   "options": "fa fa-file-text"
  },
  {
   "fieldname": "department",
   "fieldtype": "Data",
   "label": "Department"
  },
  {
   "fieldname": "designation",
   "fieldtype": "Data",
   "label": "Designation"
  },
  {
   "default": "0",
   "fieldname": "unsubscribed",
   "fieldtype": "Check",
   "label": "Unsubscribed"
  },
  {
   "fieldname": "middle_name",
   "fieldtype": "Data",
   "label": "Middle Name"
  },
  {
   "collapsible": 1,
   "depends_on": "eval:doc.sync_with_google_contacts || doc.pulled_from_google_contacts",
   "fieldname": "sb_00",
   "fieldtype": "Section Break",
   "label": "Google Contacts"
  },
  {
   "fieldname": "email_ids",
   "fieldtype": "Table",
   "label": "Email IDs",
   "options": "Contact Email"
  },
  {
   "fieldname": "address",
   "fieldtype": "Link",
   "label": "Address",
   "options": "Address"
  },
  {
   "fieldname": "phone_nos",
   "fieldtype": "Table",
   "label": "Contact Numbers",
   "options": "Contact Phone"
  },
  {
   "fieldname": "mobile_no",
   "fieldtype": "Data",
   "label": "Mobile No",
   "options": "Phone",
   "read_only": 1
  },
  {
   "default": "0",
   "fieldname": "pulled_from_google_contacts",
   "fieldtype": "Check",
   "label": "Pulled from Google Contacts",
   "read_only": 1
  },
  {
   "default": "0",
   "fieldname": "sync_with_google_contacts",
   "fieldtype": "Check",
   "label": "Sync with Google Contacts"
  },
  {
   "fieldname": "google_contacts",
   "fieldtype": "Link",
   "label": "Google Contacts",
   "options": "Google Contacts"
  },
  {
   "fieldname": "cb_00",
   "fieldtype": "Column Break"
  },
  {
   "fieldname": "sb_01",
   "fieldtype": "Section Break",
   "label": "Contact Details"
  },
  {
   "fieldname": "google_contacts_id",
   "fieldtype": "Data",
   "label": "Google Contacts Id",
   "read_only": 1
  },
  {
   "fieldname": "company_name",
   "fieldtype": "Data",
   "label": "Company Name"
  },
  {
   "fieldname": "full_name",
   "fieldtype": "Data",
   "hidden": 1,
   "label": "Full Name",
   "read_only": 1
  }
 ],
 "icon": "fa fa-user",
 "idx": 1,
 "image_field": "image",
 "index_web_pages_for_search": 1,
 "links": [],
<<<<<<< HEAD
 "modified": "2023-10-06 11:52:34.088559",
=======
 "modified": "2023-10-02 12:00:27.299156",
>>>>>>> 9ef10818
 "modified_by": "Administrator",
 "module": "Contacts",
 "name": "Contact",
 "name_case": "Title Case",
 "naming_rule": "By script",
 "owner": "Administrator",
 "permissions": [
  {
   "create": 1,
   "delete": 1,
   "email": 1,
   "export": 1,
   "import": 1,
   "print": 1,
   "read": 1,
   "report": 1,
   "role": "System Manager",
   "share": 1,
   "write": 1
  },
  {
   "create": 1,
   "delete": 1,
   "email": 1,
   "print": 1,
   "read": 1,
   "report": 1,
   "role": "Sales Master Manager",
   "share": 1,
   "write": 1
  },
  {
   "create": 1,
   "delete": 1,
   "email": 1,
   "print": 1,
   "read": 1,
   "report": 1,
   "role": "Purchase Master Manager",
   "share": 1,
   "write": 1
  },
  {
   "create": 1,
   "email": 1,
   "print": 1,
   "read": 1,
   "report": 1,
   "role": "Sales Manager",
   "share": 1,
   "write": 1
  },
  {
   "create": 1,
   "email": 1,
   "print": 1,
   "read": 1,
   "report": 1,
   "role": "Purchase Manager",
   "share": 1,
   "write": 1
  },
  {
   "create": 1,
   "email": 1,
   "print": 1,
   "read": 1,
   "report": 1,
   "role": "Maintenance Manager",
   "share": 1,
   "write": 1
  },
  {
   "create": 1,
   "email": 1,
   "print": 1,
   "read": 1,
   "report": 1,
   "role": "Accounts Manager",
   "share": 1,
   "write": 1
  },
  {
   "create": 1,
   "email": 1,
   "print": 1,
   "read": 1,
   "report": 1,
   "role": "Sales User",
   "share": 1,
   "write": 1
  },
  {
   "create": 1,
   "email": 1,
   "print": 1,
   "read": 1,
   "report": 1,
   "role": "Purchase User",
   "share": 1,
   "write": 1
  },
  {
   "create": 1,
   "email": 1,
   "print": 1,
   "read": 1,
   "report": 1,
   "role": "Maintenance User",
   "share": 1,
   "write": 1
  },
  {
   "create": 1,
   "email": 1,
   "print": 1,
   "read": 1,
   "report": 1,
   "role": "Accounts User",
   "share": 1,
   "write": 1
  },
  {
   "create": 1,
   "delete": 1,
   "if_owner": 1,
   "read": 1,
   "report": 1,
<<<<<<< HEAD
   "role": "All"
  },
  {
   "create": 1,
   "email": 1,
   "print": 1,
   "read": 1,
=======
>>>>>>> 9ef10818
   "role": "All",
   "write": 1
  }
 ],
 "show_title_field_in_link": 1,
 "sort_field": "modified",
 "sort_order": "ASC",
<<<<<<< HEAD
 "states": []
=======
 "states": [],
 "title_field": "full_name"
>>>>>>> 9ef10818
}<|MERGE_RESOLUTION|>--- conflicted
+++ resolved
@@ -257,11 +257,7 @@
  "image_field": "image",
  "index_web_pages_for_search": 1,
  "links": [],
-<<<<<<< HEAD
- "modified": "2023-10-06 11:52:34.088559",
-=======
  "modified": "2023-10-02 12:00:27.299156",
->>>>>>> 9ef10818
  "modified_by": "Administrator",
  "module": "Contacts",
  "name": "Contact",
@@ -390,16 +386,6 @@
    "if_owner": 1,
    "read": 1,
    "report": 1,
-<<<<<<< HEAD
-   "role": "All"
-  },
-  {
-   "create": 1,
-   "email": 1,
-   "print": 1,
-   "read": 1,
-=======
->>>>>>> 9ef10818
    "role": "All",
    "write": 1
   }
@@ -407,10 +393,6 @@
  "show_title_field_in_link": 1,
  "sort_field": "modified",
  "sort_order": "ASC",
-<<<<<<< HEAD
- "states": []
-=======
  "states": [],
  "title_field": "full_name"
->>>>>>> 9ef10818
 }