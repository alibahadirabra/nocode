import re
from typing import List, Tuple, Union

import psycopg2
import psycopg2.extensions
from six import string_types
from psycopg2.extensions import ISOLATION_LEVEL_AUTOCOMMIT
from psycopg2.errorcodes import STRING_DATA_RIGHT_TRUNCATION

import frappe
from frappe.database.database import Database
from frappe.database.postgres.schema import PostgresTable
from frappe.utils import cstr, get_table_name

# cast decimals as floats
DEC2FLOAT = psycopg2.extensions.new_type(
    psycopg2.extensions.DECIMAL.values,
    'DEC2FLOAT',
    lambda value, curs: float(value) if value is not None else None)

psycopg2.extensions.register_type(DEC2FLOAT)

class PostgresDatabase(Database):
	ProgrammingError = psycopg2.ProgrammingError
	TableMissingError = psycopg2.ProgrammingError
	OperationalError = psycopg2.OperationalError
	InternalError = psycopg2.InternalError
	SQLError = psycopg2.ProgrammingError
	DataError = psycopg2.DataError
	InterfaceError = psycopg2.InterfaceError
	REGEX_CHARACTER = '~'

	def setup_type_map(self):
		self.db_type = 'postgres'
		self.type_map = {
			'Currency':		('decimal', '21,9'),
			'Int':			('bigint', None),
			'Long Int':		('bigint', None),
			'Float':		('decimal', '21,9'),
			'Percent':		('decimal', '21,9'),
			'Check':		('smallint', None),
			'Small Text':	('text', ''),
			'Long Text':	('text', ''),
			'Code':			('text', ''),
			'Text Editor':	('text', ''),
			'Markdown Editor':	('text', ''),
			'HTML Editor':	('text', ''),
			'Date':			('date', ''),
			'Datetime':		('timestamp', None),
			'Time':			('time', '6'),
			'Text':			('text', ''),
			'Data':			('varchar', self.VARCHAR_LEN),
			'Link':			('varchar', self.VARCHAR_LEN),
			'Dynamic Link':	('varchar', self.VARCHAR_LEN),
			'Password':		('text', ''),
			'Select':		('varchar', self.VARCHAR_LEN),
			'Rating':		('smallint', None),
			'Read Only':	('varchar', self.VARCHAR_LEN),
			'Attach':		('text', ''),
			'Attach Image':	('text', ''),
			'Signature':	('text', ''),
			'Color':		('varchar', self.VARCHAR_LEN),
			'Barcode':		('text', ''),
			'Geolocation':	('text', ''),
<<<<<<< HEAD
			'Duration':		('decimal', '18,6'),
			'Googlemaps' :  ('longtext', '')
=======
			'Duration':		('decimal', '21,9'),
			'Icon':			('varchar', self.VARCHAR_LEN)
>>>>>>> fa6da72b
		}

	def get_connection(self):
		conn = psycopg2.connect("host='{}' dbname='{}' user='{}' password='{}' port={}".format(
			self.host, self.user, self.user, self.password, self.port
		))
		conn.set_isolation_level(ISOLATION_LEVEL_AUTOCOMMIT) # TODO: Remove this

		return conn

	def escape(self, s, percent=True):
		"""Excape quotes and percent in given string."""
		if isinstance(s, bytes):
			s = s.decode('utf-8')

		if percent:
			s = s.replace("%", "%%")

		s = s.encode('utf-8')

		return str(psycopg2.extensions.QuotedString(s))

	def get_database_size(self):
		''''Returns database size in MB'''
		db_size = self.sql("SELECT (pg_database_size(%s) / 1024 / 1024) as database_size",
			self.db_name, as_dict=True)
		return db_size[0].get('database_size')

	# pylint: disable=W0221
	def sql(self, *args, **kwargs):
		if args:
			# since tuple is immutable
			args = list(args)
			args[0] = modify_query(args[0])
			args = tuple(args)
		elif kwargs.get('query'):
			kwargs['query'] = modify_query(kwargs.get('query'))

		return super(PostgresDatabase, self).sql(*args, **kwargs)

	def get_tables(self):
		return [d[0] for d in self.sql("""select table_name
			from information_schema.tables
			where table_catalog='{0}'
				and table_type = 'BASE TABLE'
				and table_schema='{1}'""".format(frappe.conf.db_name, frappe.conf.get("db_schema", "public")))]

	def format_date(self, date):
		if not date:
			return '0001-01-01'

		if not isinstance(date, frappe.string_types):
			date = date.strftime('%Y-%m-%d')

		return date

	# column type
	@staticmethod
	def is_type_number(code):
		return code == psycopg2.NUMBER

	@staticmethod
	def is_type_datetime(code):
		return code == psycopg2.DATETIME

	# exception type
	@staticmethod
	def is_deadlocked(e):
		return e.pgcode == '40P01'

	@staticmethod
	def is_timedout(e):
		# http://initd.org/psycopg/docs/extensions.html?highlight=datatype#psycopg2.extensions.QueryCanceledError
		return isinstance(e, psycopg2.extensions.QueryCanceledError)

	@staticmethod
	def is_table_missing(e):
		return getattr(e, 'pgcode', None) == '42P01'

	@staticmethod
	def is_missing_column(e):
		return getattr(e, 'pgcode', None) == '42703'

	@staticmethod
	def is_access_denied(e):
		return e.pgcode == '42501'

	@staticmethod
	def cant_drop_field_or_key(e):
		return e.pgcode.startswith('23')

	@staticmethod
	def is_duplicate_entry(e):
		return e.pgcode == '23505'

	@staticmethod
	def is_primary_key_violation(e):
		return e.pgcode == '23505' and '_pkey' in cstr(e.args[0])

	@staticmethod
	def is_unique_key_violation(e):
		return e.pgcode == '23505' and '_key' in cstr(e.args[0])

	@staticmethod
	def is_duplicate_fieldname(e):
		return e.pgcode == '42701'

	@staticmethod
	def is_data_too_long(e):
		return e.pgcode == STRING_DATA_RIGHT_TRUNCATION

	def rename_table(self, old_name: str, new_name: str) -> Union[List, Tuple]:
		old_name = get_table_name(old_name)
		new_name = get_table_name(new_name)
		return self.sql(f"ALTER TABLE `{old_name}` RENAME TO `{new_name}`")

	def describe(self, doctype: str)-> Union[List, Tuple]:
		table_name = get_table_name(doctype)
		return self.sql(f"SELECT COLUMN_NAME FROM information_schema.COLUMNS WHERE TABLE_NAME = '{table_name}'")

	def change_column_type(self, table: str, column: str, type: str) -> Union[List, Tuple]:
		table_name = get_table_name(table)
		return self.sql(f'ALTER TABLE "{table_name}" ALTER COLUMN "{column}" TYPE {type}')

	def create_auth_table(self):
		self.sql_ddl("""create table if not exists "__Auth" (
				"doctype" VARCHAR(140) NOT NULL,
				"name" VARCHAR(255) NOT NULL,
				"fieldname" VARCHAR(140) NOT NULL,
				"password" TEXT NOT NULL,
				"encrypted" INT NOT NULL DEFAULT 0,
				PRIMARY KEY ("doctype", "name", "fieldname")
			)""")

	def create_global_search_table(self):
		if not '__global_search' in self.get_tables():
			self.sql('''create table "__global_search"(
				doctype varchar(100),
				name varchar({0}),
				title varchar({0}),
				content text,
				route varchar({0}),
				published int not null default 0,
				unique (doctype, name))'''.format(self.VARCHAR_LEN))

	def create_user_settings_table(self):
		self.sql_ddl("""create table if not exists "__UserSettings" (
			"user" VARCHAR(180) NOT NULL,
			"doctype" VARCHAR(180) NOT NULL,
			"data" TEXT,
			UNIQUE ("user", "doctype")
			)""")

	def create_help_table(self):
		self.sql('''CREATE TABLE "help"(
				"path" varchar(255),
				"content" text,
				"title" text,
				"intro" text,
				"full_path" text)''')
		self.sql('''CREATE INDEX IF NOT EXISTS "help_index" ON "help" ("path")''')

	def updatedb(self, doctype, meta=None):
		"""
		Syncs a `DocType` to the table
		* creates if required
		* updates columns
		* updates indices
		"""
		res = self.sql("select issingle from `tabDocType` where name='{}'".format(doctype))
		if not res:
			raise Exception('Wrong doctype {0} in updatedb'.format(doctype))

		if not res[0][0]:
			db_table = PostgresTable(doctype, meta)
			db_table.validate()

			self.commit()
			db_table.sync()
			self.begin()

	@staticmethod
	def get_on_duplicate_update(key='name'):
		if isinstance(key, list):
			key = '", "'.join(key)
		return 'ON CONFLICT ("{key}") DO UPDATE SET '.format(
			key=key
		)

	def check_transaction_status(self, query):
		pass

	def has_index(self, table_name, index_name):
		return self.sql("""SELECT 1 FROM pg_indexes WHERE tablename='{table_name}'
			and indexname='{index_name}' limit 1""".format(table_name=table_name, index_name=index_name))

	def add_index(self, doctype, fields, index_name=None):
		"""Creates an index with given fields if not already created.
		Index name will be `fieldname1_fieldname2_index`"""
		index_name = index_name or self.get_index_name(fields)
		table_name = 'tab' + doctype

		self.commit()
		self.sql("""CREATE INDEX IF NOT EXISTS "{}" ON `{}`("{}")""".format(index_name, table_name, '", "'.join(fields)))

	def add_unique(self, doctype, fields, constraint_name=None):
		if isinstance(fields, string_types):
			fields = [fields]
		if not constraint_name:
			constraint_name = "unique_" + "_".join(fields)

		if not self.sql("""
			SELECT CONSTRAINT_NAME
			FROM information_schema.TABLE_CONSTRAINTS
			WHERE table_name=%s
			AND constraint_type='UNIQUE'
			AND CONSTRAINT_NAME=%s""",
			('tab' + doctype, constraint_name)):
				self.commit()
				self.sql("""ALTER TABLE `tab%s`
					ADD CONSTRAINT %s UNIQUE (%s)""" % (doctype, constraint_name, ", ".join(fields)))

	def get_table_columns_description(self, table_name):
		"""Returns list of column and its description"""
		# pylint: disable=W1401
		return self.sql('''
			SELECT a.column_name AS name,
			CASE LOWER(a.data_type)
				WHEN 'character varying' THEN CONCAT('varchar(', a.character_maximum_length ,')')
				WHEN 'timestamp without time zone' THEN 'timestamp'
				ELSE a.data_type
			END AS type,
			COUNT(b.indexdef) AS Index,
			SPLIT_PART(COALESCE(a.column_default, NULL), '::', 1) AS default,
			BOOL_OR(b.unique) AS unique
			FROM information_schema.columns a
			LEFT JOIN
				(SELECT indexdef, tablename, indexdef LIKE '%UNIQUE INDEX%' AS unique
					FROM pg_indexes
					WHERE tablename='{table_name}') b
					ON SUBSTRING(b.indexdef, '\(.*\)') LIKE CONCAT('%', a.column_name, '%')
			WHERE a.table_name = '{table_name}'
			GROUP BY a.column_name, a.data_type, a.column_default, a.character_maximum_length;'''
			.format(table_name=table_name), as_dict=1)

	def get_database_list(self, target):
		return [d[0] for d in self.sql("SELECT datname FROM pg_database;")]

def modify_query(query):
	""""Modifies query according to the requirements of postgres"""
	# replace ` with " for definitions
	query = str(query)
	query = query.replace('`', '"')
	query = replace_locate_with_strpos(query)
	# select from requires ""
	if re.search('from tab', query, flags=re.IGNORECASE):
		query = re.sub('from tab([a-zA-Z]*)', r'from "tab\1"', query, flags=re.IGNORECASE)

	return query

def replace_locate_with_strpos(query):
	# strpos is the locate equivalent in postgres
	if re.search(r'locate\(', query, flags=re.IGNORECASE):
		query = re.sub(r'locate\(([^,]+),([^)]+)\)', r'strpos(\2, \1)', query, flags=re.IGNORECASE)
	return query<|MERGE_RESOLUTION|>--- conflicted
+++ resolved
@@ -62,13 +62,9 @@
 			'Color':		('varchar', self.VARCHAR_LEN),
 			'Barcode':		('text', ''),
 			'Geolocation':	('text', ''),
-<<<<<<< HEAD
-			'Duration':		('decimal', '18,6'),
-			'Googlemaps' :  ('longtext', '')
-=======
+			'Googlemaps' :  ('longtext', ''),
 			'Duration':		('decimal', '21,9'),
 			'Icon':			('varchar', self.VARCHAR_LEN)
->>>>>>> fa6da72b
 		}
 
 	def get_connection(self):
