<<<<<<< HEAD
import datetime
from typing import List, Tuple, Union

=======
>>>>>>> cc15cc73
import pymysql
from pymysql.constants import ER, FIELD_TYPE
from pymysql.converters import conversions, escape_string

import frappe
from frappe.database.database import Database
from frappe.database.mariadb.schema import MariaDBTable
from frappe.utils import (
	UnicodeWithAttrs,
	cstr,
	get_date_str,
	get_datetime,
	get_datetime_str,
	get_table_name,
	get_time_str,
)


class MariaDBDatabase(Database):
	ProgrammingError = pymysql.err.ProgrammingError
	TableMissingError = pymysql.err.ProgrammingError
	OperationalError = pymysql.err.OperationalError
	InternalError = pymysql.err.InternalError
	SQLError = pymysql.err.ProgrammingError
	DataError = pymysql.err.DataError
	REGEX_CHARACTER = "regexp"

	# NOTE: using a very small cache - as during backup, if the sequence was used in anyform,
	# it drops the cache and uses the next non cached value in setval query and
	# puts that in the backup file, which will start the counter
	# from that value when inserting any new record in the doctype.
	# By default the cache is 1000 which will mess up the sequence when
	# using the system after a restore.
	# issue link: https://jira.mariadb.org/browse/MDEV-21786
	SEQUENCE_CACHE = 50

	def setup_type_map(self):
		self.db_type = "mariadb"
		self.type_map = {
			"Currency": ("decimal", "21,9"),
			"Int": ("int", "11"),
			"Long Int": ("bigint", "20"),
			"Float": ("decimal", "21,9"),
			"Percent": ("decimal", "21,9"),
			"Check": ("int", "1"),
			"Small Text": ("text", ""),
			"Long Text": ("longtext", ""),
			"Code": ("longtext", ""),
			"Text Editor": ("longtext", ""),
			"Markdown Editor": ("longtext", ""),
			"HTML Editor": ("longtext", ""),
			"Date": ("date", ""),
			"Datetime": ("datetime", "6"),
			"Time": ("time", "6"),
			"Text": ("text", ""),
			"Data": ("varchar", self.VARCHAR_LEN),
			"Link": ("varchar", self.VARCHAR_LEN),
			"Dynamic Link": ("varchar", self.VARCHAR_LEN),
			"Password": ("text", ""),
			"Select": ("varchar", self.VARCHAR_LEN),
			"Rating": ("decimal", "3,2"),
			"Read Only": ("varchar", self.VARCHAR_LEN),
			"Attach": ("text", ""),
			"Attach Image": ("text", ""),
			"Signature": ("longtext", ""),
			"Color": ("varchar", self.VARCHAR_LEN),
			"Barcode": ("longtext", ""),
			"Geolocation": ("longtext", ""),
			"Duration": ("decimal", "21,9"),
			"Icon": ("varchar", self.VARCHAR_LEN),
			"Phone": ("varchar", self.VARCHAR_LEN),
			"Autocomplete": ("varchar", self.VARCHAR_LEN),
			"JSON": ("json", ""),
		}

	def get_connection(self):
		usessl = 0
		if frappe.conf.db_ssl_ca and frappe.conf.db_ssl_cert and frappe.conf.db_ssl_key:
			usessl = 1
			ssl_params = {
				"ca": frappe.conf.db_ssl_ca,
				"cert": frappe.conf.db_ssl_cert,
				"key": frappe.conf.db_ssl_key,
			}

		conversions.update(
			{
				FIELD_TYPE.NEWDECIMAL: float,
				FIELD_TYPE.DATETIME: get_datetime,
				UnicodeWithAttrs: conversions[str],
			}
		)

		conn = pymysql.connect(
			user=self.user or "",
			password=self.password or "",
			host=self.host,
			port=self.port,
			charset="utf8mb4",
			use_unicode=True,
			ssl=ssl_params if usessl else None,
			conv=conversions,
			local_infile=frappe.conf.local_infile,
		)

		# MYSQL_OPTION_MULTI_STATEMENTS_OFF = 1
		# # self._conn.set_server_option(MYSQL_OPTION_MULTI_STATEMENTS_OFF)

		if self.user != "root":
			conn.select_db(self.user)

		return conn

	def get_database_size(self):
		"""'Returns database size in MB"""
		db_size = self.sql(
			"""
			SELECT `table_schema` as `database_name`,
			SUM(`data_length` + `index_length`) / 1024 / 1024 AS `database_size`
			FROM information_schema.tables WHERE `table_schema` = %s GROUP BY `table_schema`
			""",
			self.db_name,
			as_dict=True,
		)

		return db_size[0].get("database_size")

	@staticmethod
	def escape(s, percent=True):
		"""Excape quotes and percent in given string."""
		# pymysql expects unicode argument to escape_string with Python 3
		s = frappe.as_unicode(escape_string(frappe.as_unicode(s)), "utf-8").replace("`", "\\`")

		if isinstance(s, datetime.datetime):
			s = get_datetime_str(s)

		elif isinstance(s, datetime.date):
			s = get_date_str(s)

		elif isinstance(s, datetime.timedelta):
			s = get_time_str(s)

		# NOTE separating % escape, because % escape should only be done when using LIKE operator
		# or when you use python format string to generate query that already has a %s
		# for example: sql("select name from `tabUser` where name=%s and {0}".format(conditions), something)
		# defaulting it to True, as this is the most frequent use case
		# ideally we shouldn't have to use ESCAPE and strive to pass values via the values argument of sql
		if percent:
			s = s.replace("%", "%%")

		return "'" + s + "'"

	# column type
	@staticmethod
	def is_type_number(code):
		return code == pymysql.NUMBER

	@staticmethod
	def is_type_datetime(code):
		return code in (pymysql.DATE, pymysql.DATETIME)

	def rename_table(self, old_name: str, new_name: str) -> list | tuple:
		old_name = get_table_name(old_name)
		new_name = get_table_name(new_name)
		return self.sql(f"RENAME TABLE `{old_name}` TO `{new_name}`")

	def describe(self, doctype: str) -> list | tuple:
		table_name = get_table_name(doctype)
		return self.sql(f"DESC `{table_name}`")

	def change_column_type(
		self, doctype: str, column: str, type: str, nullable: bool = False
	) -> list | tuple:
		table_name = get_table_name(doctype)
		null_constraint = "NOT NULL" if not nullable else ""
		return self.sql_ddl(f"ALTER TABLE `{table_name}` MODIFY `{column}` {type} {null_constraint}")

	# exception types
	@staticmethod
	def is_deadlocked(e):
		return e.args[0] == ER.LOCK_DEADLOCK

	@staticmethod
	def is_timedout(e):
		return e.args[0] == ER.LOCK_WAIT_TIMEOUT

	@staticmethod
	def is_table_missing(e):
		return e.args[0] == ER.NO_SUCH_TABLE

	@staticmethod
	def is_missing_table(e):
		return MariaDBDatabase.is_table_missing(e)

	@staticmethod
	def is_missing_column(e):
		return e.args[0] == ER.BAD_FIELD_ERROR

	@staticmethod
	def is_duplicate_fieldname(e):
		return e.args[0] == ER.DUP_FIELDNAME

	@staticmethod
	def is_duplicate_entry(e):
		return e.args[0] == ER.DUP_ENTRY

	@staticmethod
	def is_access_denied(e):
		return e.args[0] == ER.ACCESS_DENIED_ERROR

	@staticmethod
	def cant_drop_field_or_key(e):
		return e.args[0] == ER.CANT_DROP_FIELD_OR_KEY

	@staticmethod
	def is_syntax_error(e):
		return e.args[0] == ER.PARSE_ERROR

	@staticmethod
	def is_data_too_long(e):
		return e.args[0] == ER.DATA_TOO_LONG

	def is_primary_key_violation(self, e):
		return self.is_duplicate_entry(e) and "PRIMARY" in cstr(e.args[1])

	def is_unique_key_violation(self, e):
		return self.is_duplicate_entry(e) and "Duplicate" in cstr(e.args[1])

	def create_auth_table(self):
		self.sql_ddl(
			"""create table if not exists `__Auth` (
				`doctype` VARCHAR(140) NOT NULL,
				`name` VARCHAR(255) NOT NULL,
				`fieldname` VARCHAR(140) NOT NULL,
				`password` TEXT NOT NULL,
				`encrypted` INT(1) NOT NULL DEFAULT 0,
				PRIMARY KEY (`doctype`, `name`, `fieldname`)
			) ENGINE=InnoDB ROW_FORMAT=DYNAMIC CHARACTER SET=utf8mb4 COLLATE=utf8mb4_unicode_ci"""
		)

	def create_global_search_table(self):
		if not "__global_search" in self.get_tables():
			self.sql(
				"""create table __global_search(
				doctype varchar(100),
				name varchar({0}),
				title varchar({0}),
				content text,
				fulltext(content),
				route varchar({0}),
				published int(1) not null default 0,
				unique `doctype_name` (doctype, name))
				COLLATE=utf8mb4_unicode_ci
				ENGINE=MyISAM
				CHARACTER SET=utf8mb4""".format(
					self.VARCHAR_LEN
				)
			)

	def create_user_settings_table(self):
		self.sql_ddl(
			"""create table if not exists __UserSettings (
			`user` VARCHAR(180) NOT NULL,
			`doctype` VARCHAR(180) NOT NULL,
			`data` TEXT,
			UNIQUE(user, doctype)
			) ENGINE=InnoDB DEFAULT CHARSET=utf8"""
		)

	def create_help_table(self):
		self.sql(
			"""create table help(
				path varchar(255),
				content text,
				title text,
				intro text,
				full_path text,
				fulltext(title),
				fulltext(content),
				index (path))
				COLLATE=utf8mb4_unicode_ci
				ENGINE=MyISAM
				CHARACTER SET=utf8mb4"""
		)

	@staticmethod
	def get_on_duplicate_update(key=None):
		return "ON DUPLICATE key UPDATE "

	def get_table_columns_description(self, table_name):
		"""Returns list of column and its description"""
		return self.sql(
			"""select
			column_name as 'name',
			column_type as 'type',
			column_default as 'default',
			COALESCE(
				(select 1
				from information_schema.statistics
				where table_name="{table_name}"
					and column_name=columns.column_name
					and NON_UNIQUE=1
					limit 1
			), 0) as 'index',
			column_key = 'UNI' as 'unique'
			from information_schema.columns as columns
			where table_name = '{table_name}' """.format(
				table_name=table_name
			),
			as_dict=1,
		)

	def has_index(self, table_name, index_name):
		return self.sql(
			"""SHOW INDEX FROM `{table_name}`
			WHERE Key_name='{index_name}'""".format(
				table_name=table_name, index_name=index_name
			)
		)

	def add_index(self, doctype: str, fields: list, index_name: str = None):
		"""Creates an index with given fields if not already created.
		Index name will be `fieldname1_fieldname2_index`"""
		index_name = index_name or self.get_index_name(fields)
		table_name = get_table_name(doctype)
		if not self.has_index(table_name, index_name):
			self.commit()
			self.sql(
				"""ALTER TABLE `%s`
				ADD INDEX `%s`(%s)"""
				% (table_name, index_name, ", ".join(fields))
			)

	def add_unique(self, doctype, fields, constraint_name=None):
		if isinstance(fields, str):
			fields = [fields]
		if not constraint_name:
			constraint_name = "unique_" + "_".join(fields)

		if not self.sql(
			"""select CONSTRAINT_NAME from information_schema.TABLE_CONSTRAINTS
			where table_name=%s and constraint_type='UNIQUE' and CONSTRAINT_NAME=%s""",
			("tab" + doctype, constraint_name),
		):
			self.commit()
			self.sql(
				"""alter table `tab%s`
					add unique `%s`(%s)"""
				% (doctype, constraint_name, ", ".join(fields))
			)

	def updatedb(self, doctype, meta=None):
		"""
		Syncs a `DocType` to the table
		* creates if required
		* updates columns
		* updates indices
		"""
		res = self.sql("select issingle from `tabDocType` where name=%s", (doctype,))
		if not res:
			raise Exception(f"Wrong doctype {doctype} in updatedb")

		if not res[0][0]:
			db_table = MariaDBTable(doctype, meta)
			db_table.validate()

			self.commit()
			db_table.sync()
			self.begin()

	def get_database_list(self, target):
		return [d[0] for d in self.sql("SHOW DATABASES;")]<|MERGE_RESOLUTION|>--- conflicted
+++ resolved
@@ -1,9 +1,6 @@
-<<<<<<< HEAD
 import datetime
 from typing import List, Tuple, Union
 
-=======
->>>>>>> cc15cc73
 import pymysql
 from pymysql.constants import ER, FIELD_TYPE
 from pymysql.converters import conversions, escape_string
