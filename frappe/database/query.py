--- conflicted
+++ resolved
@@ -60,11 +60,6 @@
 			self.validate_doctype()
 			self.table = frappe.qb.DocType(table)
 
-<<<<<<< HEAD
-		self.validate_filters = validate_filters
-
-=======
->>>>>>> 9ef10818
 		if update:
 			self.query = frappe.qb.update(self.table)
 		elif into:
