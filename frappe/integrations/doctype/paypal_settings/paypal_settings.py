--- conflicted
+++ resolved
@@ -393,10 +393,7 @@
 			"data": json.dumps(frappe.local.form_dict),
 			"doctype": "Integration Request",
 			"request_description": "Subscription Notification",
-<<<<<<< HEAD
-=======
 			"is_remote_request": 1,
->>>>>>> 14f5cd1e
 			"status": "Queued"
 		}).insert(ignore_permissions=True)
 		frappe.db.commit()
