--- conflicted
+++ resolved
@@ -76,14 +76,6 @@
    "fieldtype": "Column Break"
   },
   {
-<<<<<<< HEAD
-   "allow_bulk_edit": 0,
-   "allow_on_submit": 0,
-   "bold": 0,
-   "collapsible": 0,
-   "columns": 0,
-=======
->>>>>>> 9ef10818
    "description": "URIs for receiving authorization code once the user allows access, as well as failure responses. Typically a REST endpoint exposed by the Client App.\n<br>e.g. http://hostname/api/method/frappe.integrations.oauth2_logins.login_via_facebook",
    "fieldname": "redirect_uris",
    "fieldtype": "Text",
@@ -124,19 +116,6 @@
    "options": "Code\nToken"
   }
  ],
-<<<<<<< HEAD
- "has_web_view": 0,
- "hide_heading": 0,
- "hide_toolbar": 0,
- "idx": 0,
- "image_view": 0,
- "in_create": 0,
- "is_submittable": 0,
- "issingle": 0,
- "istable": 0,
- "max_attachments": 0,
-=======
->>>>>>> 9ef10818
  "links": [],
  "modified": "2023-07-17 07:06:35.765981",
  "modified_by": "Administrator",
