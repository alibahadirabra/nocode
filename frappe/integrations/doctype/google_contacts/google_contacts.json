--- conflicted
+++ resolved
@@ -98,13 +98,8 @@
    "label": "Push to Google Contacts"
   }
  ],
-<<<<<<< HEAD
- "modified": "2019-08-30 14:38:35.931295",
- "modified_by": "Administrator",
-=======
  "modified": "2019-09-13 15:53:19.569924",
  "modified_by": "himanshu@erpnext.com",
->>>>>>> aec9ca89
  "module": "Integrations",
  "name": "Google Contacts",
  "owner": "Administrator",
