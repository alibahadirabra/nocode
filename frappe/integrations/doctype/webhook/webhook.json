{
 "actions": [],
 "autoname": "prompt",
 "creation": "2017-09-08 16:16:13.060641",
 "doctype": "DocType",
 "editable_grid": 1,
 "engine": "InnoDB",
 "field_order": [
  "sb_doc_events",
  "webhook_doctype",
  "cb_doc_events",
  "webhook_docevent",
  "enabled",
  "sb_condition",
  "condition",
  "cb_condition",
  "html_condition",
  "sb_webhook",
  "request_url",
  "timeout",
<<<<<<< HEAD
  "request_method",
=======
  "is_dynamic_url",
>>>>>>> 9ef10818
  "cb_webhook",
  "request_method",
  "request_structure",
  "sb_security",
  "enable_security",
  "webhook_secret",
  "sb_webhook_headers",
  "webhook_headers",
  "sb_webhook_data",
  "webhook_data",
  "webhook_json",
  "preview_tab",
  "preview_document",
  "column_break_26",
  "meets_condition",
  "section_break_28",
  "preview_request_body"
 ],
 "fields": [
  {
   "fieldname": "sb_doc_events",
   "fieldtype": "Section Break",
   "label": "Doc Events"
  },
  {
   "fieldname": "webhook_doctype",
   "fieldtype": "Link",
   "in_list_view": 1,
   "label": "DocType",
   "options": "DocType",
   "reqd": 1,
   "set_only_once": 1
  },
  {
   "fieldname": "cb_doc_events",
   "fieldtype": "Column Break"
  },
  {
   "fieldname": "webhook_docevent",
   "fieldtype": "Select",
   "in_list_view": 1,
   "label": "Doc Event",
   "options": "after_insert\non_update\non_submit\non_cancel\non_trash\non_update_after_submit\non_change",
   "set_only_once": 1
  },
  {
   "fieldname": "sb_condition",
   "fieldtype": "Section Break",
   "label": "Webhook Trigger"
  },
  {
   "description": "The webhook will be triggered if this expression is true",
   "fieldname": "condition",
   "fieldtype": "Small Text",
   "label": "Condition"
  },
  {
   "fieldname": "cb_condition",
   "fieldtype": "Column Break"
  },
  {
   "fieldname": "html_condition",
   "fieldtype": "HTML",
   "options": "<p><strong>Condition Examples:</strong></p>\n<pre>doc.status==\"Open\"<br>doc.due_date==nowdate()<br>doc.total &gt; 40000\n</pre>"
  },
  {
   "fieldname": "sb_webhook",
   "fieldtype": "Section Break",
   "label": "Webhook Request"
  },
  {
   "fieldname": "request_url",
   "fieldtype": "Data",
   "in_list_view": 1,
   "label": "Request URL",
   "reqd": 1
  },
  {
   "fieldname": "sb_webhook_headers",
   "fieldtype": "Section Break",
   "label": "Webhook Headers"
  },
  {
   "fieldname": "webhook_headers",
   "fieldtype": "Table",
   "label": "Headers",
   "options": "Webhook Header"
  },
  {
   "fieldname": "sb_webhook_data",
   "fieldtype": "Section Break",
   "label": "Webhook Data"
  },
  {
   "depends_on": "eval: !doc.request_structure || doc.request_structure == \"Form URL-Encoded\"",
   "fieldname": "webhook_data",
   "fieldtype": "Table",
   "label": "Data",
   "options": "Webhook Data"
  },
  {
   "fieldname": "cb_webhook",
   "fieldtype": "Column Break"
  },
  {
   "fieldname": "request_structure",
   "fieldtype": "Select",
   "label": "Request Structure",
   "options": "\nForm URL-Encoded\nJSON"
  },
  {
   "depends_on": "eval: doc.request_structure == \"JSON\"",
   "description": "To add dynamic values from the document, use jinja tags like\n\n<div>\n<pre><code>{ \"id\": \"{{ doc.name }}\" }</code>\n</pre>\n</div>",
   "fieldname": "webhook_json",
   "fieldtype": "Code",
   "label": "JSON Request Body",
   "options": "JSON"
  },
  {
   "fieldname": "sb_security",
   "fieldtype": "Section Break",
   "label": "Webhook Security"
  },
  {
   "default": "0",
   "fieldname": "enable_security",
   "fieldtype": "Check",
   "label": "Enable Security"
  },
  {
   "depends_on": "eval:doc.enable_security == 1",
   "fieldname": "webhook_secret",
   "fieldtype": "Password",
   "label": "Webhook Secret"
  },
  {
   "default": "1",
   "fieldname": "enabled",
   "fieldtype": "Check",
   "label": "Enabled"
  },
  {
   "default": "POST",
   "fieldname": "request_method",
   "fieldtype": "Select",
   "label": "Request Method",
   "options": "POST\nPUT\nDELETE",
   "reqd": 1
  },
  {
   "fieldname": "preview_tab",
   "fieldtype": "Tab Break",
   "label": "Preview"
  },
  {
   "fieldname": "preview_document",
   "fieldtype": "Dynamic Link",
   "label": "Select Document",
   "options": "webhook_doctype"
  },
  {
   "fieldname": "preview_request_body",
   "fieldtype": "Code",
   "is_virtual": 1,
   "label": "Request Body"
  },
  {
   "fieldname": "meets_condition",
   "fieldtype": "Data",
   "is_virtual": 1,
   "label": "Meets Condition?"
  },
  {
   "fieldname": "column_break_26",
   "fieldtype": "Column Break"
  },
  {
   "fieldname": "section_break_28",
   "fieldtype": "Section Break"
  },
  {
<<<<<<< HEAD
=======
   "default": "0",
   "description": "On checking this option, URL will be treated like a jinja template string",
   "fieldname": "is_dynamic_url",
   "fieldtype": "Check",
   "label": "Is Dynamic URL?"
  },
  {
>>>>>>> 9ef10818
   "default": "5",
   "description": "The number of seconds until the request expires",
   "fieldname": "timeout",
   "fieldtype": "Int",
   "label": "Request Timeout",
   "reqd": 1
<<<<<<< HEAD
  }
 ],
 "links": [],
=======
  }
 ],
 "links": [
  {
   "link_doctype": "Webhook Request Log",
   "link_fieldname": "webhook"
  }
 ],
>>>>>>> 9ef10818
 "modified": "2023-06-16 10:21:00.971833",
 "modified_by": "Administrator",
 "module": "Integrations",
 "name": "Webhook",
 "naming_rule": "Set by user",
 "owner": "Administrator",
 "permissions": [
  {
   "create": 1,
   "delete": 1,
   "email": 1,
   "export": 1,
   "print": 1,
   "read": 1,
   "report": 1,
   "role": "System Manager",
   "share": 1,
   "write": 1
  }
 ],
 "sort_field": "modified",
 "sort_order": "DESC",
 "states": [],
 "track_changes": 1
}<|MERGE_RESOLUTION|>--- conflicted
+++ resolved
@@ -18,11 +18,7 @@
   "sb_webhook",
   "request_url",
   "timeout",
-<<<<<<< HEAD
-  "request_method",
-=======
   "is_dynamic_url",
->>>>>>> 9ef10818
   "cb_webhook",
   "request_method",
   "request_structure",
@@ -204,8 +200,6 @@
    "fieldtype": "Section Break"
   },
   {
-<<<<<<< HEAD
-=======
    "default": "0",
    "description": "On checking this option, URL will be treated like a jinja template string",
    "fieldname": "is_dynamic_url",
@@ -213,18 +207,12 @@
    "label": "Is Dynamic URL?"
   },
   {
->>>>>>> 9ef10818
    "default": "5",
    "description": "The number of seconds until the request expires",
    "fieldname": "timeout",
    "fieldtype": "Int",
    "label": "Request Timeout",
    "reqd": 1
-<<<<<<< HEAD
-  }
- ],
- "links": [],
-=======
   }
  ],
  "links": [
@@ -233,7 +221,6 @@
    "link_fieldname": "webhook"
   }
  ],
->>>>>>> 9ef10818
  "modified": "2023-06-16 10:21:00.971833",
  "modified_by": "Administrator",
  "module": "Integrations",
