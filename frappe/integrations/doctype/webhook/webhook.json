{
 "actions": [],
 "autoname": "naming_series:",
 "creation": "2017-09-08 16:16:13.060641",
 "doctype": "DocType",
 "editable_grid": 1,
 "engine": "InnoDB",
 "field_order": [
  "sb_doc_events",
  "naming_series",
  "webhook_doctype",
  "cb_doc_events",
  "webhook_docevent",
  "enabled",
  "sb_condition",
  "condition",
  "cb_condition",
  "html_condition",
  "sb_webhook",
  "request_url",
  "is_dynamic_url",
  "cb_webhook",
  "request_method",
  "request_structure",
  "sb_security",
  "enable_security",
  "webhook_secret",
  "sb_webhook_headers",
  "webhook_headers",
  "sb_webhook_data",
  "webhook_data",
  "webhook_json",
  "preview_tab",
  "preview_document",
  "column_break_26",
  "meets_condition",
  "section_break_28",
  "preview_request_body"
 ],
 "fields": [
  {
   "fieldname": "sb_doc_events",
   "fieldtype": "Section Break",
   "label": "Doc Events"
  },
  {
   "fieldname": "webhook_doctype",
   "fieldtype": "Link",
   "label": "DocType",
   "options": "DocType",
   "reqd": 1,
   "set_only_once": 1
  },
  {
   "fieldname": "cb_doc_events",
   "fieldtype": "Column Break"
  },
  {
   "fieldname": "webhook_docevent",
   "fieldtype": "Select",
   "in_list_view": 1,
   "label": "Doc Event",
   "options": "after_insert\non_update\non_submit\non_cancel\non_trash\non_update_after_submit\non_change",
   "set_only_once": 1
  },
  {
   "fieldname": "sb_condition",
   "fieldtype": "Section Break",
   "label": "Webhook Trigger"
  },
  {
   "description": "The webhook will be triggered if this expression is true",
   "fieldname": "condition",
   "fieldtype": "Small Text",
   "label": "Condition"
  },
  {
   "fieldname": "cb_condition",
   "fieldtype": "Column Break"
  },
  {
   "fieldname": "html_condition",
   "fieldtype": "HTML",
   "options": "<p><strong>Condition Examples:</strong></p>\n<pre>doc.status==\"Open\"<br>doc.due_date==nowdate()<br>doc.total &gt; 40000\n</pre>"
  },
  {
   "fieldname": "sb_webhook",
   "fieldtype": "Section Break",
   "label": "Webhook Request"
  },
  {
   "fieldname": "request_url",
   "fieldtype": "Data",
   "in_list_view": 1,
   "label": "Request URL",
   "reqd": 1
  },
  {
   "fieldname": "sb_webhook_headers",
   "fieldtype": "Section Break",
   "label": "Webhook Headers"
  },
  {
   "fieldname": "webhook_headers",
   "fieldtype": "Table",
   "label": "Headers",
   "options": "Webhook Header"
  },
  {
   "fieldname": "sb_webhook_data",
   "fieldtype": "Section Break",
   "label": "Webhook Data"
  },
  {
   "depends_on": "eval: !doc.request_structure || doc.request_structure == \"Form URL-Encoded\"",
   "fieldname": "webhook_data",
   "fieldtype": "Table",
   "label": "Data",
   "options": "Webhook Data"
  },
  {
   "fieldname": "cb_webhook",
   "fieldtype": "Column Break"
  },
  {
   "fieldname": "request_structure",
   "fieldtype": "Select",
   "label": "Request Structure",
   "options": "\nForm URL-Encoded\nJSON"
  },
  {
   "depends_on": "eval: doc.request_structure == \"JSON\"",
   "description": "To add dynamic values from the document, use jinja tags like\n\n<div>\n<pre><code>{ \"id\": \"{{ doc.name }}\" }</code>\n</pre>\n</div>",
   "fieldname": "webhook_json",
   "fieldtype": "Code",
   "label": "JSON Request Body",
   "options": "JSON"
  },
  {
   "fieldname": "naming_series",
   "fieldtype": "Select",
   "label": "Naming Series",
   "options": "\nHOOK-.####"
  },
  {
   "fieldname": "sb_security",
   "fieldtype": "Section Break",
   "label": "Webhook Security"
  },
  {
   "default": "0",
   "fieldname": "enable_security",
   "fieldtype": "Check",
   "label": "Enable Security"
  },
  {
   "depends_on": "eval:doc.enable_security == 1",
   "fieldname": "webhook_secret",
   "fieldtype": "Password",
   "label": "Webhook Secret"
  },
  {
   "default": "1",
   "fieldname": "enabled",
   "fieldtype": "Check",
   "label": "Enabled"
  },
  {
   "default": "POST",
   "fieldname": "request_method",
   "fieldtype": "Select",
   "label": "Request Method",
   "options": "POST\nPUT\nDELETE",
   "reqd": 1
  },
  {
   "fieldname": "preview_tab",
   "fieldtype": "Tab Break",
   "label": "Preview"
  },
  {
   "fieldname": "preview_document",
   "fieldtype": "Dynamic Link",
   "label": "Select Document",
   "options": "webhook_doctype"
  },
  {
   "fieldname": "preview_request_body",
   "fieldtype": "Code",
   "is_virtual": 1,
   "label": "Request Body"
  },
  {
   "fieldname": "meets_condition",
   "fieldtype": "Data",
   "is_virtual": 1,
   "label": "Meets Condition?"
  },
  {
   "fieldname": "column_break_26",
   "fieldtype": "Column Break"
  },
  {
   "fieldname": "section_break_28",
   "fieldtype": "Section Break"
  },
  {
   "default": "0",
   "description": "On checking this option, URL will be treated like a jinja template string",
   "fieldname": "is_dynamic_url",
   "fieldtype": "Check",
   "label": "Is Dynamic URL?"
  }
 ],
<<<<<<< HEAD
 "links": [],
 "modified": "2023-05-21 16:30:10.740512",
=======
 "links": [
  {
   "link_doctype": "Webhook Request Log",
   "link_fieldname": "webhook"
  }
 ],
 "modified": "2023-05-21 15:42:58.844826",
>>>>>>> fe67fcdb
 "modified_by": "Administrator",
 "module": "Integrations",
 "name": "Webhook",
 "naming_rule": "By \"Naming Series\" field",
 "owner": "Administrator",
 "permissions": [
  {
   "create": 1,
   "delete": 1,
   "email": 1,
   "export": 1,
   "print": 1,
   "read": 1,
   "report": 1,
   "role": "System Manager",
   "share": 1,
   "write": 1
  }
 ],
 "sort_field": "modified",
 "sort_order": "DESC",
 "states": [],
 "title_field": "webhook_doctype",
 "track_changes": 1
}<|MERGE_RESOLUTION|>--- conflicted
+++ resolved
@@ -212,18 +212,12 @@
    "label": "Is Dynamic URL?"
   }
  ],
-<<<<<<< HEAD
- "links": [],
- "modified": "2023-05-21 16:30:10.740512",
-=======
  "links": [
   {
    "link_doctype": "Webhook Request Log",
    "link_fieldname": "webhook"
   }
  ],
- "modified": "2023-05-21 15:42:58.844826",
->>>>>>> fe67fcdb
  "modified_by": "Administrator",
  "module": "Integrations",
  "name": "Webhook",
