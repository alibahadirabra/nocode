--- conflicted
+++ resolved
@@ -2,12 +2,7 @@
 # Copyright (c) 2019, Frappe Technologies and contributors
 # License: MIT. See LICENSE
 
-<<<<<<< HEAD
-from __future__ import unicode_literals
-from datetime import timedelta
-=======
 from datetime import datetime, timedelta
->>>>>>> 77e0b595
 
 import frappe
 from frappe import _
