--- conflicted
+++ resolved
@@ -19,25 +19,13 @@
    "fieldname": "account_sid",
    "fieldtype": "Data",
    "label": "Account SID",
-<<<<<<< HEAD
-   "mandatory_depends_on": "eval: doc.enabled",
-   "show_days": 1,
-   "show_seconds": 1
-=======
    "mandatory_depends_on": "eval: doc.enabled"
->>>>>>> 985bf304
   },
   {
    "fieldname": "auth_token",
    "fieldtype": "Password",
    "label": "Auth Token",
-<<<<<<< HEAD
-   "mandatory_depends_on": "eval: doc.enabled",
-   "show_days": 1,
-   "show_seconds": 1
-=======
    "mandatory_depends_on": "eval: doc.enabled"
->>>>>>> 985bf304
   },
   {
    "fieldname": "column_break_2",
@@ -49,19 +37,12 @@
    "fieldname": "twilio_number",
    "fieldtype": "Table",
    "label": "Twilio Number",
-<<<<<<< HEAD
-   "options": "Twilio Number Group",
-   "show_days": 1,
-   "show_seconds": 1
-=======
    "options": "Twilio Number Group"
->>>>>>> 985bf304
   },
   {
    "default": "0",
    "fieldname": "enabled",
    "fieldtype": "Check",
-<<<<<<< HEAD
    "label": "Enabled",
    "show_days": 1,
    "show_seconds": 1
@@ -86,19 +67,12 @@
    "label": "TwiML SID",
    "show_days": 1,
    "show_seconds": 1
-=======
-   "label": "Enabled"
->>>>>>> 985bf304
   }
  ],
  "index_web_pages_for_search": 1,
  "issingle": 1,
  "links": [],
-<<<<<<< HEAD
  "modified": "2020-09-24 18:27:52.082649",
-=======
- "modified": "2020-09-03 10:17:21.318743",
->>>>>>> 985bf304
  "modified_by": "Administrator",
  "module": "Integrations",
  "name": "Twilio Settings",
