# -*- coding: utf-8 -*-
# Copyright (c) 2019, Frappe Technologies and contributors
# License: MIT. See LICENSE


from datetime import timedelta
from urllib.parse import quote
from icalendar import Calendar, Event
import uuid
import requests
import frappe
from frappe import _
from frappe.integrations.doctype.google_settings.google_settings import get_auth_url
from frappe.model.document import Document
<<<<<<< HEAD
from frappe.utils import (add_days, add_to_date, get_datetime,
	get_request_site_address, get_time_zone, get_weekdays, now_datetime, format_datetime, getdate)
from frappe.utils.html_utils import unescape_html

from frappe.utils.background_jobs import enqueue
from frappe.utils.scheduler import is_scheduler_inactive
from frappe.core.page.background_jobs.background_jobs import get_info
=======
from frappe.utils import (
	add_days,
	add_to_date,
	get_datetime,
	get_request_site_address,
	get_time_zone,
	get_weekdays,
	now_datetime,
)
from frappe.utils.password import set_encrypted_password
>>>>>>> 672bd8a5

SCOPES = "https://www.googleapis.com/auth/calendar"

google_calendar_frequencies = {
	"RRULE:FREQ=DAILY": "Daily",
	"RRULE:FREQ=WEEKLY": "Weekly",
	"RRULE:FREQ=MONTHLY": "Monthly",
	"RRULE:FREQ=YEARLY": "Yearly",
}

google_calendar_days = {
	"MO": "monday",
	"TU": "tuesday",
	"WE": "wednesday",
	"TH": "thursday",
	"FR": "friday",
	"SA": "saturday",
	"SU": "sunday",
}

framework_frequencies = {
<<<<<<< HEAD
	"Daily": {"FREQ":"DAILY"},
	"Weekly": {"FREQ":"WEEKLY"},
	"Monthly": {"FREQ":"MONTHLY"},
	"Yearly": {"FREQ":"FREQ=YEARLY"}
=======
	"Daily": "RRULE:FREQ=DAILY;",
	"Weekly": "RRULE:FREQ=WEEKLY;",
	"Monthly": "RRULE:FREQ=MONTHLY;",
	"Yearly": "RRULE:FREQ=YEARLY;",
>>>>>>> 672bd8a5
}

framework_days = {
	"monday": "MO",
	"tuesday": "TU",
	"wednesday": "WE",
	"thursday": "TH",
	"friday": "FR",
	"saturday": "SA",
	"sunday": "SU",
}

<<<<<<< HEAD

class GoogleCalendar(Document):
=======
>>>>>>> 672bd8a5

class GoogleCalendar(Document):
	def validate(self):
		google_settings = frappe.get_single("Google Settings")
		if not google_settings.enable:
			frappe.throw(_("Enable Google API in Google Settings."))

		if not google_settings.client_id or not google_settings.client_secret:
			frappe.throw(_("Enter Client Id and Client Secret in Google Settings."))

		return google_settings

	def get_access_token(self):
		google_settings = self.validate()

		if not self.refresh_token:
			button_label = frappe.bold(_("Allow Google Calendar Access"))
			raise frappe.ValidationError(_("Click on {0} to generate Refresh Token.").format(button_label))

		data = {
			"client_id": google_settings.client_id,
			"client_secret": google_settings.get_password(fieldname="client_secret", raise_exception=False),
			"refresh_token": self.get_password(fieldname="refresh_token", raise_exception=False),
			"grant_type": "refresh_token",
			"scope": SCOPES,
		}

		try:
			r = requests.post(get_auth_url(), data=data).json()
		except requests.exceptions.HTTPError:
			button_label = frappe.bold(_("Allow Google Calendar Access"))
			frappe.throw(
				_(
					"Something went wrong during the token generation. Click on {0} to generate a new one."
				).format(button_label)
			)

		return r.get("access_token")


@frappe.whitelist()
def authorize_access(g_calendar, reauthorize=None):
	"""
	If no Authorization code get it from Google and then request for Refresh Token.
	Google Calendar Name is set to flags to set_value after Authorization Code is obtained.
	"""
	google_settings = frappe.get_doc("Google Settings")
	google_calendar = frappe.get_doc("Google Calendar", g_calendar)

<<<<<<< HEAD
	redirect_uri = get_request_site_address(not frappe.flags.in_test) + "?cmd=frappe.integrations.doctype.google_calendar.google_calendar.google_callback"
=======
	redirect_uri = (
		get_request_site_address(True)
		+ "?cmd=frappe.integrations.doctype.google_calendar.google_calendar.google_callback"
	)
>>>>>>> 672bd8a5

	if not google_calendar.authorization_code or reauthorize:
		frappe.cache().hset("google_calendar", "google_calendar", google_calendar.name)
		return get_authentication_url(client_id=google_settings.client_id, redirect_uri=redirect_uri)
	else:
		try:
			data = {
				"code": google_calendar.get_password(fieldname="authorization_code", raise_exception=False),
				"client_id": google_settings.client_id,
				"client_secret": google_settings.get_password(
					fieldname="client_secret", raise_exception=False
				),
				"redirect_uri": redirect_uri,
				"grant_type": "authorization_code",
			}
			r = requests.post(get_auth_url(), data=data).json()

			if "refresh_token" in r:
				frappe.db.set_value(
					"Google Calendar", google_calendar.name, "refresh_token", r.get("refresh_token")
				)
				frappe.db.commit()

			frappe.local.response["type"] = "redirect"
			frappe.local.response["location"] = "/app/Form/{0}/{1}".format(
				quote("Google Calendar"), quote(google_calendar.name)
			)

			frappe.msgprint(_("Google Calendar has been configured."))
		except Exception as e:
			frappe.throw(e)


def get_authentication_url(client_id=None, redirect_uri=None):
	return {
		"url": "https://accounts.google.com/o/oauth2/v2/auth?access_type=offline&response_type=code&prompt=consent&client_id={}&include_granted_scopes=true&scope={}&redirect_uri={}".format(
			client_id, SCOPES, redirect_uri
		)
	}


@frappe.whitelist()
def google_callback(code=None):
	"""
	Authorization code is sent to callback as per the API configuration
	"""
	google_calendar = frappe.cache().hget("google_calendar", "google_calendar")
	frappe.db.set_value("Google Calendar", google_calendar, "authorization_code", code)
	frappe.db.commit()

	authorize_access(google_calendar)


@frappe.whitelist()
def sync(g_calendar=None):
	filters = {"enable": 1}

	if g_calendar:
		filters.update({"name": g_calendar})

	google_calendars = frappe.get_list("Google Calendar", filters=filters)

	for g in google_calendars:
		return sync_events_from_google_calendar(g.name)

<<<<<<< HEAD
=======

def get_google_calendar_object(g_calendar):
	"""
	Returns an object of Google Calendar along with Google Calendar doc.
	"""
	google_settings = frappe.get_doc("Google Settings")
	account = frappe.get_doc("Google Calendar", g_calendar)

	credentials_dict = {
		"token": account.get_access_token(),
		"refresh_token": account.get_password(fieldname="refresh_token", raise_exception=False),
		"token_uri": get_auth_url(),
		"client_id": google_settings.client_id,
		"client_secret": google_settings.get_password(fieldname="client_secret", raise_exception=False),
		"scopes": "https://www.googleapis.com/auth/calendar/v3",
	}

	credentials = google.oauth2.credentials.Credentials(**credentials_dict)
	google_calendar = build(
		serviceName="calendar", version="v3", credentials=credentials, static_discovery=False
	)

	check_google_calendar(account, google_calendar)

	account.load_from_db()
	return google_calendar, account


def check_google_calendar(account, google_calendar):
	"""
	Checks if Google Calendar is present with the specified name.
	If not, creates one.
	"""
	account.load_from_db()
	try:
		if account.google_calendar_id:
			google_calendar.calendars().get(calendarId=account.google_calendar_id).execute()
		else:
			# If no Calendar ID create a new Calendar
			calendar = {
				"summary": account.calendar_name,
				"timeZone": frappe.db.get_single_value("System Settings", "time_zone"),
			}
			created_calendar = google_calendar.calendars().insert(body=calendar).execute()
			frappe.db.set_value(
				"Google Calendar", account.name, "google_calendar_id", created_calendar.get("id")
			)
			frappe.db.commit()
	except HttpError as err:
		frappe.throw(
			_("Google Calendar - Could not create Calendar for {0}, error code {1}.").format(
				account.name, err.resp.status
			)
		)

>>>>>>> 672bd8a5

def sync_events_from_google_calendar(g_calendar, method=None):
	"""
	Syncs Events from Google Calendar in Framework Calendar.
	Google Calendar returns nextSyncToken when all the events in Google Calendar are fetched.
	nextSyncToken is returned at the very last page
	https://developers.google.com/calendar/v3/sync
	"""
	account = frappe.get_doc("Google Calendar", g_calendar)

	if job_already_enqueued("calendar_import|{}".format(account.get("name"))):
		return

<<<<<<< HEAD
	caldav_url = "https://apidata.googleusercontent.com/caldav/v2/{}/events?access_token={}".format(account.user,account.get_access_token())
	response = requests.get(url=caldav_url, headers={"User-Agent": "Mozilla/5.0","Content-Type": "text/xml","Accept": "text/xml, text/calendar"})
	cal = Calendar.from_ical(response.content)
	return enqueue_job(parse_calendar_events,calendar = cal,account = account)


def parse_calendar_events(calendar,account):
	event_list =[]
	insert_count = 0
	for event in calendar.walk('vevent'):
		recurrence = None
		event_id = get_event_id(event)
		if event.get("RRULE"):
			recurrence = event["RRULE"]
		if event["STATUS"] == "CONFIRMED":
			attendees = get_event_attendees(event)
			event_list.append(event_id)
			if not frappe.db.exists("Event", {"google_calendar_event_id": event_id}):
				insert_count += 1
				insert_event_to_calendar(account, event, attendees,recurrence)
			else:
				update_event_in_calendar(account, event, attendees,recurrence)
	close_cancelled_events(event_list)
	account.last_sync_datetime = now_datetime()
	account.save(ignore_permissions=True)
=======
	sync_token = account.get_password(fieldname="next_sync_token", raise_exception=False) or None
	events = frappe._dict()
	results = []
	while True:
		try:
			# API Response listed at EOF
			events = (
				google_calendar.events()
				.list(
					calendarId=account.google_calendar_id,
					maxResults=2000,
					pageToken=events.get("nextPageToken"),
					singleEvents=False,
					showDeleted=True,
					syncToken=sync_token,
				)
				.execute()
			)
		except HttpError as err:
			msg = _("Google Calendar - Could not fetch event from Google Calendar, error code {0}.").format(
				err.resp.status
			)

			if err.resp.status == 410:
				set_encrypted_password("Google Calendar", account.name, "", "next_sync_token")
				frappe.db.commit()
				msg += " " + _("Sync token was invalid and has been resetted, Retry syncing.")
				frappe.msgprint(msg, title="Invalid Sync Token", indicator="blue")
			else:
				frappe.throw(msg)

		for event in events.get("items", []):
			results.append(event)

		if not events.get("nextPageToken"):
			if events.get("nextSyncToken"):
				account.next_sync_token = events.get("nextSyncToken")
				account.save()
			break

	for idx, event in enumerate(results):
		frappe.publish_realtime(
			"import_google_calendar", dict(progress=idx + 1, total=len(results)), user=frappe.session.user
		)

		# If Google Calendar Event if confirmed, then create an Event
		if event.get("status") == "confirmed":
			recurrence = None
			if event.get("recurrence"):
				try:
					recurrence = event.get("recurrence")[0]
				except IndexError:
					pass

			if not frappe.db.exists("Event", {"google_calendar_event_id": event.get("id")}):
				insert_event_to_calendar(account, event, recurrence)
			else:
				update_event_in_calendar(account, event, recurrence)
		elif event.get("status") == "cancelled":
			# If any synced Google Calendar Event is cancelled, then close the Event
			frappe.db.set_value(
				"Event",
				{
					"google_calendar_id": account.google_calendar_id,
					"google_calendar_event_id": event.get("id"),
				},
				"status",
				"Closed",
			)
			frappe.get_doc(
				{
					"doctype": "Comment",
					"comment_type": "Info",
					"reference_doctype": "Event",
					"reference_name": frappe.db.get_value(
						"Event",
						{
							"google_calendar_id": account.google_calendar_id,
							"google_calendar_event_id": event.get("id"),
						},
						"name",
					),
					"content": " - Event deleted from Google Calendar.",
				}
			).insert(ignore_permissions=True)
		else:
			pass
>>>>>>> 672bd8a5


<<<<<<< HEAD
def get_event_id(event):
	return "{}|{}".format(event["UID"],(event["DTSTART"].dt).strftime("%Y-%m-%d %H:%M"))

def insert_event_to_calendar(account, event,attendees, recurrence=None):
=======

def insert_event_to_calendar(account, event, recurrence=None):
>>>>>>> 672bd8a5
	"""
	Inserts event in Frappe Calendar during Sync
	"""
	calendar_event = {
		"doctype": "Event",
		"subject": event.get("SUMMARY") or _("No Subject"),
		"description": event.get("DESCRIPTION"),
		"google_calendar_event": 1,
		"google_calendar": account.name,
		"google_calendar_id": account.google_calendar_id,
<<<<<<< HEAD
		"google_calendar_event_id": get_event_id(event),
		"pulled_from_google_calendar": 1
	}
	calendar_event.update(google_calendar_to_repeat_on(recurrence=recurrence, start=event.get("DTSTART").dt, end= (event.get("DTEND").dt if event.get("DTEND") else None)))
	calendar_event.update({"event_participants":attendees})
	frappe.get_doc(calendar_event).insert(ignore_permissions=True)


def update_event_in_calendar(account, update_event, attendees,recurrence=None):
	"""
	Updates Event in Frappe Calendar if any existing Google Calendar Event is updated
	"""
	calendar_event = frappe.get_doc("Event", {"google_calendar_event_id": get_event_id(update_event)})
	update_content = False
	if calendar_event.subject != update_event.get("SUMMARY"):
		calendar_event.subject = update_event.get("SUMMARY")
		update_content = True
	if unescape_html(calendar_event.description) != unescape_html(update_event.get("DESCRIPTION")):
		calendar_event.description = update_event.get("DESCRIPTION")
		update_content = True
	# google_calendar_to_repeat_on(recurrence=recurrence, start=update_event.get("DTSTART").dt, end=update_event.get("DTEND").dt)
	if update_content:
		event_doc = frappe.qb.DocType('Event')
		(frappe.qb.update(event_doc)
			.set(event_doc.subject ,update_event.get("SUMMARY"))
			.set(event_doc.description ,update_event.get("DESCRIPTION"))
			.set(event_doc.modified ,now_datetime())
			.where(event_doc.google_calendar_event_id == get_event_id(update_event))).run()

def close_cancelled_events(confirmed_list):
	event_doc = frappe.qb.DocType('Event')
	(frappe.qb.update(event_doc).set(event_doc.status , "Closed").where(event_doc.google_calendar_event_id.notin(confirmed_list))).run()

=======
		"google_calendar_event_id": event.get("id"),
		"pulled_from_google_calendar": 1,
	}
	calendar_event.update(
		google_calendar_to_repeat_on(
			recurrence=recurrence, start=event.get("start"), end=event.get("end")
		)
	)
	frappe.get_doc(calendar_event).insert(ignore_permissions=True)


def update_event_in_calendar(account, event, recurrence=None):
	"""
	Updates Event in Frappe Calendar if any existing Google Calendar Event is updated
	"""
	calendar_event = frappe.get_doc("Event", {"google_calendar_event_id": event.get("id")})
	calendar_event.subject = event.get("summary")
	calendar_event.description = event.get("description")
	calendar_event.update(
		google_calendar_to_repeat_on(
			recurrence=recurrence, start=event.get("start"), end=event.get("end")
		)
	)
	calendar_event.save(ignore_permissions=True)
>>>>>>> 672bd8a5


def insert_event_in_google_calendar(doc, method=None):
	"""
	Insert Events in Google Calendar if sync_with_google_calendar is checked.
	"""
	if (
		not frappe.db.exists("Google Calendar", {"name": doc.google_calendar})
		or doc.pulled_from_google_calendar
		or not doc.sync_with_google_calendar
	):
		return

	account = frappe.get_doc("Google Calendar", doc.google_calendar)

	if not account.push_to_google_calendar:
		return

	event = {"summary": doc.subject, "description": doc.description, "google_calendar_event": 1}
	event.update(
		format_date_according_to_google_calendar(
			doc.all_day, get_datetime(doc.starts_on), get_datetime(doc.ends_on)
		)
	)

	if doc.repeat_on:
		event.update({"recurrence": repeat_on_to_google_calendar_recurrence_rule(doc)})

<<<<<<< HEAD
	caldav_url, cal = create_calendar_object(account,doc)
	event = Event()
	event['DTSTART'] = format_datetime(doc.starts_on, "yyyyMMddTHHmmss")
	event['DTEND'] = format_datetime(doc.ends_on, "yyyyMMddTHHmmss")
	event['SUMMARY'] = doc.subject
	event['UID'] = uuid.uuid4()
	event['DESCRIPTION'] = doc.description
	event['ATTENDEE'] = []
	for guest in doc.get('event_participants'):
		event['ATTENDEE'].append('MAILTO:{}'.format(get_participant_email(guest)))

	if doc.repeat_on:
		event['RRULE'] = repeat_on_to_google_calendar_recurrence_rule(doc)
	cal.add_component(event)
	response = requests.put(url = caldav_url,data=cal.to_ical() , headers={"Content-Type": 'text/calendar; charset="utf-8"'})
	if response.status_code == 201:
		frappe.db.set_value("Event", doc.name, "google_calendar_event_id", event['UID'], update_modified=False)
		frappe.msgprint(_("Event Synced with Google Calendar."))
	else :
		frappe.throw(_("Google Calendar - Could not insert event in Google Calendar {0}, error code {1}.").format(account.name, response.text))
=======
	try:
		event = google_calendar.events().insert(calendarId=doc.google_calendar_id, body=event).execute()
		frappe.db.set_value(
			"Event", doc.name, "google_calendar_event_id", event.get("id"), update_modified=False
		)
		frappe.msgprint(_("Event Synced with Google Calendar."))
	except HttpError as err:
		frappe.throw(
			_("Google Calendar - Could not insert event in Google Calendar {0}, error code {1}.").format(
				account.name, err.resp.status
			)
		)
>>>>>>> 672bd8a5


def update_event_in_google_calendar(doc, method=None):
	"""
	Updates Events in Google Calendar if any existing event is modified in Frappe Calendar
	"""
	# Workaround to avoid triggering updation when Event is being inserted since
	# creation and modified are same when inserting doc
	if (
		not frappe.db.exists("Google Calendar", {"name": doc.google_calendar})
		or doc.modified == doc.creation
		or not doc.sync_with_google_calendar
	):
		return

	if doc.sync_with_google_calendar and not doc.google_calendar_event_id:
		# If sync_with_google_calendar is checked later, then insert the event rather than updating it.
		insert_event_in_google_calendar(doc)
		return

	account = frappe.get_doc("Google Calendar", doc.google_calendar)

	if not account.push_to_google_calendar:
		return
	repeat_on_to_google_calendar_recurrence_rule(doc)
	try:
<<<<<<< HEAD
		caldav_url, cal = create_calendar_object(account,doc)
		event = Event()
		event['DTSTART'] = format_datetime(doc.starts_on, "yyyyMMddTHHmmss")
		event['DTEND'] = format_datetime(doc.ends_on, "yyyyMMddTHHmmss")
		event['SUMMARY'] = doc.subject
		event['UID'] = doc.google_calendar_event_id
		event['DESCRIPTION'] = doc.description
		event['ATTENDEE'] =[]
		if doc.repeat_on:
			event['RRULE']=repeat_on_to_google_calendar_recurrence_rule(doc)

		for guest in doc.get('event_participants'):
			event['ATTENDEE'].append('MAILTO:{}'.format(get_participant_email(guest)))
		cal.add_component(event)
		response = requests.put(url = caldav_url,data=cal.to_ical() , headers={"Content-Type": 'text/calendar; charset="utf-8"'})
		if response.status_code == 204:
			frappe.msgprint(_("Event Synced with Google Calendar."))
		else :
			frappe.throw(_("Google Calendar - Could not update Event {0} in Google Calendar, error code {1}.").format(doc.name, response.status_code))
	except requests.exceptions.HTTPError as err:
		frappe.throw(_("Google Calendar - Could not update Event {0} in Google Calendar, error code {1}.").format(doc.name, err.resp.status))
=======
		event = (
			google_calendar.events()
			.get(calendarId=doc.google_calendar_id, eventId=doc.google_calendar_event_id)
			.execute()
		)
		event["summary"] = doc.subject
		event["description"] = doc.description
		event["recurrence"] = repeat_on_to_google_calendar_recurrence_rule(doc)
		event["status"] = (
			"cancelled" if doc.event_type == "Cancelled" or doc.status == "Closed" else event.get("status")
		)
		event.update(
			format_date_according_to_google_calendar(
				doc.all_day, get_datetime(doc.starts_on), get_datetime(doc.ends_on)
			)
		)

		google_calendar.events().update(
			calendarId=doc.google_calendar_id, eventId=doc.google_calendar_event_id, body=event
		).execute()
		frappe.msgprint(_("Event Synced with Google Calendar."))
	except HttpError as err:
		frappe.throw(
			_("Google Calendar - Could not update Event {0} in Google Calendar, error code {1}.").format(
				doc.name, err.resp.status
			)
		)

>>>>>>> 672bd8a5


def delete_event_from_google_calendar(doc, method=None):
	"""
	Delete Events from Google Calendar if Frappe Event is deleted.
	"""

	if not frappe.db.exists("Google Calendar", {"name": doc.google_calendar}):
		return

	account = frappe.get_doc("Google Calendar", doc.google_calendar)

	if not account.push_to_google_calendar:
		return

	try:
<<<<<<< HEAD
		caldav_url, cal = create_calendar_object(account,doc)
		cal["METHOD"] = "CANCEL"
		event = Event()
		event['DTSTART'] = format_datetime(doc.starts_on, "yyyyMMddTHHmmss")
		event['DTEND'] = format_datetime(doc.ends_on, "yyyyMMddTHHmmss")
		event['SUMMARY'] = doc.subject
		event["UID"] = doc.google_calendar_event_id
		event["STATUS"] = "CANCELLED"
		cal.add_component(event)
		requests.delete(url = caldav_url,data=cal.to_ical()  , headers={"Content-Type": 'text/calendar; charset="utf-8"'})
	except requests.exceptions.HTTPError as err:
		frappe.msgprint(_("Google Calendar - Could not delete Event {0} from Google Calendar, error code {1}.").format(doc.name, err.resp.status))
=======
		event = (
			google_calendar.events()
			.get(calendarId=doc.google_calendar_id, eventId=doc.google_calendar_event_id)
			.execute()
		)
		event["recurrence"] = None
		event["status"] = "cancelled"

		google_calendar.events().update(
			calendarId=doc.google_calendar_id, eventId=doc.google_calendar_event_id, body=event
		).execute()
	except HttpError as err:
		frappe.msgprint(
			_("Google Calendar - Could not delete Event {0} from Google Calendar, error code {1}.").format(
				doc.name, err.resp.status
			)
		)

>>>>>>> 672bd8a5


def google_calendar_to_repeat_on(start, end, recurrence=None):
	"""
<<<<<<< HEAD
	recurrence is in the form ['RRULE:FREQ=WEEKLY;WKST=SU;UNTIL=20210912T182959Z;BYDAY=FR,MO,WE']
	has the frequency and then the days on which the event recurs
=======
	recurrence is in the form ['RRULE:FREQ=WEEKLY;BYDAY=MO,TU,TH']
	has the frequency and then the days on which the event recurs

>>>>>>> 672bd8a5
	Both have been mapped in a dict for easier mapping.
	"""
	starts_on = (get_datetime(start) if start else get_datetime(start)).replace(tzinfo=None)
	ends_on = (get_datetime(end) if end else get_datetime(end)).replace(tzinfo=None)

	repeat_on = {
<<<<<<< HEAD
		"starts_on": starts_on,
		"ends_on": ends_on,
		"all_day": 0 if end else 1,
		"repeat_this_event": 1 if end else 0,
=======
		"starts_on": get_datetime(start.get("date"))
		if start.get("date")
		else parser.parse(start.get("dateTime")).utcnow(),
		"ends_on": get_datetime(end.get("date"))
		if end.get("date")
		else parser.parse(end.get("dateTime")).utcnow(),
		"all_day": 1 if start.get("date") else 0,
		"repeat_this_event": 1 if recurrence else 0,
>>>>>>> 672bd8a5
		"repeat_on": None,
		"repeat_till": None,
		"sunday": 0,
		"monday": 0,
		"tuesday": 0,
		"wednesday": 0,
		"thursday": 0,
		"friday": 0,
		"saturday": 0,
	}

	if recurrence:
		google_calendar_frequency, until, byday = get_recurrence_parameters(recurrence)
		repeat_on["repeat_on"] = google_calendar_frequencies.get(google_calendar_frequency)

		if repeat_on["repeat_on"] == "Daily":
			repeat_on["ends_on"] = None
			repeat_on["repeat_till"] = until

		if byday and repeat_on["repeat_on"] == "Weekly":
			repeat_on["repeat_till"] = until
			byday = byday.split("=")[1].split(",")
			for repeat_day in byday:
				repeat_on[google_calendar_days[repeat_day]] = 1

		if byday and repeat_on["repeat_on"] == "Monthly":
			byday = byday.split("=")[1]
			repeat_day_week_number, repeat_day_name = None, None

			for num in ["-2", "-1", "1", "2", "3", "4", "5"]:
				if num in byday:
					repeat_day_week_number = num
					break

			for day in ["MO", "TU", "WE", "TH", "FR", "SA", "SU"]:
				if day in byday:
					repeat_day_name = google_calendar_days.get(day)
					break

			# Only Set starts_on for the event to repeat monthly
			start_date = parse_google_calendar_recurrence_rule(int(repeat_day_week_number), repeat_day_name)
			repeat_on["starts_on"] = start_date
			repeat_on["ends_on"] = add_to_date(start_date, minutes=5)
			repeat_on["repeat_till"] = until

		if repeat_on["repeat_till"] == "Yearly":
			repeat_on["ends_on"] = None
			repeat_on["repeat_till"] = until

	return repeat_on


def format_date_according_to_google_calendar(all_day, starts_on, ends_on=None):
	if not ends_on:
		ends_on = starts_on + timedelta(minutes=10)

	date_format = {
		"start": {
			"dateTime": starts_on.isoformat(),
			"timeZone": get_time_zone(),
		},
		"end": {
			"dateTime": ends_on.isoformat(),
			"timeZone": get_time_zone(),
		},
	}

	if all_day:
		# If all_day event, Google Calendar takes date as a parameter and not dateTime
		date_format["start"].pop("dateTime")
		date_format["end"].pop("dateTime")

		date_format["start"].update({"date": starts_on.date().isoformat()})
		date_format["end"].update({"date": ends_on.date().isoformat()})

	return date_format


def parse_google_calendar_recurrence_rule(repeat_day_week_number, repeat_day_name):
	"""
	Returns (repeat_on) exact date for combination eg 4TH viz. 4th thursday of a month
	"""
	if repeat_day_week_number < 0:
		# Consider a month with 5 weeks and event is to be repeated in last week of every month, google caledar considers
		# a month has 4 weeks and hence itll return -1 for a month with 5 weeks.
		repeat_day_week_number = 4

	weekdays = get_weekdays()
	current_date = now_datetime()
	isset_day_name, isset_day_number = False, False

	# Set the proper day ie if recurrence is 4TH, then align the day to Thursday
	while not isset_day_name:
		isset_day_name = True if weekdays[current_date.weekday()].lower() == repeat_day_name else False
		current_date = add_days(current_date, 1) if not isset_day_name else current_date

	# One the day is set to Thursday, now set the week number ie 4
	while not isset_day_number:
		week_number = get_week_number(current_date)
		isset_day_number = True if week_number == repeat_day_week_number else False
		# check if  current_date week number is greater or smaller than repeat_day week number
		weeks = 1 if week_number < repeat_day_week_number else -1
		current_date = add_to_date(current_date, weeks=weeks) if not isset_day_number else current_date

	return current_date


def repeat_on_to_google_calendar_recurrence_rule(doc):
	"""
	Returns event (repeat_on) in Google Calendar format ie RRULE:FREQ=WEEKLY;BYDAY=MO,TU,TH
	"""
	recurrence = framework_frequencies.get(doc.repeat_on)
	weekdays = get_weekdays()
	if doc.repeat_on == "Weekly":
		byday = [framework_days.get(day.lower()) for day in weekdays if doc.get(day.lower())]
		recurrence["BYDAY"] = byday
	elif doc.repeat_on == "Monthly":
		week_number = str(get_week_number(get_datetime(doc.starts_on)))
		week_day = weekdays[get_datetime(doc.starts_on).weekday()].lower()
		recurrence["BYDAY"] = week_number + framework_days.get(week_day)
	if doc.repeat_till is not None:
		recurrence["UNTIL"] = getdate(doc.repeat_till)
	return recurrence



def get_week_number(dt):
	"""
	Returns the week number of the month for the specified date.
	https://stackoverflow.com/questions/3806473/python-week-number-of-the-month/16804556
	"""
	from math import ceil

	first_day = dt.replace(day=1)

	dom = dt.day
	adjusted_dom = dom + first_day.weekday()

	return int(ceil(adjusted_dom / 7.0))


def get_recurrence_parameters(recurrence):
	frequency, until, byday = None, None, None

	for r in recurrence:
		if "FREQ" in r:
			frequency = r
		elif "UNTIL" in r:
			until = r
		elif "BYDAY" in r:
			byday = r
		else:
			pass

	return frequency, until, byday


<<<<<<< HEAD
def get_event_attendees(event):
	event_participants = []
	for item in event.get("ATTENDEE",[]):
		if item.startswith("mailto:"):
			attendee_email = item[len("mailto:"):]
			if frappe.db.exists('User', {'email':attendee_email}):
				event_participants.append({"reference_doctype":"User","reference_docname":frappe.get_doc("User", {'email': attendee_email}).name})
			elif frappe.db.exists('Contact', {'email_id': attendee_email}) :
				event_participants.append({"reference_doctype":"Contact","reference_docname":frappe.get_doc("Contact", {'email_id': attendee_email}).name})
			else:
				contact = {
					"doctype": "Contact",
					"first_name": attendee_email.split("@")[0],
					"email_id": attendee_email,
					"email_ids":[{"email_id":attendee_email,"is_primary":1}]
=======
"""API Response
	{
		'kind': 'calendar#events',
		'etag': '"etag"',
		'summary': 'Test Calendar',
		'updated': '2019-07-25T06:09:34.681Z',
		'timeZone': 'Asia/Kolkata',
		'accessRole': 'owner',
		'defaultReminders': [],
		'nextSyncToken': 'token',
		'items': [
			{
				'kind': 'calendar#event',
				'etag': '"etag"',
				'id': 'id',
				'status': 'confirmed' or 'cancelled',
				'htmlLink': 'link',
				'created': '2019-07-25T06:08:21.000Z',
				'updated': '2019-07-25T06:09:34.681Z',
				'summary': 'asdf',
				'creator': {
					'email': 'email'
				},
				'organizer': {
					'email': 'email',
					'displayName': 'Test Calendar',
					'self': True
				},
				'start': {
					'dateTime': '2019-07-27T12:00:00+05:30', (if all day event the its 'date' instead of 'dateTime')
					'timeZone': 'Asia/Kolkata'
				},
				'end': {
					'dateTime': '2019-07-27T13:00:00+05:30', (if all day event the its 'date' instead of 'dateTime')
					'timeZone': 'Asia/Kolkata'
				},
				'recurrence': *recurrence,
				'iCalUID': 'uid',
				'sequence': 1,
				'reminders': {
					'useDefault': True
>>>>>>> 672bd8a5
				}
				doc = frappe.get_doc(contact).insert(ignore_permissions=True)
				event_participants.append({"reference_doctype":"Contact","reference_docname":doc.name})
	return event_participants


def get_participant_email(guest):
	doc = frappe.get_doc(guest.get('reference_doctype'), guest.get('reference_docname'))
	return doc.get('email') if guest.get('reference_doctype') =="User" else doc.get('email_id')


def create_calendar_object(account, doc):
	caldav_url = "https://apidata.googleusercontent.com/caldav/v2/{}/events/{}?access_token={}".format(account.user,doc.name,account.get_access_token())
	cal = Calendar()
	cal['PRODID'] = '-//Google Inc//Google Calendar 70.9054//EN'
	cal['VERSION'] = '2.0'
	cal['CALSCALE'] = account.user
	cal['X-WR-CALNAME'] = account.user
	cal['X-WR-TIMEZONE'] = frappe.db.get_single_value("System Settings", "time_zone")
	return caldav_url,cal


def enqueue_job(job, **kwargs):
	check_scheduler_status()
	account = kwargs.get('account') or {}
	job_name = "calendar_import|{}".format(account.get("name"))
	if not job_already_enqueued(job_name):
		enqueue(job,**kwargs,queue="long",timeout=10000,event="Import events from google ",job_name=job_name,now=frappe.conf.developer_mode or frappe.flags.in_test)


def check_scheduler_status():
	if is_scheduler_inactive() and not frappe.flags.in_test:
		frappe.throw(_("Scheduler is inactive. Cannot enqueue job."), title=_("Scheduler Inactive"))


def job_already_enqueued(job_name):
	enqueued_jobs = [d.get("job_name") for d in get_info()]
	if job_name in enqueued_jobs:
		return True<|MERGE_RESOLUTION|>--- conflicted
+++ resolved
@@ -3,35 +3,32 @@
 # License: MIT. See LICENSE
 
 
+import uuid
 from datetime import timedelta
 from urllib.parse import quote
+
+import requests
 from icalendar import Calendar, Event
-import uuid
-import requests
+
 import frappe
 from frappe import _
+from frappe.core.page.background_jobs.background_jobs import get_info
 from frappe.integrations.doctype.google_settings.google_settings import get_auth_url
 from frappe.model.document import Document
-<<<<<<< HEAD
-from frappe.utils import (add_days, add_to_date, get_datetime,
-	get_request_site_address, get_time_zone, get_weekdays, now_datetime, format_datetime, getdate)
-from frappe.utils.html_utils import unescape_html
-
-from frappe.utils.background_jobs import enqueue
-from frappe.utils.scheduler import is_scheduler_inactive
-from frappe.core.page.background_jobs.background_jobs import get_info
-=======
 from frappe.utils import (
 	add_days,
 	add_to_date,
+	format_datetime,
 	get_datetime,
 	get_request_site_address,
 	get_time_zone,
 	get_weekdays,
+	getdate,
 	now_datetime,
 )
-from frappe.utils.password import set_encrypted_password
->>>>>>> 672bd8a5
+from frappe.utils.background_jobs import enqueue
+from frappe.utils.html_utils import unescape_html
+from frappe.utils.scheduler import is_scheduler_inactive
 
 SCOPES = "https://www.googleapis.com/auth/calendar"
 
@@ -53,17 +50,10 @@
 }
 
 framework_frequencies = {
-<<<<<<< HEAD
-	"Daily": {"FREQ":"DAILY"},
-	"Weekly": {"FREQ":"WEEKLY"},
-	"Monthly": {"FREQ":"MONTHLY"},
-	"Yearly": {"FREQ":"FREQ=YEARLY"}
-=======
-	"Daily": "RRULE:FREQ=DAILY;",
-	"Weekly": "RRULE:FREQ=WEEKLY;",
-	"Monthly": "RRULE:FREQ=MONTHLY;",
-	"Yearly": "RRULE:FREQ=YEARLY;",
->>>>>>> 672bd8a5
+	"Daily": {"FREQ": "DAILY"},
+	"Weekly": {"FREQ": "WEEKLY"},
+	"Monthly": {"FREQ": "MONTHLY"},
+	"Yearly": {"FREQ": "FREQ=YEARLY"},
 }
 
 framework_days = {
@@ -76,11 +66,6 @@
 	"sunday": "SU",
 }
 
-<<<<<<< HEAD
-
-class GoogleCalendar(Document):
-=======
->>>>>>> 672bd8a5
 
 class GoogleCalendar(Document):
 	def validate(self):
@@ -130,14 +115,10 @@
 	google_settings = frappe.get_doc("Google Settings")
 	google_calendar = frappe.get_doc("Google Calendar", g_calendar)
 
-<<<<<<< HEAD
-	redirect_uri = get_request_site_address(not frappe.flags.in_test) + "?cmd=frappe.integrations.doctype.google_calendar.google_calendar.google_callback"
-=======
 	redirect_uri = (
-		get_request_site_address(True)
+		get_request_site_address(not frappe.flags.in_test)
 		+ "?cmd=frappe.integrations.doctype.google_calendar.google_calendar.google_callback"
 	)
->>>>>>> 672bd8a5
 
 	if not google_calendar.authorization_code or reauthorize:
 		frappe.cache().hset("google_calendar", "google_calendar", google_calendar.name)
@@ -203,64 +184,6 @@
 	for g in google_calendars:
 		return sync_events_from_google_calendar(g.name)
 
-<<<<<<< HEAD
-=======
-
-def get_google_calendar_object(g_calendar):
-	"""
-	Returns an object of Google Calendar along with Google Calendar doc.
-	"""
-	google_settings = frappe.get_doc("Google Settings")
-	account = frappe.get_doc("Google Calendar", g_calendar)
-
-	credentials_dict = {
-		"token": account.get_access_token(),
-		"refresh_token": account.get_password(fieldname="refresh_token", raise_exception=False),
-		"token_uri": get_auth_url(),
-		"client_id": google_settings.client_id,
-		"client_secret": google_settings.get_password(fieldname="client_secret", raise_exception=False),
-		"scopes": "https://www.googleapis.com/auth/calendar/v3",
-	}
-
-	credentials = google.oauth2.credentials.Credentials(**credentials_dict)
-	google_calendar = build(
-		serviceName="calendar", version="v3", credentials=credentials, static_discovery=False
-	)
-
-	check_google_calendar(account, google_calendar)
-
-	account.load_from_db()
-	return google_calendar, account
-
-
-def check_google_calendar(account, google_calendar):
-	"""
-	Checks if Google Calendar is present with the specified name.
-	If not, creates one.
-	"""
-	account.load_from_db()
-	try:
-		if account.google_calendar_id:
-			google_calendar.calendars().get(calendarId=account.google_calendar_id).execute()
-		else:
-			# If no Calendar ID create a new Calendar
-			calendar = {
-				"summary": account.calendar_name,
-				"timeZone": frappe.db.get_single_value("System Settings", "time_zone"),
-			}
-			created_calendar = google_calendar.calendars().insert(body=calendar).execute()
-			frappe.db.set_value(
-				"Google Calendar", account.name, "google_calendar_id", created_calendar.get("id")
-			)
-			frappe.db.commit()
-	except HttpError as err:
-		frappe.throw(
-			_("Google Calendar - Could not create Calendar for {0}, error code {1}.").format(
-				account.name, err.resp.status
-			)
-		)
-
->>>>>>> 672bd8a5
 
 def sync_events_from_google_calendar(g_calendar, method=None):
 	"""
@@ -274,17 +197,25 @@
 	if job_already_enqueued("calendar_import|{}".format(account.get("name"))):
 		return
 
-<<<<<<< HEAD
-	caldav_url = "https://apidata.googleusercontent.com/caldav/v2/{}/events?access_token={}".format(account.user,account.get_access_token())
-	response = requests.get(url=caldav_url, headers={"User-Agent": "Mozilla/5.0","Content-Type": "text/xml","Accept": "text/xml, text/calendar"})
+	caldav_url = "https://apidata.googleusercontent.com/caldav/v2/{}/events?access_token={}".format(
+		account.user, account.get_access_token()
+	)
+	response = requests.get(
+		url=caldav_url,
+		headers={
+			"User-Agent": "Mozilla/5.0",
+			"Content-Type": "text/xml",
+			"Accept": "text/xml, text/calendar",
+		},
+	)
 	cal = Calendar.from_ical(response.content)
-	return enqueue_job(parse_calendar_events,calendar = cal,account = account)
-
-
-def parse_calendar_events(calendar,account):
-	event_list =[]
+	return enqueue_job(parse_calendar_events, calendar=cal, account=account)
+
+
+def parse_calendar_events(calendar, account):
+	event_list = []
 	insert_count = 0
-	for event in calendar.walk('vevent'):
+	for event in calendar.walk("vevent"):
 		recurrence = None
 		event_id = get_event_id(event)
 		if event.get("RRULE"):
@@ -294,112 +225,19 @@
 			event_list.append(event_id)
 			if not frappe.db.exists("Event", {"google_calendar_event_id": event_id}):
 				insert_count += 1
-				insert_event_to_calendar(account, event, attendees,recurrence)
+				insert_event_to_calendar(account, event, attendees, recurrence)
 			else:
-				update_event_in_calendar(account, event, attendees,recurrence)
+				update_event_in_calendar(account, event, attendees, recurrence)
 	close_cancelled_events(event_list)
 	account.last_sync_datetime = now_datetime()
 	account.save(ignore_permissions=True)
-=======
-	sync_token = account.get_password(fieldname="next_sync_token", raise_exception=False) or None
-	events = frappe._dict()
-	results = []
-	while True:
-		try:
-			# API Response listed at EOF
-			events = (
-				google_calendar.events()
-				.list(
-					calendarId=account.google_calendar_id,
-					maxResults=2000,
-					pageToken=events.get("nextPageToken"),
-					singleEvents=False,
-					showDeleted=True,
-					syncToken=sync_token,
-				)
-				.execute()
-			)
-		except HttpError as err:
-			msg = _("Google Calendar - Could not fetch event from Google Calendar, error code {0}.").format(
-				err.resp.status
-			)
-
-			if err.resp.status == 410:
-				set_encrypted_password("Google Calendar", account.name, "", "next_sync_token")
-				frappe.db.commit()
-				msg += " " + _("Sync token was invalid and has been resetted, Retry syncing.")
-				frappe.msgprint(msg, title="Invalid Sync Token", indicator="blue")
-			else:
-				frappe.throw(msg)
-
-		for event in events.get("items", []):
-			results.append(event)
-
-		if not events.get("nextPageToken"):
-			if events.get("nextSyncToken"):
-				account.next_sync_token = events.get("nextSyncToken")
-				account.save()
-			break
-
-	for idx, event in enumerate(results):
-		frappe.publish_realtime(
-			"import_google_calendar", dict(progress=idx + 1, total=len(results)), user=frappe.session.user
-		)
-
-		# If Google Calendar Event if confirmed, then create an Event
-		if event.get("status") == "confirmed":
-			recurrence = None
-			if event.get("recurrence"):
-				try:
-					recurrence = event.get("recurrence")[0]
-				except IndexError:
-					pass
-
-			if not frappe.db.exists("Event", {"google_calendar_event_id": event.get("id")}):
-				insert_event_to_calendar(account, event, recurrence)
-			else:
-				update_event_in_calendar(account, event, recurrence)
-		elif event.get("status") == "cancelled":
-			# If any synced Google Calendar Event is cancelled, then close the Event
-			frappe.db.set_value(
-				"Event",
-				{
-					"google_calendar_id": account.google_calendar_id,
-					"google_calendar_event_id": event.get("id"),
-				},
-				"status",
-				"Closed",
-			)
-			frappe.get_doc(
-				{
-					"doctype": "Comment",
-					"comment_type": "Info",
-					"reference_doctype": "Event",
-					"reference_name": frappe.db.get_value(
-						"Event",
-						{
-							"google_calendar_id": account.google_calendar_id,
-							"google_calendar_event_id": event.get("id"),
-						},
-						"name",
-					),
-					"content": " - Event deleted from Google Calendar.",
-				}
-			).insert(ignore_permissions=True)
-		else:
-			pass
->>>>>>> 672bd8a5
-
-
-<<<<<<< HEAD
+
+
 def get_event_id(event):
-	return "{}|{}".format(event["UID"],(event["DTSTART"].dt).strftime("%Y-%m-%d %H:%M"))
-
-def insert_event_to_calendar(account, event,attendees, recurrence=None):
-=======
-
-def insert_event_to_calendar(account, event, recurrence=None):
->>>>>>> 672bd8a5
+	return "{}|{}".format(event["UID"], (event["DTSTART"].dt).strftime("%Y-%m-%d %H:%M"))
+
+
+def insert_event_to_calendar(account, event, attendees, recurrence=None):
 	"""
 	Inserts event in Frappe Calendar during Sync
 	"""
@@ -410,16 +248,21 @@
 		"google_calendar_event": 1,
 		"google_calendar": account.name,
 		"google_calendar_id": account.google_calendar_id,
-<<<<<<< HEAD
 		"google_calendar_event_id": get_event_id(event),
-		"pulled_from_google_calendar": 1
+		"pulled_from_google_calendar": 1,
 	}
-	calendar_event.update(google_calendar_to_repeat_on(recurrence=recurrence, start=event.get("DTSTART").dt, end= (event.get("DTEND").dt if event.get("DTEND") else None)))
-	calendar_event.update({"event_participants":attendees})
+	calendar_event.update(
+		google_calendar_to_repeat_on(
+			recurrence=recurrence,
+			start=event.get("DTSTART").dt,
+			end=(event.get("DTEND").dt if event.get("DTEND") else None),
+		)
+	)
+	calendar_event.update({"event_participants": attendees})
 	frappe.get_doc(calendar_event).insert(ignore_permissions=True)
 
 
-def update_event_in_calendar(account, update_event, attendees,recurrence=None):
+def update_event_in_calendar(account, update_event, attendees, recurrence=None):
 	"""
 	Updates Event in Frappe Calendar if any existing Google Calendar Event is updated
 	"""
@@ -433,43 +276,23 @@
 		update_content = True
 	# google_calendar_to_repeat_on(recurrence=recurrence, start=update_event.get("DTSTART").dt, end=update_event.get("DTEND").dt)
 	if update_content:
-		event_doc = frappe.qb.DocType('Event')
-		(frappe.qb.update(event_doc)
-			.set(event_doc.subject ,update_event.get("SUMMARY"))
-			.set(event_doc.description ,update_event.get("DESCRIPTION"))
-			.set(event_doc.modified ,now_datetime())
-			.where(event_doc.google_calendar_event_id == get_event_id(update_event))).run()
+		event_doc = frappe.qb.DocType("Event")
+		(
+			frappe.qb.update(event_doc)
+			.set(event_doc.subject, update_event.get("SUMMARY"))
+			.set(event_doc.description, update_event.get("DESCRIPTION"))
+			.set(event_doc.modified, now_datetime())
+			.where(event_doc.google_calendar_event_id == get_event_id(update_event))
+		).run()
+
 
 def close_cancelled_events(confirmed_list):
-	event_doc = frappe.qb.DocType('Event')
-	(frappe.qb.update(event_doc).set(event_doc.status , "Closed").where(event_doc.google_calendar_event_id.notin(confirmed_list))).run()
-
-=======
-		"google_calendar_event_id": event.get("id"),
-		"pulled_from_google_calendar": 1,
-	}
-	calendar_event.update(
-		google_calendar_to_repeat_on(
-			recurrence=recurrence, start=event.get("start"), end=event.get("end")
-		)
-	)
-	frappe.get_doc(calendar_event).insert(ignore_permissions=True)
-
-
-def update_event_in_calendar(account, event, recurrence=None):
-	"""
-	Updates Event in Frappe Calendar if any existing Google Calendar Event is updated
-	"""
-	calendar_event = frappe.get_doc("Event", {"google_calendar_event_id": event.get("id")})
-	calendar_event.subject = event.get("summary")
-	calendar_event.description = event.get("description")
-	calendar_event.update(
-		google_calendar_to_repeat_on(
-			recurrence=recurrence, start=event.get("start"), end=event.get("end")
-		)
-	)
-	calendar_event.save(ignore_permissions=True)
->>>>>>> 672bd8a5
+	event_doc = frappe.qb.DocType("Event")
+	(
+		frappe.qb.update(event_doc)
+		.set(event_doc.status, "Closed")
+		.where(event_doc.google_calendar_event_id.notin(confirmed_list))
+	).run()
 
 
 def insert_event_in_google_calendar(doc, method=None):
@@ -498,41 +321,34 @@
 	if doc.repeat_on:
 		event.update({"recurrence": repeat_on_to_google_calendar_recurrence_rule(doc)})
 
-<<<<<<< HEAD
-	caldav_url, cal = create_calendar_object(account,doc)
+	caldav_url, cal = create_calendar_object(account, doc)
 	event = Event()
-	event['DTSTART'] = format_datetime(doc.starts_on, "yyyyMMddTHHmmss")
-	event['DTEND'] = format_datetime(doc.ends_on, "yyyyMMddTHHmmss")
-	event['SUMMARY'] = doc.subject
-	event['UID'] = uuid.uuid4()
-	event['DESCRIPTION'] = doc.description
-	event['ATTENDEE'] = []
-	for guest in doc.get('event_participants'):
-		event['ATTENDEE'].append('MAILTO:{}'.format(get_participant_email(guest)))
+	event["DTSTART"] = format_datetime(doc.starts_on, "yyyyMMddTHHmmss")
+	event["DTEND"] = format_datetime(doc.ends_on, "yyyyMMddTHHmmss")
+	event["SUMMARY"] = doc.subject
+	event["UID"] = uuid.uuid4()
+	event["DESCRIPTION"] = doc.description
+	event["ATTENDEE"] = []
+	for guest in doc.get("event_participants"):
+		event["ATTENDEE"].append("MAILTO:{}".format(get_participant_email(guest)))
 
 	if doc.repeat_on:
-		event['RRULE'] = repeat_on_to_google_calendar_recurrence_rule(doc)
+		event["RRULE"] = repeat_on_to_google_calendar_recurrence_rule(doc)
 	cal.add_component(event)
-	response = requests.put(url = caldav_url,data=cal.to_ical() , headers={"Content-Type": 'text/calendar; charset="utf-8"'})
+	response = requests.put(
+		url=caldav_url, data=cal.to_ical(), headers={"Content-Type": 'text/calendar; charset="utf-8"'}
+	)
 	if response.status_code == 201:
-		frappe.db.set_value("Event", doc.name, "google_calendar_event_id", event['UID'], update_modified=False)
+		frappe.db.set_value(
+			"Event", doc.name, "google_calendar_event_id", event["UID"], update_modified=False
+		)
 		frappe.msgprint(_("Event Synced with Google Calendar."))
-	else :
-		frappe.throw(_("Google Calendar - Could not insert event in Google Calendar {0}, error code {1}.").format(account.name, response.text))
-=======
-	try:
-		event = google_calendar.events().insert(calendarId=doc.google_calendar_id, body=event).execute()
-		frappe.db.set_value(
-			"Event", doc.name, "google_calendar_event_id", event.get("id"), update_modified=False
-		)
-		frappe.msgprint(_("Event Synced with Google Calendar."))
-	except HttpError as err:
+	else:
 		frappe.throw(
 			_("Google Calendar - Could not insert event in Google Calendar {0}, error code {1}.").format(
-				account.name, err.resp.status
+				account.name, response.text
 			)
 		)
->>>>>>> 672bd8a5
 
 
 def update_event_in_google_calendar(doc, method=None):
@@ -559,59 +375,38 @@
 		return
 	repeat_on_to_google_calendar_recurrence_rule(doc)
 	try:
-<<<<<<< HEAD
-		caldav_url, cal = create_calendar_object(account,doc)
+		caldav_url, cal = create_calendar_object(account, doc)
 		event = Event()
-		event['DTSTART'] = format_datetime(doc.starts_on, "yyyyMMddTHHmmss")
-		event['DTEND'] = format_datetime(doc.ends_on, "yyyyMMddTHHmmss")
-		event['SUMMARY'] = doc.subject
-		event['UID'] = doc.google_calendar_event_id
-		event['DESCRIPTION'] = doc.description
-		event['ATTENDEE'] =[]
+		event["DTSTART"] = format_datetime(doc.starts_on, "yyyyMMddTHHmmss")
+		event["DTEND"] = format_datetime(doc.ends_on, "yyyyMMddTHHmmss")
+		event["SUMMARY"] = doc.subject
+		event["UID"] = doc.google_calendar_event_id
+		event["DESCRIPTION"] = doc.description
+		event["ATTENDEE"] = []
 		if doc.repeat_on:
-			event['RRULE']=repeat_on_to_google_calendar_recurrence_rule(doc)
-
-		for guest in doc.get('event_participants'):
-			event['ATTENDEE'].append('MAILTO:{}'.format(get_participant_email(guest)))
+			event["RRULE"] = repeat_on_to_google_calendar_recurrence_rule(doc)
+
+		for guest in doc.get("event_participants"):
+			event["ATTENDEE"].append("MAILTO:{}".format(get_participant_email(guest)))
 		cal.add_component(event)
-		response = requests.put(url = caldav_url,data=cal.to_ical() , headers={"Content-Type": 'text/calendar; charset="utf-8"'})
+		response = requests.put(
+			url=caldav_url, data=cal.to_ical(), headers={"Content-Type": 'text/calendar; charset="utf-8"'}
+		)
 		if response.status_code == 204:
 			frappe.msgprint(_("Event Synced with Google Calendar."))
-		else :
-			frappe.throw(_("Google Calendar - Could not update Event {0} in Google Calendar, error code {1}.").format(doc.name, response.status_code))
+		else:
+			frappe.throw(
+				_("Google Calendar - Could not update Event {0} in Google Calendar, error code {1}.").format(
+					doc.name, response.status_code
+				)
+			)
 	except requests.exceptions.HTTPError as err:
-		frappe.throw(_("Google Calendar - Could not update Event {0} in Google Calendar, error code {1}.").format(doc.name, err.resp.status))
-=======
-		event = (
-			google_calendar.events()
-			.get(calendarId=doc.google_calendar_id, eventId=doc.google_calendar_event_id)
-			.execute()
-		)
-		event["summary"] = doc.subject
-		event["description"] = doc.description
-		event["recurrence"] = repeat_on_to_google_calendar_recurrence_rule(doc)
-		event["status"] = (
-			"cancelled" if doc.event_type == "Cancelled" or doc.status == "Closed" else event.get("status")
-		)
-		event.update(
-			format_date_according_to_google_calendar(
-				doc.all_day, get_datetime(doc.starts_on), get_datetime(doc.ends_on)
-			)
-		)
-
-		google_calendar.events().update(
-			calendarId=doc.google_calendar_id, eventId=doc.google_calendar_event_id, body=event
-		).execute()
-		frappe.msgprint(_("Event Synced with Google Calendar."))
-	except HttpError as err:
 		frappe.throw(
 			_("Google Calendar - Could not update Event {0} in Google Calendar, error code {1}.").format(
 				doc.name, err.resp.status
 			)
 		)
 
->>>>>>> 672bd8a5
-
 
 def delete_event_from_google_calendar(doc, method=None):
 	"""
@@ -627,72 +422,40 @@
 		return
 
 	try:
-<<<<<<< HEAD
-		caldav_url, cal = create_calendar_object(account,doc)
+		caldav_url, cal = create_calendar_object(account, doc)
 		cal["METHOD"] = "CANCEL"
 		event = Event()
-		event['DTSTART'] = format_datetime(doc.starts_on, "yyyyMMddTHHmmss")
-		event['DTEND'] = format_datetime(doc.ends_on, "yyyyMMddTHHmmss")
-		event['SUMMARY'] = doc.subject
+		event["DTSTART"] = format_datetime(doc.starts_on, "yyyyMMddTHHmmss")
+		event["DTEND"] = format_datetime(doc.ends_on, "yyyyMMddTHHmmss")
+		event["SUMMARY"] = doc.subject
 		event["UID"] = doc.google_calendar_event_id
 		event["STATUS"] = "CANCELLED"
 		cal.add_component(event)
-		requests.delete(url = caldav_url,data=cal.to_ical()  , headers={"Content-Type": 'text/calendar; charset="utf-8"'})
+		requests.delete(
+			url=caldav_url, data=cal.to_ical(), headers={"Content-Type": 'text/calendar; charset="utf-8"'}
+		)
 	except requests.exceptions.HTTPError as err:
-		frappe.msgprint(_("Google Calendar - Could not delete Event {0} from Google Calendar, error code {1}.").format(doc.name, err.resp.status))
-=======
-		event = (
-			google_calendar.events()
-			.get(calendarId=doc.google_calendar_id, eventId=doc.google_calendar_event_id)
-			.execute()
-		)
-		event["recurrence"] = None
-		event["status"] = "cancelled"
-
-		google_calendar.events().update(
-			calendarId=doc.google_calendar_id, eventId=doc.google_calendar_event_id, body=event
-		).execute()
-	except HttpError as err:
 		frappe.msgprint(
 			_("Google Calendar - Could not delete Event {0} from Google Calendar, error code {1}.").format(
 				doc.name, err.resp.status
 			)
 		)
 
->>>>>>> 672bd8a5
-
 
 def google_calendar_to_repeat_on(start, end, recurrence=None):
 	"""
-<<<<<<< HEAD
 	recurrence is in the form ['RRULE:FREQ=WEEKLY;WKST=SU;UNTIL=20210912T182959Z;BYDAY=FR,MO,WE']
 	has the frequency and then the days on which the event recurs
-=======
-	recurrence is in the form ['RRULE:FREQ=WEEKLY;BYDAY=MO,TU,TH']
-	has the frequency and then the days on which the event recurs
-
->>>>>>> 672bd8a5
 	Both have been mapped in a dict for easier mapping.
 	"""
 	starts_on = (get_datetime(start) if start else get_datetime(start)).replace(tzinfo=None)
 	ends_on = (get_datetime(end) if end else get_datetime(end)).replace(tzinfo=None)
 
 	repeat_on = {
-<<<<<<< HEAD
 		"starts_on": starts_on,
 		"ends_on": ends_on,
 		"all_day": 0 if end else 1,
 		"repeat_this_event": 1 if end else 0,
-=======
-		"starts_on": get_datetime(start.get("date"))
-		if start.get("date")
-		else parser.parse(start.get("dateTime")).utcnow(),
-		"ends_on": get_datetime(end.get("date"))
-		if end.get("date")
-		else parser.parse(end.get("dateTime")).utcnow(),
-		"all_day": 1 if start.get("date") else 0,
-		"repeat_this_event": 1 if recurrence else 0,
->>>>>>> 672bd8a5
 		"repeat_on": None,
 		"repeat_till": None,
 		"sunday": 0,
@@ -818,7 +581,6 @@
 	return recurrence
 
 
-
 def get_week_number(dt):
 	"""
 	Returns the week number of the month for the specified date.
@@ -850,93 +612,71 @@
 	return frequency, until, byday
 
 
-<<<<<<< HEAD
 def get_event_attendees(event):
 	event_participants = []
-	for item in event.get("ATTENDEE",[]):
+	for item in event.get("ATTENDEE", []):
 		if item.startswith("mailto:"):
-			attendee_email = item[len("mailto:"):]
-			if frappe.db.exists('User', {'email':attendee_email}):
-				event_participants.append({"reference_doctype":"User","reference_docname":frappe.get_doc("User", {'email': attendee_email}).name})
-			elif frappe.db.exists('Contact', {'email_id': attendee_email}) :
-				event_participants.append({"reference_doctype":"Contact","reference_docname":frappe.get_doc("Contact", {'email_id': attendee_email}).name})
+			attendee_email = item[len("mailto:") :]
+			if frappe.db.exists("User", {"email": attendee_email}):
+				event_participants.append(
+					{
+						"reference_doctype": "User",
+						"reference_docname": frappe.get_doc("User", {"email": attendee_email}).name,
+					}
+				)
+			elif frappe.db.exists("Contact", {"email_id": attendee_email}):
+				event_participants.append(
+					{
+						"reference_doctype": "Contact",
+						"reference_docname": frappe.get_doc("Contact", {"email_id": attendee_email}).name,
+					}
+				)
 			else:
 				contact = {
 					"doctype": "Contact",
 					"first_name": attendee_email.split("@")[0],
 					"email_id": attendee_email,
-					"email_ids":[{"email_id":attendee_email,"is_primary":1}]
-=======
-"""API Response
-	{
-		'kind': 'calendar#events',
-		'etag': '"etag"',
-		'summary': 'Test Calendar',
-		'updated': '2019-07-25T06:09:34.681Z',
-		'timeZone': 'Asia/Kolkata',
-		'accessRole': 'owner',
-		'defaultReminders': [],
-		'nextSyncToken': 'token',
-		'items': [
-			{
-				'kind': 'calendar#event',
-				'etag': '"etag"',
-				'id': 'id',
-				'status': 'confirmed' or 'cancelled',
-				'htmlLink': 'link',
-				'created': '2019-07-25T06:08:21.000Z',
-				'updated': '2019-07-25T06:09:34.681Z',
-				'summary': 'asdf',
-				'creator': {
-					'email': 'email'
-				},
-				'organizer': {
-					'email': 'email',
-					'displayName': 'Test Calendar',
-					'self': True
-				},
-				'start': {
-					'dateTime': '2019-07-27T12:00:00+05:30', (if all day event the its 'date' instead of 'dateTime')
-					'timeZone': 'Asia/Kolkata'
-				},
-				'end': {
-					'dateTime': '2019-07-27T13:00:00+05:30', (if all day event the its 'date' instead of 'dateTime')
-					'timeZone': 'Asia/Kolkata'
-				},
-				'recurrence': *recurrence,
-				'iCalUID': 'uid',
-				'sequence': 1,
-				'reminders': {
-					'useDefault': True
->>>>>>> 672bd8a5
+					"email_ids": [{"email_id": attendee_email, "is_primary": 1}],
 				}
 				doc = frappe.get_doc(contact).insert(ignore_permissions=True)
-				event_participants.append({"reference_doctype":"Contact","reference_docname":doc.name})
+				event_participants.append({"reference_doctype": "Contact", "reference_docname": doc.name})
 	return event_participants
 
 
 def get_participant_email(guest):
-	doc = frappe.get_doc(guest.get('reference_doctype'), guest.get('reference_docname'))
-	return doc.get('email') if guest.get('reference_doctype') =="User" else doc.get('email_id')
+	doc = frappe.get_doc(guest.get("reference_doctype"), guest.get("reference_docname"))
+	return doc.get("email") if guest.get("reference_doctype") == "User" else doc.get("email_id")
 
 
 def create_calendar_object(account, doc):
-	caldav_url = "https://apidata.googleusercontent.com/caldav/v2/{}/events/{}?access_token={}".format(account.user,doc.name,account.get_access_token())
+	caldav_url = (
+		"https://apidata.googleusercontent.com/caldav/v2/{}/events/{}?access_token={}".format(
+			account.user, doc.name, account.get_access_token()
+		)
+	)
 	cal = Calendar()
-	cal['PRODID'] = '-//Google Inc//Google Calendar 70.9054//EN'
-	cal['VERSION'] = '2.0'
-	cal['CALSCALE'] = account.user
-	cal['X-WR-CALNAME'] = account.user
-	cal['X-WR-TIMEZONE'] = frappe.db.get_single_value("System Settings", "time_zone")
-	return caldav_url,cal
+	cal["PRODID"] = "-//Google Inc//Google Calendar 70.9054//EN"
+	cal["VERSION"] = "2.0"
+	cal["CALSCALE"] = account.user
+	cal["X-WR-CALNAME"] = account.user
+	cal["X-WR-TIMEZONE"] = frappe.db.get_single_value("System Settings", "time_zone")
+	return caldav_url, cal
 
 
 def enqueue_job(job, **kwargs):
 	check_scheduler_status()
-	account = kwargs.get('account') or {}
+	account = kwargs.get("account") or {}
 	job_name = "calendar_import|{}".format(account.get("name"))
 	if not job_already_enqueued(job_name):
-		enqueue(job,**kwargs,queue="long",timeout=10000,event="Import events from google ",job_name=job_name,now=frappe.conf.developer_mode or frappe.flags.in_test)
+		enqueue(
+			job,
+			**kwargs,
+			queue="long",
+			timeout=10000,
+			event="Import events from google ",
+			job_name=job_name,
+			now=frappe.conf.developer_mode or frappe.flags.in_test
+		)
 
 
 def check_scheduler_status():
