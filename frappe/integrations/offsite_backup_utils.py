--- conflicted
+++ resolved
@@ -6,11 +6,7 @@
 import frappe
 import glob
 import os
-<<<<<<< HEAD
-from frappe.utils import split_emails, get_backups_path, cint
-=======
-from frappe.utils import split_emails, now_datetime
->>>>>>> 07c3aeea
+from frappe.utils import split_emails, now_datetime, get_backups_path, cint
 
 
 def send_email(success, service_name, doctype, email_field, error_status=None):
