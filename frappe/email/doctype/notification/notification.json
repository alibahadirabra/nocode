--- conflicted
+++ resolved
@@ -60,14 +60,9 @@
    "fieldname": "channel",
    "fieldtype": "Select",
    "label": "Channel",
-<<<<<<< HEAD
-   "options": "Email\nSlack\nWhatsApp\nSMS",
-   "reqd": 1,
-   "set_only_once": 1
-=======
-   "options": "Email\nSlack\nSystem Notification",
+   "set_only_once": 1,
+   "options": "Email\nSlack\nSystem Notification\nWhatsApp\nSMS",
    "reqd": 1
->>>>>>> dcddf203
   },
   {
    "depends_on": "eval:doc.channel=='Slack'",
@@ -210,11 +205,7 @@
    "label": "Value To Be Set"
   },
   {
-<<<<<<< HEAD
    "depends_on": "eval:in_list(['Email', 'SMS', 'WhatsApp'], doc.channel)",
-=======
-   "depends_on": "eval:doc.channel!=='Slack'",
->>>>>>> dcddf203
    "fieldname": "column_break_5",
    "fieldtype": "Section Break",
    "label": "Recipients"
@@ -270,29 +261,24 @@
    "options": "Print Format"
   },
   {
-<<<<<<< HEAD
    "depends_on": "eval: doc.channel==='WhatsApp'",
    "fieldname": "twilio_number",
    "fieldtype": "Link",
    "label": "Twilio Number",
-   "options": "Twilio Number Group"
-=======
+   "options": "Twilio Number Group",
    "default": "0",
+  },
+  {
    "depends_on": "eval: doc.channel !== 'System Notification'",
    "description": "If enabled, the notification will show up in the notifications dropdown on the top right corner of the navigation bar.",
    "fieldname": "send_system_notification",
    "fieldtype": "Check",
    "label": "Send System Notification"
->>>>>>> dcddf203
   }
  ],
  "icon": "fa fa-envelope",
  "links": [],
-<<<<<<< HEAD
- "modified": "2020-03-02 16:44:18.764675",
-=======
  "modified": "2020-06-23 14:01:25.462544",
->>>>>>> dcddf203
  "modified_by": "Administrator",
  "module": "Email",
  "name": "Notification",
