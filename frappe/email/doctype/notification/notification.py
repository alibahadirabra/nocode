--- conflicted
+++ resolved
@@ -91,11 +91,7 @@
 		frappe.cache.hdel("notifications", self.document_type)
 
 	def on_update(self):
-<<<<<<< HEAD
-		frappe.cache().hdel("notifications", self.document_type)
-=======
 		frappe.cache.hdel("notifications", self.document_type)
->>>>>>> 9ef10818
 		path = export_module_json(self, self.is_standard, self.module)
 		if path:
 			# js
@@ -431,11 +427,7 @@
 			self.message = frappe.utils.md_to_html(self.message)
 
 	def on_trash(self):
-<<<<<<< HEAD
-		frappe.cache().hdel("notifications", self.document_type)
-=======
 		frappe.cache.hdel("notifications", self.document_type)
->>>>>>> 9ef10818
 
 
 @frappe.whitelist()
@@ -535,15 +527,5 @@
 	if not template:
 		return ()
 
-<<<<<<< HEAD
-	return recipients
-
-
-def get_emails_from_template(template, context):
-	if not template:
-		return ()
-
-=======
->>>>>>> 9ef10818
 	emails = frappe.render_template(template, context) if "{" in template else template
 	return filter(None, emails.replace(",", "\n").split("\n"))