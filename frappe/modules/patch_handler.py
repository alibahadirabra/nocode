# Copyright (c) 2021, Frappe Technologies Pvt. Ltd. and Contributors
# License: MIT. See LICENSE
""" Patch Handler.

This file manages execution of manaully written patches. Patches are script
that apply changes in database schema or data to accomodate for changes in the
code.

Ways to specify patches:

1. patches.txt file specifies patches that run before doctype schema
migration. Each line represents one patch (old format).
2. patches.txt can alternatively also separate pre and post model sync
patches by using INI like file format:
	```patches.txt
	[pre_model_sync]
	app.module.patch1
	app.module.patch2


	[post_model_sync]
	app.module.patch3
	```

	When different sections are specified patches are executed in this order:
		1. Run pre_model_sync patches
		2. Reload/resync all doctype schema
		3. Run post_model_sync patches

	Hence any patch that just needs to modify data but doesn't depend on
	old schema should be added to post_model_sync section of file.

3. simple python commands can be added by starting line with `execute:`
`execute:` example: `execute:print("hello world")`
"""

import configparser
import time
from enum import Enum
from textwrap import dedent, indent

import frappe


class PatchError(Exception):
	pass


class PatchType(Enum):
	pre_model_sync = "pre_model_sync"
	post_model_sync = "post_model_sync"


def run_all(skip_failing: bool = False, patch_type: PatchType | None = None) -> None:
	"""run all pending patches"""
	executed = set(frappe.get_all("Patch Log", filters={"skipped": 0}, fields="patch", pluck="patch"))

	frappe.flags.final_patches = []

	def run_patch(patch):
		try:
			if not run_single(patchmodule=patch):
				print(patch + ": failed: STOPPED")
				raise PatchError(patch)
		except Exception:
			if not skip_failing:
				raise

			print("Failed to execute patch")
			update_patch_log(patch, skipped=True)

	patches = get_all_patches(patch_type=patch_type)

	for patch in patches:
		if patch and (patch not in executed):
			run_patch(patch)

	# patches to be run in the end
	for patch in frappe.flags.final_patches:
		patch = patch.replace("finally:", "")
		run_patch(patch)


def get_all_patches(patch_type: PatchType | None = None) -> list[str]:

	if patch_type and not isinstance(patch_type, PatchType):
		frappe.throw(f"Unsupported patch type specified: {patch_type}")

	patches = []
	for app in frappe.get_installed_apps():
		patches.extend(get_patches_from_app(app, patch_type=patch_type))

	return patches


def get_patches_from_app(app: str, patch_type: PatchType | None = None) -> list[str]:
	"""Get patches from an app's patches.txt

	patches.txt can be:
	        1. ini like file with section for different patch_type
	        2. plain text file with each line representing a patch.
	"""
	patches_file = frappe.get_app_path(app, "patches.txt")

	try:
		return parse_as_configfile(patches_file, patch_type)
	except configparser.MissingSectionHeaderError:
		# treat as old format with each line representing a single patch
		# backward compatbility with old patches.txt format
		if not patch_type or patch_type == PatchType.pre_model_sync:
			return frappe.get_file_items(patches_file)

	return []


def parse_as_configfile(patches_file: str, patch_type: PatchType | None = None) -> list[str]:
	# Attempt to parse as ini file with pre/post patches
	# allow_no_value: patches are not key value pairs
	# delimiters = '\n' to avoid treating default `:` and `=` in execute as k:v delimiter
	parser = configparser.ConfigParser(allow_no_value=True, delimiters="\n")
	# preserve case
	parser.optionxform = str
	parser.read(patches_file)

	# empty file
	if not parser.sections():
		return []

	if not patch_type:
		return [patch for patch in parser[PatchType.pre_model_sync.value]] + [
			patch for patch in parser[PatchType.post_model_sync.value]
		]

	if patch_type.value in parser.sections():
		return [patch for patch in parser[patch_type.value]]
	else:
		frappe.throw(frappe._("Patch type {} not found in patches.txt").format(patch_type))


def reload_doc(args):
	import frappe.modules

	run_single(method=frappe.modules.reload_doc, methodargs=args)


def run_single(patchmodule=None, method=None, methodargs=None, force=False):
	from frappe import conf

	# don't write txt files
	conf.developer_mode = 0

	if force or method or not executed(patchmodule):
		return execute_patch(patchmodule, method, methodargs)
	else:
		return True


def execute_patch(patchmodule: str, method=None, methodargs=None):
	"""execute the patch"""
	_patch_mode(True)

	if patchmodule.startswith("execute:"):
		has_patch_file = False
		patch = patchmodule.split("execute:")[1]
		docstring = ""
	else:
		has_patch_file = True
		patch = f"{patchmodule.split(maxsplit=1)[0]}.execute"
		_patch = frappe.get_attr(patch)
		docstring = _patch.__doc__ or ""

		if docstring:
			docstring = "\n" + indent(dedent(docstring), "\t")

	print(
		f"Executing {patchmodule or methodargs} in {frappe.local.site} ({frappe.db.cur_db_name}){docstring}"
	)

	start_time = time.monotonic()
	frappe.db.begin()
	frappe.db.auto_commit_on_many_writes = 0
	try:
		if patchmodule:
			if patchmodule.startswith("finally:"):
				# run run patch at the end
				frappe.flags.final_patches.append(patchmodule)
			else:
				if has_patch_file:
					_patch()
				else:
					exec(patch, globals())
				update_patch_log(patchmodule)

		elif method:
			method(**methodargs)

	except Exception:
		frappe.db.rollback()
		raise

	else:
		frappe.db.commit()
<<<<<<< HEAD
		end_time = time.time()
=======
		end_time = time.monotonic()
>>>>>>> 9ef10818
		_patch_mode(False)
		print(f"Success: Done in {round(end_time - start_time, 3)}s")

	return True


def update_patch_log(patchmodule, skipped=False):
	"""update patch_file in patch log"""

	patch = frappe.get_doc({"doctype": "Patch Log", "patch": patchmodule})

	if skipped:
		traceback = frappe.get_traceback(with_context=True)
		patch.skipped = 1
		patch.traceback = traceback
		print(traceback, end="\n\n")

	patch.insert(ignore_permissions=True)


def executed(patchmodule):
	"""return True if is executed"""
	if patchmodule.startswith("finally:"):
		# patches are saved without the finally: tag
		patchmodule = patchmodule.replace("finally:", "")
	return frappe.db.get_value("Patch Log", {"patch": patchmodule, "skipped": 0})


def _patch_mode(enable):
	"""stop/start execution till patch is run"""
	frappe.local.flags.in_patch = enable
<<<<<<< HEAD
	frappe.db.commit()


def check_session_stopped():
	"""This function is deprecated. Use maintenance_mode in site config instead."""
	if frappe.db.get_global("__session_status") == "stop":
		frappe.msgprint(frappe.db.get_global("__session_status_message"))
		raise frappe.SessionStopped("Session Stopped")
=======
	frappe.db.commit()
>>>>>>> 9ef10818
<|MERGE_RESOLUTION|>--- conflicted
+++ resolved
@@ -200,11 +200,7 @@
 
 	else:
 		frappe.db.commit()
-<<<<<<< HEAD
-		end_time = time.time()
-=======
 		end_time = time.monotonic()
->>>>>>> 9ef10818
 		_patch_mode(False)
 		print(f"Success: Done in {round(end_time - start_time, 3)}s")
 
@@ -236,15 +232,4 @@
 def _patch_mode(enable):
 	"""stop/start execution till patch is run"""
 	frappe.local.flags.in_patch = enable
-<<<<<<< HEAD
-	frappe.db.commit()
-
-
-def check_session_stopped():
-	"""This function is deprecated. Use maintenance_mode in site config instead."""
-	if frappe.db.get_global("__session_status") == "stop":
-		frappe.msgprint(frappe.db.get_global("__session_status_message"))
-		raise frappe.SessionStopped("Session Stopped")
-=======
-	frappe.db.commit()
->>>>>>> 9ef10818
+	frappe.db.commit()