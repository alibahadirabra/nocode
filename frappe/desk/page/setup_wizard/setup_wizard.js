--- conflicted
+++ resolved
@@ -1,5 +1,3 @@
-
-
 // frappe.require(requires).then(() => {
 
 frappe.provide("frappe.setup");
@@ -13,18 +11,18 @@
 	utils: {},
 	domains: [],
 
-	on: function(event, fn) {
-		if(!frappe.setup.events[event]) {
+	on: function (event, fn) {
+		if (!frappe.setup.events[event]) {
 			frappe.setup.events[event] = [];
 		}
 		frappe.setup.events[event].push(fn);
 	},
-	add_slide: function(slide) {
+	add_slide: function (slide) {
 		frappe.setup.slides.push(slide);
 	},
 
-	run_event: function(event) {
-		$.each(frappe.setup.events[event] || [], function(i, fn) {
+	run_event: function (event) {
+		$.each(frappe.setup.events[event] || [], function (i, fn) {
 			fn();
 		});
 	}
@@ -32,7 +30,7 @@
 
 
 
-frappe.pages['setup-wizard'].on_page_load = function(wrapper) {
+frappe.pages['setup-wizard'].on_page_load = function (wrapper) {
 	let requires = (frappe.boot.setup_wizard_requires || []);
 	requires.push('/assets/frappe/js/frappe/ui/slides.js');
 
@@ -44,7 +42,7 @@
 		return frappe.call({
 			method: "frappe.desk.page.setup_wizard.setup_wizard.load_languages",
 			freeze: true,
-			callback: function(r) {
+			callback: function (r) {
 				frappe.setup.data.lang = r.message;
 				frappe.setup.run_event("before_load");
 			}
@@ -81,7 +79,7 @@
 			handle_enter_press(e) {
 				if (e.which === frappe.ui.keyCode.ENTER) {
 					var $target = $(e.target);
-					if($target.hasClass('prev-btn')) {
+					if ($target.hasClass('prev-btn')) {
 						$target.trigger('click');
 					} else {
 						this.container.find('.next-btn').trigger('click');
@@ -91,7 +89,7 @@
 			}
 
 			before_show_slide() {
-				if(!this.welcomed) {
+				if (!this.welcomed) {
 					frappe.set_route(this.page_name);
 					return false;
 				}
@@ -110,7 +108,7 @@
 
 			show_hide_prev_next(id) {
 				super.show_hide_prev_next(id);
-				if (id + 1 === this.slides.length){
+				if (id + 1 === this.slides.length) {
 					this.$next_btn.removeClass("btn-primary").hide();
 					this.$complete_btn.addClass("btn-primary").show()
 						.on('click', this.action_on_complete.bind(this));
@@ -123,7 +121,7 @@
 
 			refresh_slides() {
 				// For Translations, etc.
-				if(this.in_refresh_slides || !this.current_slide.set_values()) {
+				if (this.in_refresh_slides || !this.current_slide.set_values()) {
 					return;
 				}
 				this.in_refresh_slides = true;
@@ -139,7 +137,7 @@
 
 				// re-render all slide, only remake made slides
 				$.each(this.slide_dict, (id, slide) => {
-					if(slide.made) {
+					if (slide.made) {
 						this.made_slide_ids.push(id);
 					}
 				});
@@ -153,45 +151,73 @@
 				this.in_refresh_slides = false;
 			}
 
-<<<<<<< HEAD
 			action_on_complete() {
-				var me = this;
 				if (!this.current_slide.set_values()) return;
 				this.update_values();
 				this.show_working_state();
 				this.disable_keyboard_nav();
+				this.listen_for_setup_stages();
+
 				return frappe.call({
 					method: "frappe.desk.page.setup_wizard.setup_wizard.setup_complete",
-					args: {args: this.values},
-					callback: function() {
-						me.show_setup_complete_state();
-						if(frappe.setup.welcome_page) {
-							localStorage.setItem("session_last_route", frappe.setup.welcome_page);
+					args: {
+						args: this.values
+					},
+					callback: (r) => {
+						if (r.message.status === 'ok') {
+							this.post_setup_success();
+						} else if (r.message.fail !== undefined) {
+							this.abort_setup(r.message.fail);
 						}
-						setTimeout(function() {
-							// Reload
-							window.location.href = '';
-						}, 2000);
-						setTimeout(()=> {
-							$('body').removeClass('setup-state');
-						}, 20000);
 					},
-					error: function() {
-						var d = frappe.msgprint(__("There were errors."));
-						d.custom_onhide = function() {
-							$(me.parent).find('.page-card-container').remove();
-							$('body').removeClass('setup-state');
-							me.container.show();
-							frappe.set_route(me.page_name, me.slides.length - 1);
-						};
+					error: this.abort_setup.bind(this, "Error in setup", true)
+				});
+			}
+
+			post_setup_success() {
+				this.set_setup_complete_message(__("Setup Complete"), __("Refreshing..."));
+				if (frappe.setup.welcome_page) {
+					localStorage.setItem("session_last_route", frappe.setup.welcome_page);
+				}
+				setTimeout(function () {
+					// Reload
+					window.location.href = '';
+				}, 2000);
+			}
+
+			abort_setup(fail_msg, error = false) {
+				this.$working_state.find('.state-icon-container').html('');
+				fail_msg = fail_msg ? fail_msg : __("Failed to complete setup");
+
+				this.update_setup_message('Could not start up: ' + fail_msg);
+
+				this.$working_state.find('.title').html('Setup failed');
+
+				this.$abort_btn.show();
+			}
+
+			listen_for_setup_stages() {
+				frappe.realtime.on("setup_task", (data) => {
+					// console.log('data', data);
+					if (data.stage_status) {
+						// .html('Process '+ data.progress[0] + ' of ' + data.progress[1] + ': ' + data.stage_status);
+						this.update_setup_message(data.stage_status);
+						this.set_setup_load_percent((data.progress[0] + 1) / data.progress[1] * 100);
 					}
-				});
+					if (data.fail_msg) {
+						this.abort_setup(data.fail_msg);
+					}
+				})
+			}
+
+			update_setup_message(message) {
+				this.$working_state.find('.setup-message').html(message);
 			}
 
 			get_setup_slides_filtered_by_domain() {
 				var filtered_slides = [];
-				frappe.setup.slides.forEach(function(slide) {
-					if(frappe.setup.domains) {
+				frappe.setup.slides.forEach(function (slide) {
+					if (frappe.setup.domains) {
 						let active_domains = frappe.setup.domains;
 						if (!slide.domains ||
 							slide.domains.filter(d => active_domains.includes(d)).length > 0) {
@@ -200,187 +226,67 @@
 					} else {
 						filtered_slides.push(slide);
 					}
-				})
-				return filtered_slides;
-=======
-	action_on_complete() {
-		if (!this.current_slide.set_values()) return;
-		this.update_values();
-		this.show_working_state();
-		this.disable_keyboard_nav();
-		this.listen_for_setup_stages();
-
-		return frappe.call({
-			method: "frappe.desk.page.setup_wizard.setup_wizard.setup_complete",
-			args: {args: this.values},
-			callback: (r) => {
-				if(r.message.status === 'ok') {
-					this.post_setup_success();
-				} else if(r.message.fail !== undefined) {
-					this.abort_setup(r.message.fail);
-				}
-			},
-			error: this.abort_setup.bind(this, "Error in setup", true)
-		});
-	}
-
-	post_setup_success() {
-		this.set_setup_complete_message(__("Setup Complete"), __("Refreshing..."));
-		if(frappe.setup.welcome_page) {
-			localStorage.setItem("session_last_route", frappe.setup.welcome_page);
-		}
-		setTimeout(function() {
-			// Reload
-			window.location.href = '';
-		}, 2000);
-	}
-
-	abort_setup(fail_msg, error=false) {
-		this.$working_state.find('.state-icon-container').html('');
-		fail_msg = fail_msg ? fail_msg : __("Failed to complete setup");
-
-		this.update_setup_message('Could not start up: ' + fail_msg);
-
-		this.$working_state.find('.title').html('Setup failed');
-
-		this.$abort_btn.show();
-	}
-
-	listen_for_setup_stages() {
-		frappe.realtime.on("setup_task", (data) => {
-			// console.log('data', data);
-			if(data.stage_status) {
-				// .html('Process '+ data.progress[0] + ' of ' + data.progress[1] + ': ' + data.stage_status);
-				this.update_setup_message(data.stage_status);
-				this.set_setup_load_percent((data.progress[0]+1)/data.progress[1] * 100);
-			}
-			if(data.fail_msg) {
-				this.abort_setup(data.fail_msg);
-			}
-		})
-	}
-
-	update_setup_message(message) {
-		this.$working_state.find('.setup-message').html(message);
-	}
-
-	get_setup_slides_filtered_by_domain() {
-		var filtered_slides = [];
-		frappe.setup.slides.forEach(function(slide) {
-			if(frappe.setup.domains) {
-				let active_domains = frappe.setup.domains;
-				if (!slide.domains ||
-					slide.domains.filter(d => active_domains.includes(d)).length > 0) {
-					filtered_slides.push(slide);
-				}
-			} else {
-				filtered_slides.push(slide);
->>>>>>> 4910b98d
-			}
-
-<<<<<<< HEAD
+				});
+			}
+
+
 			show_working_state() {
 				this.container.hide();
-				$('body').addClass('setup-state');
 				frappe.set_route(this.page_name);
 
-				this.working_state_message = this.get_message(
-					__("Setting Up"),
-					__("Sit tight while your system is being setup. This may take a few moments."),
-					true
-				).appendTo(this.parent);
+				this.$working_state = this.get_message(
+					__("Setting up your system"),
+					__("Starting Frappé ...")).appendTo(this.parent);
+
+				this.attach_abort_button();
 
 				this.current_id = this.slides.length;
 				this.current_slide = null;
-				this.completed_state_message = this.get_message(
-					__("Setup Complete"),
-					__("Refreshing...")
-				);
-			}
-
-			show_setup_complete_state() {
-				this.working_state_message.hide();
-				this.completed_state_message.appendTo(this.parent);
-			}
-
-			get_message(title, message="", loading=false) {
-				const loading_html = loading
-					? '<div style="width:100%;height:100%" class="lds-rolling state-icon"><div></div></div>'
-					: `<div style="width:100%;height:100%" class="state-icon">
-						<i class="fa fa-check-circle text-success"
-							style="font-size: 64px; margin-top: -8px;"></i>
-					</div>`;
-
-				return $(`<div class="page-card-container" data-state="setup">
-					<div class="page-card">
-						<div class="page-card-head">
-							${loading ? `
-								<span class="indicator orange">${title}</span>` : `
-								<span class="indicator green">${title}</span>`}
-						</div>
-						<p>${message}</p>
-						<div class="state-icon-container">
-						${loading_html}
-						</div>
-					</div>
-				</div>`);
-			}
-		};
-=======
-	show_working_state() {
-		this.container.hide();
-		frappe.set_route(this.page_name);
-
-		this.$working_state = this.get_message(
-			__("Setting up your system"),
-			__("Starting Frappé ...")).appendTo(this.parent);
-
-		this.attach_abort_button();
-
-		this.current_id = this.slides.length;
-		this.current_slide = null;
-	}
-
-	attach_abort_button() {
-		this.$abort_btn = $(`<button class='btn btn-default btn-xs text-muted'
+			}
+
+			attach_abort_button() {
+				this.$abort_btn = $(`<button class='btn btn-default btn-xs text-muted'
 			style="margin-bottom: 30px;">${__('Retry')}</button>`);
-		this.$working_state.find('.content').append(this.$abort_btn);
-
-		this.$abort_btn.on('click', () => {
-			$(this.parent).find('.setup-in-progress').remove();
-			this.container.show();
-			frappe.set_route(this.page_name, this.slides.length - 1);
-		});
-
-		this.$abort_btn.hide();
-	}
-
-	get_message(title, message="") {
-		const loading_html = `<div class="progress-chart" style ="width: 150px;">
+				this.$working_state.find('.content').append(this.$abort_btn);
+
+				this.$abort_btn.on('click', () => {
+					$(this.parent).find('.setup-in-progress').remove();
+					this.container.show();
+					frappe.set_route(this.page_name, this.slides.length - 1);
+				});
+
+				this.$abort_btn.hide();
+			}
+
+			get_message(title, message = "") {
+				const loading_html = `<div class="progress-chart" style ="width: 150px;">
 			<div class="progress" style="margin-top: 70px; margin-bottom: 0px">
 				<div class="progress-bar" style="width: 2%; background-color: #5e64ff;"></div>
 			</div>
 		</div>`;
 
-		return $(`<div class="slides-wrapper setup-wizard-slide setup-in-progress">
+				return $(`<div class="slides-wrapper setup-wizard-slide setup-in-progress">
 			<div class="content text-center">
 				<p class="title lead">${title}</p>
 				<div class="state-icon-container">${loading_html}</div>
 				<p class="setup-message text-muted" style="margin: 30px 0px;">${message}</p>
 			</div>
 		</div>`);
-	}
-
-	set_setup_complete_message(title, message) {
-		this.$working_state.find('.title').html(title);
-		this.$working_state.find('.setup-message').html(message);
-	}
-
-	set_setup_load_percent(percent) {
-		this.$working_state.find('.progress-bar').css({"width": percent + "%"});
-	}
-};
->>>>>>> 4910b98d
+			}
+
+			set_setup_complete_message(title, message) {
+				this.$working_state.find('.title').html(title);
+				this.$working_state.find('.setup-message').html(message);
+			}
+
+			set_setup_load_percent(percent) {
+				this.$working_state.find('.progress-bar').css({
+					"width": percent + "%"
+				});
+			}
+		}
+
+		//
 
 		frappe.setup.SetupWizardSlide = class SetupWizardSlide extends frappe.ui.Slide {
 			constructor(slide = null) {
@@ -393,13 +299,13 @@
 				this.reset_action_button_state();
 			}
 
-			set_init_values () {
+			set_init_values() {
 				var me = this;
 				// set values from frappe.setup.values
-				if(frappe.wizard.values && this.fields) {
-					this.fields.forEach(function(f) {
+				if (frappe.wizard.values && this.fields) {
+					this.fields.forEach(function (f) {
 						var value = frappe.wizard.values[f.fieldname];
-						if(value) {
+						if (value) {
 							me.get_field(f.fieldname).set_input(value);
 						}
 					});
@@ -407,41 +313,41 @@
 			}
 
 		};
-
-		var wizard_settings = {
-			parent: wrapper,
-			slides: frappe.setup.slides,
-			slide_class: frappe.setup.SetupWizardSlide,
-			unidirectional: 1,
-			before_load: ($footer) => {
-				$footer.find('.next-btn').removeClass('btn-default')
-					.addClass('btn-primary');
-				$footer.find('.text-right').prepend(
-					$(`<a class="complete-btn btn btn-sm primary">
-				${__("Complete Setup")}</a>`));
-			}
-		};
-
-		frappe.wizard = new frappe.setup.SetupWizard(wizard_settings);
-		frappe.setup.run_event("after_load");
-		// frappe.wizard.values = test_values_edu;
-		let route = frappe.get_route();
-		if(route) {
-			frappe.wizard.show_slide(route[1]);
-		}
 	}
 };
 
-frappe.pages['setup-wizard'].on_page_show = function(wrapper) {
-	if(frappe.get_route()[1]) {
+var wizard_settings = {
+	parent: wrapper,
+	slides: frappe.setup.slides,
+	slide_class: frappe.setup.SetupWizardSlide,
+	unidirectional: 1,
+	before_load: ($footer) => {
+		$footer.find('.next-btn').removeClass('btn-default')
+			.addClass('btn-primary');
+		$footer.find('.text-right').prepend(
+			$(`<a class="complete-btn btn btn-sm primary">
+				${__("Complete Setup")}</a>`));
+	}
+};
+
+frappe.wizard = new frappe.setup.SetupWizard(wizard_settings);
+frappe.setup.run_event("after_load");
+// frappe.wizard.values = test_values_edu;
+let route = frappe.get_route();
+if (route) {
+	frappe.wizard.show_slide(route[1]);
+}
+
+frappe.pages['setup-wizard'].on_page_show = function (wrapper) {
+	if (frappe.get_route()[1]) {
 		frappe.wizard && frappe.wizard.show_slide(frappe.get_route()[1]);
 	}
 };
 
-frappe.setup.on("before_load", function() {
+frappe.setup.on("before_load", function () {
 	// load slides
 	frappe.setup.slides_settings.forEach((s) => {
-		if(!(s.name==='user' && frappe.boot.developer_mode)) {
+		if (!(s.name === 'user' && frappe.boot.developer_mode)) {
 			// if not user slide with developer mode
 			frappe.setup.add_slide(s);
 		}
@@ -459,12 +365,14 @@
 		icon: "fa fa-world",
 		// help: __("Let's prepare the system for first use."),
 
-		fields: [
-			{ fieldname: "language", label: __("Your Language"),
-				fieldtype: "Select", reqd: 1}
-		],
-
-		onload: function(slide) {
+		fields: [{
+			fieldname: "language",
+			label: __("Your Language"),
+			fieldtype: "Select",
+			reqd: 1
+		}],
+
+		onload: function (slide) {
 			this.setup_fields(slide);
 
 			var language_field = slide.get_field("language");
@@ -478,7 +386,7 @@
 			frappe.datetime.locale("en");
 		},
 
-		setup_fields: function(slide) {
+		setup_fields: function (slide) {
 			frappe.setup.utils.setup_language_field(slide);
 			frappe.setup.utils.bind_language_events(slide);
 		},
@@ -491,25 +399,41 @@
 		icon: "fa fa-flag",
 		// help: __("Select your Country, Time Zone and Currency"),
 		fields: [
-			{ fieldname: "country", label: __("Your Country"), reqd:1,
-				fieldtype: "Select" },
-			{ fieldtype: "Section Break" },
-			{ fieldname: "timezone", label: __("Time Zone"), reqd:1,
-				fieldtype: "Select" },
-			{ fieldtype: "Column Break" },
-			{ fieldname: "currency", label: __("Currency"), reqd:1,
-				fieldtype: "Select" }
+			{
+				fieldname: "country",
+				label: __("Your Country"),
+				reqd: 1,
+				fieldtype: "Select"
+			},
+			{
+				fieldtype: "Section Break"
+			},
+			{
+				fieldname: "timezone",
+				label: __("Time Zone"),
+				reqd: 1,
+				fieldtype: "Select"
+			},
+			{
+				fieldtype: "Column Break"
+			},
+			{
+				fieldname: "currency",
+				label: __("Currency"),
+				reqd: 1,
+				fieldtype: "Select"
+			}
 		],
 
-		onload: function(slide) {
-			if(frappe.setup.data.regional_data) {
+		onload: function (slide) {
+			if (frappe.setup.data.regional_data) {
 				this.setup_fields(slide);
 			} else {
 				frappe.setup.utils.load_regional_data(slide, this.setup_fields);
 			}
 		},
 
-		setup_fields: function(slide) {
+		setup_fields: function (slide) {
 			frappe.setup.utils.setup_region_fields(slide);
 			frappe.setup.utils.bind_region_events(slide);
 		}
@@ -521,24 +445,41 @@
 		title: __("The First User: You"),
 		icon: "fa fa-user",
 		fields: [
-			{ "fieldtype":"Attach Image", "fieldname":"attach_user_image",
-				label: __("Attach Your Picture"), is_private: 0, align: 'center'},
-			{ "fieldname": "full_name", "label": __("Full Name"), "fieldtype": "Data",
-				reqd:1},
-			{ "fieldname": "email", "label": __("Email Address") + ' (' + __("Will be your login ID") + ')',
-				"fieldtype": "Data", "options":"Email"},
-			{ "fieldname": "password", "label": __("Password"), "fieldtype": "Password" }
+			{
+				"fieldtype": "Attach Image",
+				"fieldname": "attach_user_image",
+				label: __("Attach Your Picture"),
+				is_private: 0,
+				align: 'center'
+			},
+			{
+				"fieldname": "full_name",
+				"label": __("Full Name"),
+				"fieldtype": "Data",
+				reqd: 1
+			},
+			{
+				"fieldname": "email",
+				"label": __("Email Address") + ' (' + __("Will be your login ID") + ')',
+				"fieldtype": "Data",
+				"options": "Email"
+			},
+			{
+				"fieldname": "password",
+				"label": __("Password"),
+				"fieldtype": "Password"
+			}
 		],
 		// help: __('The first user will become the System Manager (you can change this later).'),
-		onload: function(slide) {
-			if(frappe.session.user!=="Administrator") {
+		onload: function (slide) {
+			if (frappe.session.user !== "Administrator") {
 				slide.form.fields_dict.email.$wrapper.toggle(false);
 				slide.form.fields_dict.password.$wrapper.toggle(false);
 
 				// remove password field
 				delete slide.form.fields_dict.password;
 
-				if(frappe.boot.user.first_name || frappe.boot.user.last_name) {
+				if (frappe.boot.user.first_name || frappe.boot.user.last_name) {
 					slide.form.fields_dict.full_name.set_input(
 						[frappe.boot.user.first_name, frappe.boot.user.last_name].join(' ').trim());
 				}
@@ -546,7 +487,7 @@
 				var user_image = frappe.get_cookie("user_image");
 				var $attach_user_image = slide.form.fields_dict.attach_user_image.$wrapper;
 
-				if(user_image) {
+				if (user_image) {
 					$attach_user_image.find(".missing-image").toggle(false);
 					$attach_user_image.find("img").attr("src", decodeURIComponent(user_image));
 					$attach_user_image.find(".img-container").toggle(true);
@@ -563,11 +504,11 @@
 			}
 		},
 
-		setup_fields: function(slide) {
-			if(frappe.setup.data.full_name) {
+		setup_fields: function (slide) {
+			if (frappe.setup.data.full_name) {
 				slide.form.fields_dict.full_name.set_input(frappe.setup.data.full_name);
 			}
-			if(frappe.setup.data.email) {
+			if (frappe.setup.data.email) {
 				let email = frappe.setup.data.email;
 				slide.form.fields_dict.email.set_input(email);
 				frappe.get_gravatar(email, 200)
@@ -584,21 +525,21 @@
 ];
 
 frappe.setup.utils = {
-	load_regional_data: function(slide, callback) {
+	load_regional_data: function (slide, callback) {
 		frappe.call({
-			method:"frappe.geo.country_info.get_country_timezone_info",
-			callback: function(data) {
+			method: "frappe.geo.country_info.get_country_timezone_info",
+			callback: function (data) {
 				frappe.setup.data.regional_data = data.message;
 				callback(slide);
 			}
 		});
 	},
 
-	load_user_details: function(slide, callback) {
+	load_user_details: function (slide, callback) {
 		frappe.call({
 			method: "frappe.desk.page.setup_wizard.setup_wizard.load_user_details",
 			freeze: true,
-			callback: function(r) {
+			callback: function (r) {
 				frappe.setup.data.full_name = r.message.full_name;
 				frappe.setup.data.email = r.message.email;
 				callback(slide);
@@ -606,13 +547,13 @@
 		})
 	},
 
-	setup_language_field: function(slide) {
+	setup_language_field: function (slide) {
 		var language_field = slide.get_field("language");
 		language_field.df.options = frappe.setup.data.lang.languages;
 		language_field.refresh();
 	},
 
-	setup_region_fields: function(slide) {
+	setup_region_fields: function (slide) {
 		/*
 			Set a slide's country, timezone and currency fields
 		*/
@@ -625,32 +566,34 @@
 
 		slide.get_input("currency").empty()
 			.add_options(frappe.utils.unique([""].concat($.map(data.country_info,
-				function(opts, country) { return opts.currency; }))).sort());
+				function (opts, country) {
+					return opts.currency;
+				}))).sort());
 
 		slide.get_input("timezone").empty()
 			.add_options([""].concat(data.all_timezones));
 
 		// set values if present
-		if(frappe.wizard.values.country) {
+		if (frappe.wizard.values.country) {
 			country_field.set_input(frappe.wizard.values.country);
 		} else if (data.default_country) {
 			country_field.set_input(data.default_country);
 		}
 
-		if(frappe.wizard.values.currency) {
+		if (frappe.wizard.values.currency) {
 			slide.get_field("currency").set_input(frappe.wizard.values.currency);
 		}
 
-		if(frappe.wizard.values.timezone) {
+		if (frappe.wizard.values.timezone) {
 			slide.get_field("timezone").set_input(frappe.wizard.values.timezone);
 		}
 
 	},
 
-	bind_language_events: function(slide) {
-		slide.get_input("language").unbind("change").on("change", function() {
-			clearTimeout (slide.language_call_timeout);
-			slide.language_call_timeout = setTimeout (() => {
+	bind_language_events: function (slide) {
+		slide.get_input("language").unbind("change").on("change", function () {
+			clearTimeout(slide.language_call_timeout);
+			slide.language_call_timeout = setTimeout(() => {
 				var lang = $(this).val() || "English";
 				frappe._messages = {};
 				frappe.call({
@@ -659,7 +602,7 @@
 					args: {
 						language: lang
 					},
-					callback: function(r) {
+					callback: function (r) {
 						frappe.setup._from_load_messages = true;
 						frappe.wizard.refresh_slides();
 					}
@@ -668,11 +611,11 @@
 		});
 	},
 
-	bind_region_events: function(slide) {
+	bind_region_events: function (slide) {
 		/*
 			Bind a slide's country, timezone and currency fields
 		*/
-		slide.get_input("country").on("change", function() {
+		slide.get_input("country").on("change", function () {
 			var country = slide.get_input("country").val();
 			var $timezone = slide.get_input("timezone");
 			var data = frappe.setup.data.regional_data;
@@ -680,7 +623,7 @@
 			$timezone.empty();
 
 			// add country specific timezones first
-			if(country) {
+			if (country) {
 				var timezone_list = data.country_info[country].timezones || [];
 				$timezone.add_options(timezone_list.sort());
 				slide.get_field("currency").set_input(data.country_info[country].currency);
@@ -693,20 +636,20 @@
 			slide.get_field("timezone").set_input($timezone.val());
 
 			// temporarily set date format
-			frappe.boot.sysdefaults.date_format = (data.country_info[country].date_format
-				|| "dd-mm-yyyy");
+			frappe.boot.sysdefaults.date_format = (data.country_info[country].date_format ||
+				"dd-mm-yyyy");
 		});
 
-		slide.get_input("currency").on("change", function() {
+		slide.get_input("currency").on("change", function () {
 			var currency = slide.get_input("currency").val();
 			if (!currency) return;
-			frappe.model.with_doc("Currency", currency, function() {
+			frappe.model.with_doc("Currency", currency, function () {
 				frappe.provide("locals.:Currency." + currency);
 				var currency_doc = frappe.model.get_doc("Currency", currency);
 				var number_format = currency_doc.number_format;
-				if (number_format==="#.###") {
+				if (number_format === "#.###") {
 					number_format = "#.###,##";
-				} else if (number_format==="#,###") {
+				} else if (number_format === "#,###") {
 					number_format = "#,###.##"
 				}
 
