# Copyright (c) 2015, Frappe Technologies Pvt. Ltd. and Contributors
# MIT License. See license.txt

from __future__ import unicode_literals
import frappe, json
import frappe.utils
import frappe.share
import frappe.defaults
import frappe.desk.form.meta
from frappe.model.utils.user_settings import get_user_settings
from frappe.permissions import get_doc_permissions
from frappe.desk.form.document_follow import is_document_followed
from frappe import _

@frappe.whitelist()
def getdoc(doctype, name, user=None):
	"""
	Loads a doclist for a given document. This method is called directly from the client.
	Requries "doctype", "name" as form variables.
	Will also call the "onload" method on the document.
	"""

	if not (doctype and name):
		raise Exception('doctype and name required!')

	if not name:
		name = doctype

	if not frappe.db.exists(doctype, name):
		return []

	try:
		doc = frappe.get_doc(doctype, name)
		run_onload(doc)

		if not doc.has_permission("read"):
			frappe.flags.error_message = _('Insufficient Permission for {0}').format(frappe.bold(doctype + ' ' + name))
			raise frappe.PermissionError(("read", doctype, name))

		doc.apply_fieldlevel_read_permissions()

		# add file list
		doc.add_viewed()
		get_docinfo(doc)

	except Exception:
		frappe.errprint(frappe.utils.get_traceback())
		raise

	if doc and not name.startswith('_'):
		frappe.get_user().update_recent(doctype, name)

	doc.add_seen()

	frappe.response.docs.append(doc)

@frappe.whitelist()
def getdoctype(doctype, with_parent=False, cached_timestamp=None):
	"""load doctype"""

	docs = []
	parent_dt = None

	# with parent (called from report builder)
	if with_parent:
		parent_dt = frappe.model.meta.get_parent_dt(doctype)
		if parent_dt:
			docs = get_meta_bundle(parent_dt)
			frappe.response['parent_dt'] = parent_dt

	if not docs:
		docs = get_meta_bundle(doctype)

	frappe.response['user_settings'] = get_user_settings(parent_dt or doctype)

	if cached_timestamp and docs[0].modified==cached_timestamp:
		return "use_cache"

	frappe.response.docs.extend(docs)

def get_meta_bundle(doctype):
	bundle = [frappe.desk.form.meta.get_meta(doctype)]
	for df in bundle[0].fields:
		if df.fieldtype in frappe.model.table_fields:
			bundle.append(frappe.desk.form.meta.get_meta(df.options, not frappe.conf.developer_mode))
	return bundle

@frappe.whitelist()
def get_docinfo(doc=None, doctype=None, name=None):
	if not doc:
		doc = frappe.get_doc(doctype, name)
		if not doc.has_permission("read"):
			raise frappe.PermissionError
	frappe.response["docinfo"] = {
		"attachments": get_attachments(doc.doctype, doc.name),
		"communications": _get_communications(doc.doctype, doc.name),
		'comments': get_comments(doc.doctype, doc.name),
		'total_comments': len(json.loads(doc.get('_comments') or '[]')),
		'versions': get_versions(doc),
		"assignments": get_assignments(doc.doctype, doc.name),
		"permissions": get_doc_permissions(doc),
		"shared": frappe.share.get_users(doc.doctype, doc.name),
		"rating": get_feedback_rating(doc.doctype, doc.name),
		"views": get_view_logs(doc.doctype, doc.name),
		"energy_point_logs": get_point_logs(doc.doctype, doc.name),
		"milestones": get_milestones(doc.doctype, doc.name),
		"is_document_followed": is_document_followed(doc.doctype, doc.name, frappe.session.user)
	}

def get_milestones(doctype, name):
	return frappe.db.get_all('Milestone', fields = ['creation', 'owner', 'track_field', 'value'],
		filters=dict(reference_type=doctype, reference_name=name))

def get_attachments(dt, dn):
	return frappe.get_all("File", fields=["name", "file_name", "file_url", "is_private"],
		filters = {"attached_to_name": dn, "attached_to_doctype": dt})

def get_versions(doc):
	return frappe.get_all('Version', filters=dict(ref_doctype=doc.doctype, docname=doc.name),
		fields=['name', 'owner', 'creation', 'data'], limit=10, order_by='creation desc')

@frappe.whitelist()
def get_communications(doctype, name, start=0, limit=20):
	doc = frappe.get_doc(doctype, name)
	if not doc.has_permission("read"):
		raise frappe.PermissionError

	return _get_communications(doctype, name, start, limit)


def get_comments(doctype, name):
	comments = frappe.get_all('Comment', fields = ['*'], filters = dict(
		reference_doctype = doctype,
		reference_name = name
	))

	# convert to markdown (legacy ?)
	for c in comments:
		if c.comment_type == 'Comment':
			c.content = frappe.utils.markdown(c.content)

	return comments

def get_point_logs(doctype, docname):
	return frappe.db.get_all('Energy Point Log', filters={
		'reference_doctype': doctype,
		'reference_name': docname,
		'type': ['!=', 'Review']
	}, fields=['*'])

def _get_communications(doctype, name, start=0, limit=20):
	communications = get_communication_data(doctype, name, start, limit)
	for c in communications:
		if c.communication_type=="Communication":
			c.attachments = json.dumps(frappe.get_all("File",
				fields=["file_url", "is_private"],
				filters={"attached_to_doctype": "Communication",
					"attached_to_name": c.name}
				))

	return communications

def get_communication_data(doctype, name, start=0, limit=20, after=None, fields=None,
	group_by=None, as_dict=True):
	'''Returns list of communications for a given document'''
	if not fields:
<<<<<<< HEAD
		fields = '''
			`tabCommunication`.name, `tabCommunication`.communication_type, `tabCommunication`.communication_medium,
			`tabCommunication`.comment_type, `tabCommunication`.communication_date, `tabCommunication`.content,
			`tabCommunication`.sender, `tabCommunication`.sender_full_name, `tabCommunication`.creation,
			`tabCommunication`.subject, `tabCommunication`.delivery_status, `tabCommunication`._liked_by,
			`tabCommunication`.read_by_recipient, `tabCommunication`.rating,
			`tabDynamic Link`.parent, `tabDynamic Link`.link_doctype, `tabDynamic Link`.link_name
		'''

	conditions = '''`tabCommunication`.communication_type in ('Communication', 'Feedback')
			and (`tabDynamic Link`.link_doctype=%(doctype)s and `tabDynamic Link`.link_name=%(name)s)
			and (`tabCommunication`.communication_type='Communication')'''
=======
		fields = '''`name`, `communication_type`,`communication_medium`, `comment_type`,
			`communication_date`, `content`, `sender`, `sender_full_name`, `cc`, `bcc`,
			`creation`, `subject`, `delivery_status`, `_liked_by`,
			`timeline_doctype`, `timeline_name`, `reference_doctype`, `reference_name`,
			`link_doctype`, `link_name`, `read_by_recipient`, `rating`, 'Communication' AS `doctype`'''

	conditions = '''communication_type in ('Communication', 'Feedback')
			and (
				(reference_doctype=%(doctype)s and reference_name=%(name)s)
				or (
					(timeline_doctype=%(doctype)s and timeline_name=%(name)s)
					and (communication_type='Communication')
				)
			)'''
>>>>>>> cdec5d93


	if after:
		# find after a particular date
		conditions+= ' and `tabCommunication`.creation > {0}'.format(after)

	if doctype=='User':
		conditions+= " and not (`tabDynamic Link`.link_doctype='User' and `tabCommunication`.communication_type='Communication')"

	communications = frappe.db.sql("""select {fields}
		from `tabCommunication`
		inner join `tabDynamic Link` on `tabCommunication`.name=`tabDynamic Link`.parent
		where {conditions} {group_by}
		order by `tabCommunication`.creation desc LIMIT %(limit)s OFFSET %(start)s""".format(
			fields = fields, conditions=conditions, group_by=group_by or ""),
			{ "doctype": doctype, "name": name, "start": frappe.utils.cint(start), "limit": limit },
			as_dict=as_dict)

	return communications

def get_assignments(dt, dn):
	cl = frappe.db.sql("""select `name`, owner, description from `tabToDo`
		where reference_type=%(doctype)s and reference_name=%(name)s and status='Open'
		order by modified desc limit 5""", {
			"doctype": dt,
			"name": dn
		}, as_dict=True)

	return cl

@frappe.whitelist()
def get_badge_info(doctypes, filters):
	filters = json.loads(filters)
	doctypes = json.loads(doctypes)
	filters["docstatus"] = ["!=", 2]
	out = {}
	for doctype in doctypes:
		out[doctype] = frappe.db.get_value(doctype, filters, "count(*)")

	return out

def run_onload(doc):
	doc.set("__onload", frappe._dict())
	doc.run_method("onload")

def get_feedback_rating(doctype, docname):
	""" get and return the latest feedback rating if available """

	fields = '''
		`tabCommunication`.name, `tabCommunication`.rating,
		`tabDynamic Link`.parent, `tabDynamic Link`.link_doctype, `tabDynamic Link`.link_name
	'''

	conditions = '''`tabDynamic Link`.link_doctype=%(doctype)s and `tabDynamic Link`.link_name=%(docname)s'''

	rating = frappe.db.sql("""select {fields}
		from `tabCommunication`
		inner join `tabDynamic Link` on `tabCommunication`.name=`tabDynamic Link`.parent
		where {conditions}
		order by `tabCommunication`.creation desc""".format(
			fields = fields, conditions=conditions),
			{ "doctype": doctype, "docname": docname})

	if not rating:
		return 0
	else:
		return rating[0][0]


def get_view_logs(doctype, docname):
	""" get and return the latest view logs if available """
	logs = []
	if hasattr(frappe.get_meta(doctype), 'track_views') and frappe.get_meta(doctype).track_views:
		view_logs = frappe.get_all("View Log", filters={
			"reference_doctype": doctype,
			"reference_name": docname,
		}, fields=["name", "creation", "owner"], order_by="creation desc")

		if view_logs:
			logs = view_logs
	return logs<|MERGE_RESOLUTION|>--- conflicted
+++ resolved
@@ -164,7 +164,6 @@
 	group_by=None, as_dict=True):
 	'''Returns list of communications for a given document'''
 	if not fields:
-<<<<<<< HEAD
 		fields = '''
 			`tabCommunication`.name, `tabCommunication`.communication_type, `tabCommunication`.communication_medium,
 			`tabCommunication`.comment_type, `tabCommunication`.communication_date, `tabCommunication`.content,
@@ -177,25 +176,8 @@
 	conditions = '''`tabCommunication`.communication_type in ('Communication', 'Feedback')
 			and (`tabDynamic Link`.link_doctype=%(doctype)s and `tabDynamic Link`.link_name=%(name)s)
 			and (`tabCommunication`.communication_type='Communication')'''
-=======
-		fields = '''`name`, `communication_type`,`communication_medium`, `comment_type`,
-			`communication_date`, `content`, `sender`, `sender_full_name`, `cc`, `bcc`,
-			`creation`, `subject`, `delivery_status`, `_liked_by`,
-			`timeline_doctype`, `timeline_name`, `reference_doctype`, `reference_name`,
-			`link_doctype`, `link_name`, `read_by_recipient`, `rating`, 'Communication' AS `doctype`'''
-
-	conditions = '''communication_type in ('Communication', 'Feedback')
-			and (
-				(reference_doctype=%(doctype)s and reference_name=%(name)s)
-				or (
-					(timeline_doctype=%(doctype)s and timeline_name=%(name)s)
-					and (communication_type='Communication')
-				)
-			)'''
->>>>>>> cdec5d93
-
-
-	if after:
+
+  if after:
 		# find after a particular date
 		conditions+= ' and `tabCommunication`.creation > {0}'.format(after)
 
