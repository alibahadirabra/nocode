# Copyright (c) 2015, Frappe Technologies Pvt. Ltd. and Contributors
# MIT License. See license.txt
from __future__ import unicode_literals

import json
from collections import defaultdict

from six import string_types

import frappe
import frappe.desk.form.load
import frappe.desk.form.meta
from frappe import _
from frappe.model.meta import is_single
from frappe.modules import load_doctype_module


@frappe.whitelist()
def get_submitted_linked_docs(doctype, name, docs=None, visited=None):
	"""
	Get all nested submitted linked doctype linkinfo

	Arguments:
	        doctype (str) - The doctype for which get all linked doctypes
	        name (str) - The docname for which get all linked doctypes

	Keyword Arguments:
	        docs (list of dict) - (Optional) Get list of dictionary for linked doctype.

	Returns:
	        dict - Return list of documents and link count
	"""

	if not docs:
		docs = []

	if not visited:
		visited = {}

	if doctype not in visited:
		visited[doctype] = []

	if name in visited[doctype]:
		return

	linkinfo = get_linked_doctypes(doctype)
	linked_docs = get_linked_docs(doctype, name, linkinfo)

	link_count = 0
	visited[doctype].append(name)

	for link_doctype, link_names in linked_docs.items():

		for link in link_names:
			if link["name"] == name:
				continue

			docinfo = link.update({"doctype": link_doctype})
			validated_doc = validate_linked_doc(docinfo)

			if not validated_doc:
				continue

			link_count += 1

			links = get_submitted_linked_docs(link_doctype, link.name, docs, visited)
			if links:
				docs.append(
					{
						"doctype": link_doctype,
						"name": link.name,
						"docstatus": link.docstatus,
						"link_count": links.get("count"),
					}
				)

	# sort linked documents by ascending number of links
	docs.sort(key=lambda doc: doc.get("link_count"))
	return {"docs": docs, "count": link_count}


@frappe.whitelist()
def cancel_all_linked_docs(docs, ignore_doctypes_on_cancel_all=None):
	"""
	Cancel all linked doctype, optionally ignore doctypes specified in a list.

	Arguments:
	        docs (json str) - It contains list of dictionaries of a linked documents.
	        ignore_doctypes_on_cancel_all (list) - List of doctypes to ignore while cancelling.
	"""
	if ignore_doctypes_on_cancel_all is None:
		ignore_doctypes_on_cancel_all = []

	docs = json.loads(docs)
	if isinstance(ignore_doctypes_on_cancel_all, string_types):
		ignore_doctypes_on_cancel_all = json.loads(ignore_doctypes_on_cancel_all)
	for i, doc in enumerate(docs, 1):
		if validate_linked_doc(doc, ignore_doctypes_on_cancel_all):
			linked_doc = frappe.get_doc(doc.get("doctype"), doc.get("name"))
			linked_doc.cancel()
		frappe.publish_progress(percent=i / len(docs) * 100, title=_("Cancelling documents"))


def validate_linked_doc(docinfo, ignore_doctypes_on_cancel_all=None):
	"""
	Validate a document to be submitted and non-exempted from auto-cancel.

	Arguments:
	        docinfo (dict): The document to check for submitted and non-exempt from auto-cancel
	        ignore_doctypes_on_cancel_all (list) - List of doctypes to ignore while cancelling.

	Returns:
	        bool: True if linked document passes all validations, else False
	"""

	# ignore doctype to cancel
	if docinfo.get("doctype") in (ignore_doctypes_on_cancel_all or []):
		return False

	# skip non-submittable doctypes since they don't need to be cancelled
	if not frappe.get_meta(docinfo.get("doctype")).is_submittable:
		return False

	# skip draft or cancelled documents
	if docinfo.get("docstatus") != 1:
		return False

	# skip other doctypes since they don't need to be cancelled
	auto_cancel_exempt_doctypes = get_exempted_doctypes()
	if docinfo.get("doctype") in auto_cancel_exempt_doctypes:
		return False

	return True


def get_exempted_doctypes():
	"""Get list of doctypes exempted from being auto-cancelled"""

	auto_cancel_exempt_doctypes = []
	for doctypes in frappe.get_hooks("auto_cancel_exempted_doctypes"):
		auto_cancel_exempt_doctypes.append(doctypes)
	return auto_cancel_exempt_doctypes


@frappe.whitelist()
def get_linked_docs(doctype, name, linkinfo=None, for_doctype=None):
	if isinstance(linkinfo, string_types):
		# additional fields are added in linkinfo
		linkinfo = json.loads(linkinfo)

	results = {}

	if not linkinfo:
		return results

	if for_doctype:
		links = frappe.get_doc(doctype, name).get_link_filters(for_doctype)

		if links:
			linkinfo = links

		if for_doctype in linkinfo:
			# only get linked with for this particular doctype
			linkinfo = {for_doctype: linkinfo.get(for_doctype)}
		else:
			return results

	me = frappe.db.get_value(doctype, name, ["parenttype", "parent"], as_dict=True)

	for dt, link in linkinfo.items():
		filters = []
		link["doctype"] = dt
		link_meta_bundle = frappe.desk.form.load.get_meta_bundle(dt)
		linkmeta = link_meta_bundle[0]
		if not linkmeta.get("issingle"):
			fields = [
				d.fieldname
				for d in linkmeta.get(
					"fields",
					{
						"in_list_view": 1,
						"fieldtype": ["not in", ("Image", "HTML", "Button") + frappe.model.table_fields],
					},
				)
			] + ["name", "modified", "docstatus"]

			if link.get("add_fields"):
				fields += link["add_fields"]

			fields = [
				"`tab{dt}`.`{fn}`".format(dt=dt, fn=sf.strip()) for sf in fields if sf and "`tab" not in sf
			]

			try:
				if link.get("filters"):
					ret = frappe.get_all(doctype=dt, fields=fields, filters=link.get("filters"))

				elif link.get("get_parent"):
					if me and me.parent and me.parenttype == dt:
						ret = frappe.get_all(doctype=dt, fields=fields, filters=[[dt, "name", "=", me.parent]])
					else:
						ret = None

				elif link.get("child_doctype"):
					or_filters = [
						[link.get("child_doctype"), link_fieldnames, "=", name]
						for link_fieldnames in link.get("fieldname")
					]

					# dynamic link
					if link.get("doctype_fieldname"):
						filters.append([link.get("child_doctype"), link.get("doctype_fieldname"), "=", doctype])

					ret = frappe.get_all(
						doctype=dt, fields=fields, filters=filters, or_filters=or_filters, distinct=True
					)

				else:
					link_fieldnames = link.get("fieldname")
					if link_fieldnames:
						if isinstance(link_fieldnames, string_types):
							link_fieldnames = [link_fieldnames]
						or_filters = [[dt, fieldname, "=", name] for fieldname in link_fieldnames]
						# dynamic link
						if link.get("doctype_fieldname"):
							filters.append([dt, link.get("doctype_fieldname"), "=", doctype])
						ret = frappe.get_all(doctype=dt, fields=fields, filters=filters, or_filters=or_filters)

					else:
						ret = None

			except frappe.PermissionError:
				if frappe.local.message_log:
					frappe.local.message_log.pop()

				continue

			if ret:
				results[dt] = ret

	return results


@frappe.whitelist()
def get_linked_doctypes(doctype, without_ignore_user_permissions_enabled=False):
	"""add list of doctypes this doctype is 'linked' with.

	Example, for Customer:

	        {"Address": {"fieldname": "customer"}..}
	"""
	if without_ignore_user_permissions_enabled:
		return frappe.cache().hget(
			"linked_doctypes_without_ignore_user_permissions_enabled",
			doctype,
			lambda: _get_linked_doctypes(doctype, without_ignore_user_permissions_enabled),
		)
	else:
		return frappe.cache().hget("linked_doctypes", doctype, lambda: _get_linked_doctypes(doctype))


def _get_linked_doctypes(doctype, without_ignore_user_permissions_enabled=False):
	ret = {}
	# find fields where this doctype is linked
	ret.update(get_linked_fields(doctype, without_ignore_user_permissions_enabled))
	ret.update(get_dynamic_linked_fields(doctype, without_ignore_user_permissions_enabled))

	filters = [["fieldtype", "in", frappe.model.table_fields], ["options", "=", doctype]]
	if without_ignore_user_permissions_enabled:
		filters.append(["ignore_user_permissions", "!=", 1])
	# find links of parents
	links = frappe.get_all("DocField", fields=["parent as dt"], filters=filters)
	links += frappe.get_all("Custom Field", fields=["dt"], filters=filters)

<<<<<<< HEAD
	# Fixing our bug: https://gitlab.com/oekobox-online/pcg_web/-/issues/139
	for link in links:
		linked_dt = link["dt"]
		if linked_dt in ret: continue
		ret[linked_dt] = {"get_parent": True}
=======
	for (dt,) in links:
		if dt in ret:
			continue
		ret[dt] = {"get_parent": True}

>>>>>>> 34db8f28
	for dt in list(ret):
		try:
			doctype_module = load_doctype_module(dt)
		except (ImportError, KeyError):
			# in case of Custom DocType
			# or in case of module rename eg. (Schools -> Education)
			continue

		if getattr(doctype_module, "exclude_from_linked_with", False):
			del ret[dt]
	return ret


def get_linked_fields(doctype, without_ignore_user_permissions_enabled=False):

	filters = [["fieldtype", "=", "Link"], ["options", "=", doctype]]
	if without_ignore_user_permissions_enabled:
		filters.append(["ignore_user_permissions", "!=", 1])

	# find links of parents
	links = frappe.get_all("DocField", fields=["parent", "fieldname"], filters=filters, as_list=1)
	links += frappe.get_all(
		"Custom Field", fields=["dt as parent", "fieldname"], filters=filters, as_list=1
	)

	ret = {}

	if not links:
		return ret

	links_dict = defaultdict(list)
	for doctype, fieldname in links:
		links_dict[doctype].append(fieldname)

	for doctype_name in links_dict:
		ret[doctype_name] = {"fieldname": links_dict.get(doctype_name)}
	table_doctypes = frappe.get_all(
		"DocType", filters=[["istable", "=", "1"], ["name", "in", tuple(links_dict)]]
	)
	child_filters = [
		["fieldtype", "in", frappe.model.table_fields],
		["options", "in", tuple(doctype.name for doctype in table_doctypes)],
	]
	if without_ignore_user_permissions_enabled:
		child_filters.append(["ignore_user_permissions", "!=", 1])

	# find out if linked in a child table
	for parent, options in frappe.get_all(
		"DocField", fields=["parent", "options"], filters=child_filters, as_list=1
	):
		ret[parent] = {"child_doctype": options, "fieldname": links_dict[options]}
		if options in ret:
			del ret[options]

	return ret


def get_dynamic_linked_fields(doctype, without_ignore_user_permissions_enabled=False):
	ret = {}

	filters = [["fieldtype", "=", "Dynamic Link"]]
	if without_ignore_user_permissions_enabled:
		filters.append(["ignore_user_permissions", "!=", 1])

	# find dynamic links of parents
	links = frappe.get_all(
		"DocField",
		fields=["parent as doctype", "fieldname", "options as doctype_fieldname"],
		filters=filters,
	)
	links += frappe.get_all(
		"Custom Field",
		fields=["dt as doctype", "fieldname", "options as doctype_fieldname"],
		filters=filters,
	)

	for df in links:
		if is_single(df.doctype):
			continue

		# optimized to get both link exists and parenttype
		possible_link = frappe.get_all(
			df.doctype, filters={df.doctype_fieldname: doctype}, fields=["parenttype"], distinct=True
		)

		if not possible_link:
			continue

		for d in possible_link:
			# is child
			if d.parenttype:
				ret[d.parenttype] = {
					"child_doctype": df.doctype,
					"fieldname": [df.fieldname],
					"doctype_fieldname": df.doctype_fieldname,
				}
			else:
				ret[df.doctype] = {"fieldname": [df.fieldname], "doctype_fieldname": df.doctype_fieldname}

	return ret<|MERGE_RESOLUTION|>--- conflicted
+++ resolved
@@ -272,19 +272,11 @@
 	links = frappe.get_all("DocField", fields=["parent as dt"], filters=filters)
 	links += frappe.get_all("Custom Field", fields=["dt"], filters=filters)
 
-<<<<<<< HEAD
 	# Fixing our bug: https://gitlab.com/oekobox-online/pcg_web/-/issues/139
 	for link in links:
 		linked_dt = link["dt"]
 		if linked_dt in ret: continue
 		ret[linked_dt] = {"get_parent": True}
-=======
-	for (dt,) in links:
-		if dt in ret:
-			continue
-		ret[dt] = {"get_parent": True}
-
->>>>>>> 34db8f28
 	for dt in list(ret):
 		try:
 			doctype_module = load_doctype_module(dt)
