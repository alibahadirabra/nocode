# Copyright (c) 2015, Frappe Technologies Pvt. Ltd. and Contributors
# License: MIT. See LICENSE

import json

import frappe
from frappe.core.doctype.submission_queue.submission_queue import queue_submission
from frappe.desk.form.load import run_onload
from frappe.model.docstatus import DocStatus
from frappe.monitor import add_data_to_monitor
<<<<<<< HEAD
=======
from frappe.utils.scheduler import is_scheduler_inactive
>>>>>>> 9ef10818
from frappe.utils.telemetry import capture_doc


@frappe.whitelist()
def savedocs(doc, action):
	"""save / submit / update doclist"""
	doc = frappe.get_doc(json.loads(doc))
	capture_doc(doc, action)
	if doc.get("__islocal") and doc.name.startswith("new-" + doc.doctype.lower().replace(" ", "-")):
		# required to relink missing attachments if they exist.
		doc.__temporary_name = doc.name
	set_local_name(doc)

	# action
	doc.docstatus = {
		"Save": DocStatus.draft(),
		"Submit": DocStatus.submitted(),
		"Update": DocStatus.submitted(),
		"Cancel": DocStatus.cancelled(),
	}[action]

<<<<<<< HEAD
	doc.save()
=======
	if doc.docstatus.is_submitted():
		if action == "Submit" and doc.meta.queue_in_background and not is_scheduler_inactive():
			queue_submission(doc, action)
			return
		doc.submit()
	else:
		doc.save()
>>>>>>> 9ef10818

	# update recent documents
	run_onload(doc)
	send_updated_docs(doc)

	add_data_to_monitor(doctype=doc.doctype, action=action)
<<<<<<< HEAD

=======
>>>>>>> 9ef10818
	frappe.msgprint(frappe._("Saved"), indicator="green", alert=True)


@frappe.whitelist()
def cancel(doctype=None, name=None, workflow_state_fieldname=None, workflow_state=None):
	"""cancel a doclist"""
	doc = frappe.get_doc(doctype, name)
	capture_doc(doc, "Cancel")

	if workflow_state_fieldname and workflow_state:
		doc.set(workflow_state_fieldname, workflow_state)
	doc.cancel()
	send_updated_docs(doc)
	frappe.msgprint(frappe._("Cancelled"), indicator="red", alert=True)


def send_updated_docs(doc):
	from .load import get_docinfo

	get_docinfo(doc)

	d = doc.as_dict()
	if hasattr(doc, "localname"):
		d["localname"] = doc.localname

	frappe.response.docs.append(d)


def set_local_name(doc):
	def _set_local_name(d):
		if doc.get("__islocal") or d.get("__islocal"):
			d.localname = d.name
			d.name = None

	_set_local_name(doc)
	for child in doc.get_all_children():
		_set_local_name(child)

	if doc.get("__newname"):
		doc.name = doc.get("__newname")<|MERGE_RESOLUTION|>--- conflicted
+++ resolved
@@ -8,10 +8,7 @@
 from frappe.desk.form.load import run_onload
 from frappe.model.docstatus import DocStatus
 from frappe.monitor import add_data_to_monitor
-<<<<<<< HEAD
-=======
 from frappe.utils.scheduler import is_scheduler_inactive
->>>>>>> 9ef10818
 from frappe.utils.telemetry import capture_doc
 
 
@@ -33,9 +30,6 @@
 		"Cancel": DocStatus.cancelled(),
 	}[action]
 
-<<<<<<< HEAD
-	doc.save()
-=======
 	if doc.docstatus.is_submitted():
 		if action == "Submit" and doc.meta.queue_in_background and not is_scheduler_inactive():
 			queue_submission(doc, action)
@@ -43,17 +37,12 @@
 		doc.submit()
 	else:
 		doc.save()
->>>>>>> 9ef10818
 
 	# update recent documents
 	run_onload(doc)
 	send_updated_docs(doc)
 
 	add_data_to_monitor(doctype=doc.doctype, action=action)
-<<<<<<< HEAD
-
-=======
->>>>>>> 9ef10818
 	frappe.msgprint(frappe._("Saved"), indicator="green", alert=True)
 
 
