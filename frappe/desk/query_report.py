--- conflicted
+++ resolved
@@ -264,16 +264,11 @@
 			data = json.loads(uncompressed_content)
 			if data:
 				columns = json.loads(doc.columns) if doc.columns else data[0]
-<<<<<<< HEAD
-				for column in columns:
-					column["label"] = _(column["label"])
-=======
 
 				for column in columns:
 					if isinstance(column, dict):
 						column["label"] = _(column["label"])
 
->>>>>>> 54450ef6
 				latest_report_data = {
 					"columns": columns,
 					"result": data
