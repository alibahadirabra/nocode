--- conflicted
+++ resolved
@@ -42,11 +42,6 @@
 	This breaks new site creation if Redis server is not running.
 	We do not need any notifications in fresh installation
 	'''
-<<<<<<< HEAD
-
-=======
-	
->>>>>>> fd39f2ac
 	if frappe.flags.in_install:
 		return
 
