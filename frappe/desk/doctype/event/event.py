# Copyright (c) 2018, Frappe Technologies Pvt. Ltd. and Contributors
# MIT License. See license.txt

from __future__ import unicode_literals
from six.moves import range
from six import string_types
import frappe
import json

from frappe.utils import (getdate, cint, add_months, date_diff, add_days,
	nowdate, get_datetime_str, cstr, get_datetime, now_datetime, format_datetime)
from frappe import _
from frappe.model.document import Document
from frappe.utils.user import get_enabled_system_users
from frappe.desk.reportview import get_filters_cond

weekdays = ["monday", "tuesday", "wednesday", "thursday", "friday", "saturday", "sunday"]
communication_mapping = {"": "Event", "Event": "Event", "Meeting": "Meeting", "Call": "Phone", "Sent/Received Email": "Email", "Other": "Other"}

class Event(Document):
	def validate(self):
		if not self.starts_on:
			self.starts_on = now_datetime()

		# if start == end this scenario doesn't make sense i.e. it starts and ends at the same second!
		self.ends_on = None if self.starts_on == self.ends_on else self.ends_on

		if self.starts_on and self.ends_on:
			self.validate_from_to_dates("starts_on", "ends_on")

		if self.repeat_on == "Daily" and self.ends_on and getdate(self.starts_on) != getdate(self.ends_on):
			frappe.throw(_("Daily Events should finish on the Same Day."))
<<<<<<< HEAD
=======

		if self.sync_with_google_calendar and not self.google_calendar:
			frappe.throw(_("Select Google Calendar to which event should be synced."))
>>>>>>> 3d2e5705

	def on_update(self):
		self.sync_communication()

	def on_trash(self):
		communications = frappe.get_all("Communication", dict(reference_doctype=self.doctype, reference_name=self.name))
		if communications:
			for communication in communications:
				frappe.delete_doc_if_exists("Communication", communication.name)

	def sync_communication(self):
		if self.event_participants:
			for participant in self.event_participants:
				filters = [
					["Communication", "reference_doctype", "=", self.doctype],
					["Communication", "reference_name", "=", self.name],
					["Communication Link", "link_doctype", "=", participant.reference_doctype],
					["Communication Link", "link_name", "=", participant.reference_docname]
				]
				comms = frappe.get_list("Communication", filters=filters, fields=["name"])

				if comms:
					for comm in comms:
						communication = frappe.get_doc("Communication", comm.name)
						self.update_communication(participant, communication)
				else:
					meta = frappe.get_meta(participant.reference_doctype)
					if hasattr(meta, "allow_events_in_timeline") and meta.allow_events_in_timeline==1:
						self.create_communication(participant)

	def create_communication(self, participant):
		communication = frappe.new_doc("Communication")
		self.update_communication(participant, communication)
		self.communication = communication.name

	def update_communication(self, participant, communication):
		communication.communication_medium = "Event"
		communication.subject = self.subject
		communication.content = self.description if self.description else self.subject
		communication.communication_date = self.starts_on
		communication.reference_doctype = self.doctype
		communication.reference_name = self.name
		communication.communication_medium = communication_mapping.get(self.event_category) if self.event_category else ""
		communication.status = "Linked"
		communication.add_link(participant.reference_doctype, participant.reference_docname)
		communication.save(ignore_permissions=True)

@frappe.whitelist()
def delete_communication(event, reference_doctype, reference_docname):
	deleted_participant = frappe.get_doc(reference_doctype, reference_docname)
	if isinstance(event, string_types):
		event = json.loads(event)

	filters = [
		["Communication", "reference_doctype", "=", event.get("doctype")],
		["Communication", "reference_name", "=", event.get("name")],
		["Communication Link", "link_doctype", "=", deleted_participant.reference_doctype],
		["Communication Link", "link_name", "=", deleted_participant.reference_docname]
	]

	comms = frappe.get_list("Communication", filters=filters, fields=["name"])

	if comms:
		deletion = []
		for comm in comms:
			delete = frappe.get_doc("Communication", comm.name).delete()
			deletion.append(delete)

		return deletion

	return {}


def get_permission_query_conditions(user):
	if not user: user = frappe.session.user
	return """(`tabEvent`.`event_type`='Public' or `tabEvent`.`owner`=%(user)s)""" % {
			"user": frappe.db.escape(user),
		}

def has_permission(doc, user):
	if doc.event_type=="Public" or doc.owner==user:
		return True

	return False

def send_event_digest():
	today = nowdate()
	for user in get_enabled_system_users():
		events = get_events(today, today, user.name, for_reminder=True)
		if events:
			frappe.set_user_lang(user.name, user.language)

			for e in events:
				e.starts_on = format_datetime(e.starts_on, 'hh:mm a')
				if e.all_day:
					e.starts_on = "All Day"

			frappe.sendmail(
				recipients=user.email,
				subject=frappe._("Upcoming Events for Today"),
				template="upcoming_events",
				args={
					'events': events,
				},
				header=[frappe._("Events in Today's Calendar"), 'blue']
			)

@frappe.whitelist()
def get_events(start, end, user=None, for_reminder=False, filters=None):
	if not user:
		user = frappe.session.user

	if isinstance(filters, string_types):
		filters = json.loads(filters)

	events = frappe.db.sql("""
		SELECT `tabEvent`.name,
				`tabEvent`.subject,
				`tabEvent`.description,
				`tabEvent`.color,
				`tabEvent`.starts_on,
				`tabEvent`.ends_on,
				`tabEvent`.owner,
				`tabEvent`.all_day,
				`tabEvent`.event_type,
				`tabEvent`.repeat_this_event,
				`tabEvent`.repeat_on,
				`tabEvent`.repeat_till,
				`tabEvent`.monday,
				`tabEvent`.tuesday,
				`tabEvent`.wednesday,
				`tabEvent`.thursday,
				`tabEvent`.friday,
				`tabEvent`.saturday,
				`tabEvent`.sunday
		FROM `tabEvent`
		WHERE (
				(
					(date(`tabEvent`.starts_on) BETWEEN date(%(start)s) AND date(%(end)s))
					OR (date(`tabEvent`.ends_on) BETWEEN date(%(start)s) AND date(%(end)s))
					OR (
						date(`tabEvent`.starts_on) <= date(%(start)s)
						AND date(`tabEvent`.ends_on) >= date(%(end)s)
					)
				)
				OR (
					date(`tabEvent`.starts_on) <= date(%(start)s)
					AND `tabEvent`.repeat_this_event=1
					AND coalesce(`tabEvent`.repeat_till, '3000-01-01') > date(%(start)s)
				)
			)
		{reminder_condition}
		{filter_condition}
		AND (
				`tabEvent`.event_type='Public'
				OR `tabEvent`.owner=%(user)s
				OR EXISTS(
					SELECT `tabDocShare`.name
					FROM `tabDocShare`
					WHERE `tabDocShare`.share_doctype='Event'
						AND `tabDocShare`.share_name=`tabEvent`.name
						AND `tabDocShare`.user=%(user)s
				)
			)
		AND `tabEvent`.status='Open'
		ORDER BY `tabEvent`.starts_on""".format(
			filter_condition=get_filters_cond('Event', filters, []),
			reminder_condition="AND coalesce(`tabEvent`.send_reminder, 0)=1" if for_reminder else ""
		), {
			"start": start,
			"end": end,
			"user": user,
		}, as_dict=1)

	# process recurring events
	start = start.split(" ")[0]
	end = end.split(" ")[0]
	add_events = []
	remove_events = []

	def add_event(e, date):
		new_event = e.copy()

		enddate = add_days(date,int(date_diff(e.ends_on.split(" ")[0], e.starts_on.split(" ")[0]))) \
			if (e.starts_on and e.ends_on) else date

		new_event.starts_on = date + " " + e.starts_on.split(" ")[1]
		new_event.ends_on = new_event.ends_on = enddate + " " + e.ends_on.split(" ")[1] if e.ends_on else None

		add_events.append(new_event)

	for e in events:
		if e.repeat_this_event:
			e.starts_on = get_datetime_str(e.starts_on)
			e.ends_on = get_datetime_str(e.ends_on) if e.ends_on else None

			event_start, time_str = get_datetime_str(e.starts_on).split(" ")

			repeat = "3000-01-01" if cstr(e.repeat_till) == "" else e.repeat_till

			if e.repeat_on == "Yearly":
				start_year = cint(start.split("-")[0])
				end_year = cint(end.split("-")[0])

				# creates a string with date (27) and month (07) eg: 07-27
				event_start = "-".join(event_start.split("-")[1:])

				# repeat for all years in period
				for year in range(start_year, end_year+1):
					date = str(year) + "-" + event_start
					if getdate(date) >= getdate(start) and getdate(date) <= getdate(end) and getdate(date) <= getdate(repeat):
						add_event(e, date)

				remove_events.append(e)

			if e.repeat_on == "Monthly":
				# creates a string with date (27) and month (07) and year (2019) eg: 2019-07-27
				date = start.split("-")[0] + "-" + start.split("-")[1] + "-" + event_start.split("-")[2]

				# last day of month issue, start from prev month!
				try:
					getdate(date)
				except ValueError:
					date = date.split("-")
					date = date[0] + "-" + str(cint(date[1]) - 1) + "-" + date[2]

				start_from = date
				for i in range(int(date_diff(end, start) / 30) + 3):
					if getdate(date) >= getdate(start) and getdate(date) <= getdate(end) \
						and getdate(date) <= getdate(repeat) and getdate(date) >= getdate(event_start):
						add_event(e, date)

					date = add_months(start_from, i+1)
				remove_events.append(e)

			if e.repeat_on == "Weekly":
				for cnt in range(date_diff(end, start) + 1):
					date = add_days(start, cnt)
					if getdate(date) >= getdate(start) and getdate(date) <= getdate(end) \
						and getdate(date) <= getdate(repeat) and getdate(date) >= getdate(event_start) \
						and e[weekdays[getdate(date).weekday()]]:
						add_event(e, date)

				remove_events.append(e)

			if e.repeat_on == "Daily":
				for cnt in range(date_diff(end, start) + 1):
					date = add_days(start, cnt)
					if getdate(date) >= getdate(event_start) and getdate(date) <= getdate(end) and getdate(date) <= getdate(repeat):
						add_event(e, date)

				remove_events.append(e)

	for e in remove_events:
		events.remove(e)

	events = events + add_events

	for e in events:
		# remove weekday properties (to reduce message size)
		for w in weekdays:
			del e[w]

	return events

def delete_events(ref_type, ref_name, delete_event=False):
	participations = frappe.get_all("Event Participants", filters={"reference_doctype": ref_type, "reference_docname": ref_name,
		"parenttype": "Event"}, fields=["parent", "name"])

	if participations:
		for participation in participations:
			if delete_event:
				frappe.delete_doc("Event", participation.parent, for_reload=True)
			else:
				total_participants = frappe.get_all("Event Participants", filters={"parenttype": "Event", "parent": participation.parent})

				if len(total_participants) <= 1:
					frappe.db.sql("DELETE FROM `tabEvent` WHERE `name` = %(name)s", {'name': participation.parent})

				frappe.db.sql("DELETE FROM `tabEvent Participants ` WHERE `name` = %(name)s", {'name': participation.name})

# Close events if ends_on or repeat_till is less than now_datetime
def set_status_of_events():
	events = frappe.get_list("Event", filters={"status": "Open"}, fields=["name", "ends_on", "repeat_till"])
	for event in events:
		if (event.ends_on and getdate(event.ends_on) < getdate(nowdate())) \
			or (event.repeat_till and getdate(event.repeat_till) < getdate(nowdate())):

			frappe.db.set_value("Event", event.name, "status", "Closed")<|MERGE_RESOLUTION|>--- conflicted
+++ resolved
@@ -30,12 +30,9 @@
 
 		if self.repeat_on == "Daily" and self.ends_on and getdate(self.starts_on) != getdate(self.ends_on):
 			frappe.throw(_("Daily Events should finish on the Same Day."))
-<<<<<<< HEAD
-=======
 
 		if self.sync_with_google_calendar and not self.google_calendar:
 			frappe.throw(_("Select Google Calendar to which event should be synced."))
->>>>>>> 3d2e5705
 
 	def on_update(self):
 		self.sync_communication()
