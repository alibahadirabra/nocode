--- conflicted
+++ resolved
@@ -145,11 +145,7 @@
  "issingle": 0, 
  "istable": 0, 
  "max_attachments": 0, 
-<<<<<<< HEAD
- "modified": "2017-11-03 13:53:42.462302", 
-=======
  "modified": "2017-11-14 14:14:11.544811", 
->>>>>>> e4684179
  "modified_by": "Administrator", 
  "module": "Desk", 
  "name": "Calendar View", 
@@ -182,19 +178,6 @@
    "cancel": 0, 
    "create": 0, 
    "delete": 0, 
-<<<<<<< HEAD
-   "email": 1, 
-   "export": 1, 
-   "if_owner": 0, 
-   "import": 0, 
-   "permlevel": 0, 
-   "print": 1, 
-   "read": 1, 
-   "report": 1, 
-   "role": "All", 
-   "set_user_permissions": 0, 
-   "share": 1, 
-=======
    "email": 0, 
    "export": 0, 
    "if_owner": 0, 
@@ -206,7 +189,6 @@
    "role": "All", 
    "set_user_permissions": 0, 
    "share": 0, 
->>>>>>> e4684179
    "submit": 0, 
    "write": 0
   }
