--- conflicted
+++ resolved
@@ -15,18 +15,12 @@
 		from frappe.types import DF
 
 		color: DF.Color | None
-<<<<<<< HEAD
-		doc_view: DF.Literal["", "List", "Report Builder", "Dashboard", "Tree", "New", "Calendar"]
-		format: DF.Data | None
-		icon: DF.Data | None
-=======
 		doc_view: DF.Literal[
 			"", "List", "Report Builder", "Dashboard", "Tree", "New", "Calendar", "Kanban"
 		]
 		format: DF.Data | None
 		icon: DF.Data | None
 		kanban_board: DF.Link | None
->>>>>>> d08ee028
 		label: DF.Data
 		link_to: DF.DynamicLink | None
 		parent: DF.Data
