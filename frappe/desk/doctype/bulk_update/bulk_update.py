--- conflicted
+++ resolved
@@ -10,8 +10,6 @@
 
 
 class BulkUpdate(Document):
-<<<<<<< HEAD
-=======
 	# begin: auto-generated types
 	# This code is auto-generated. Do not modify anything in this block.
 
@@ -26,7 +24,6 @@
 		limit: DF.Int
 		update_value: DF.SmallText
 	# end: auto-generated types
->>>>>>> 9ef10818
 	@frappe.whitelist()
 	def bulk_update(self):
 		self.check_permission("write")
