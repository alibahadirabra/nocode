# Copyright (c) 2015, Frappe Technologies Pvt. Ltd. and Contributors
# License: MIT. See LICENSE

"""build query for doclistview and return results"""

import json
from io import StringIO

import frappe
import frappe.permissions
from frappe import _
from frappe.core.doctype.access_log.access_log import make_access_log
from frappe.model import child_table_fields, default_fields, optional_fields
from frappe.model.base_document import get_controller
<<<<<<< HEAD
from frappe.utils import add_user_info
import frappe.model.delete_doc
=======
from frappe.model.db_query import DatabaseQuery
from frappe.utils import add_user_info, cstr, format_duration
>>>>>>> 0ef7e990


@frappe.whitelist()
@frappe.read_only()
def get():
	args = get_form_params()
	# If virtual doctype get data from controller het_list method
	if is_virtual_doctype(args.doctype):
		controller = get_controller(args.doctype)
		data = compress(controller(args.doctype).get_list(args))
	else:
		data = compress(execute(**args), args=args)
	return data


@frappe.whitelist()
@frappe.read_only()
def get_list():
	args = get_form_params()

	if is_virtual_doctype(args.doctype):
		controller = get_controller(args.doctype)
		data = controller(args.doctype).get_list(args)
	else:
		# uncompressed (refactored from frappe.model.db_query.get_list)
		data = execute(**args)

	return data


@frappe.whitelist()
@frappe.read_only()
def get_count():
	args = get_form_params()

	if is_virtual_doctype(args.doctype):
		controller = get_controller(args.doctype)
		data = controller(args.doctype).get_count(args)
	else:
		distinct = "distinct " if args.distinct == "true" else ""
		args.fields = [f"count({distinct}`tab{args.doctype}`.name) as total_count"]
		data = execute(**args)[0].get("total_count")

	return data


def execute(doctype, *args, **kwargs):
	return DatabaseQuery(doctype).execute(*args, **kwargs)


def get_form_params():
	"""Stringify GET request parameters."""
	data = frappe._dict(frappe.local.form_dict)
	clean_params(data)
	validate_args(data)
	return data


def validate_args(data):
	parse_json(data)
	setup_group_by(data)

	validate_fields(data)
	if data.filters:
		validate_filters(data, data.filters)
	if data.or_filters:
		validate_filters(data, data.or_filters)

	data.strict = None

	return data


def validate_fields(data):
	wildcard = update_wildcard_field_param(data)

	for field in data.fields or []:
		fieldname = extract_fieldname(field)
		if is_standard(fieldname):
			continue

		meta, df = get_meta_and_docfield(fieldname, data)

		if not df:
			if wildcard:
				continue
			else:
				raise_invalid_field(fieldname)

		# remove the field from the query if the report hide flag is set and current view is Report
		if df.report_hide and data.view == "Report":
			data.fields.remove(field)
			continue

		if df.fieldname in [_df.fieldname for _df in meta.get_high_permlevel_fields()]:
			if df.get("permlevel") not in meta.get_permlevel_access(parenttype=data.doctype):
				data.fields.remove(field)


def validate_filters(data, filters):
	if isinstance(filters, list):
		# filters as list
		for condition in filters:
			if len(condition) == 3:
				# [fieldname, condition, value]
				fieldname = condition[0]
				if is_standard(fieldname):
					continue
				meta, df = get_meta_and_docfield(fieldname, data)
				if not df:
					raise_invalid_field(condition[0])
			else:
				# [doctype, fieldname, condition, value]
				fieldname = condition[1]
				if is_standard(fieldname):
					continue
				meta = frappe.get_meta(condition[0])
				if not meta.get_field(fieldname):
					raise_invalid_field(fieldname)

	else:
		for fieldname in filters:
			if is_standard(fieldname):
				continue
			meta, df = get_meta_and_docfield(fieldname, data)
			if not df:
				raise_invalid_field(fieldname)


def setup_group_by(data):
	"""Add columns for aggregated values e.g. count(name)"""
	if data.group_by and data.aggregate_function:
		if data.aggregate_function.lower() not in ("count", "sum", "avg"):
			frappe.throw(_("Invalid aggregate function"))

		if frappe.db.has_column(data.aggregate_on_doctype, data.aggregate_on_field):
			data.fields.append(
				"{aggregate_function}(`tab{aggregate_on_doctype}`.`{aggregate_on_field}`) AS _aggregate_column".format(
					**data
				)
			)
			if data.aggregate_on_field:
				data.fields.append(f"`tab{data.aggregate_on_doctype}`.`{data.aggregate_on_field}`")
		else:
			raise_invalid_field(data.aggregate_on_field)

		data.pop("aggregate_on_doctype")
		data.pop("aggregate_on_field")
		data.pop("aggregate_function")


def raise_invalid_field(fieldname):
	frappe.throw(_("Field not permitted in query") + ": {0}".format(fieldname), frappe.DataError)


def is_standard(fieldname):
	if "." in fieldname:
		parenttype, fieldname = get_parenttype_and_fieldname(fieldname, None)
	return (
		fieldname in default_fields or fieldname in optional_fields or fieldname in child_table_fields
	)


def extract_fieldname(field):
	for text in (",", "/*", "#"):
		if text in field:
			raise_invalid_field(field)

	fieldname = field
	for sep in (" as ", " AS "):
		if sep in fieldname:
			fieldname = fieldname.split(sep)[0]

	# certain functions allowed, extract the fieldname from the function
	if fieldname.startswith("count(") or fieldname.startswith("sum(") or fieldname.startswith("avg("):
		if not fieldname.strip().endswith(")"):
			raise_invalid_field(field)
		fieldname = fieldname.split("(", 1)[1][:-1]

	return fieldname


def get_meta_and_docfield(fieldname, data):
	parenttype, fieldname = get_parenttype_and_fieldname(fieldname, data)
	meta = frappe.get_meta(parenttype)
	df = meta.get_field(fieldname)
	return meta, df


def update_wildcard_field_param(data):
	if (isinstance(data.fields, str) and data.fields == "*") or (
		isinstance(data.fields, (list, tuple)) and len(data.fields) == 1 and data.fields[0] == "*"
	):
		data.fields = frappe.db.get_table_columns(data.doctype)
		return True

	return False


def clean_params(data):
	for param in ("cmd", "data", "ignore_permissions", "view", "user", "csrf_token", "join"):
		data.pop(param, None)


def parse_json(data):
	if isinstance(data.get("filters"), str):
		data["filters"] = json.loads(data["filters"])
	if isinstance(data.get("or_filters"), str):
		data["or_filters"] = json.loads(data["or_filters"])
	if isinstance(data.get("fields"), str):
		data["fields"] = json.loads(data["fields"])
	if isinstance(data.get("docstatus"), str):
		data["docstatus"] = json.loads(data["docstatus"])
	if isinstance(data.get("save_user_settings"), str):
		data["save_user_settings"] = json.loads(data["save_user_settings"])
	else:
		data["save_user_settings"] = True


def get_parenttype_and_fieldname(field, data):
	if "." in field:
		parenttype, fieldname = field.split(".")[0][4:-1], field.split(".")[1].strip("`")
	else:
		parenttype = data.doctype
		fieldname = field.strip("`")

	return parenttype, fieldname


def compress(data, args=None):
	"""separate keys and values"""
	from frappe.desk.query_report import add_total_row

	user_info = {}

	if not data:
		return data
	if args is None:
		args = {}
	values = []
	keys = list(data[0])
	for row in data:
		new_row = []
		for key in keys:
			new_row.append(row.get(key))
		values.append(new_row)

		# add user info for assignments (avatar)
		if row._assign:
			for user in json.loads(row._assign):
				add_user_info(user, user_info)

	if args.get("add_total_row"):
		meta = frappe.get_meta(args.doctype)
		values = add_total_row(values, keys, meta)

	return {"keys": keys, "values": values, "user_info": user_info}


@frappe.whitelist()
def save_report(name, doctype, report_settings):
	"""Save reports of type Report Builder from Report View"""

	if frappe.db.exists("Report", name):
		report = frappe.get_doc("Report", name)
		if report.is_standard == "Yes":
			frappe.throw(_("Standard Reports cannot be edited"))

		if report.report_type != "Report Builder":
			frappe.throw(_("Only reports of type Report Builder can be edited"))

		if report.owner != frappe.session.user and not frappe.has_permission("Report", "write"):
			frappe.throw(_("Insufficient Permissions for editing Report"), frappe.PermissionError)
	else:
		report = frappe.new_doc("Report")
		report.report_name = name
		report.ref_doctype = doctype

	report.report_type = "Report Builder"
	report.json = report_settings
	report.save(ignore_permissions=True)
	frappe.msgprint(
		_("Report {0} saved").format(frappe.bold(report.name)),
		indicator="green",
		alert=True,
	)
	return report.name


@frappe.whitelist()
def delete_report(name):
	"""Delete reports of type Report Builder from Report View"""

	report = frappe.get_doc("Report", name)
	if report.is_standard == "Yes":
		frappe.throw(_("Standard Reports cannot be deleted"))

	if report.report_type != "Report Builder":
		frappe.throw(_("Only reports of type Report Builder can be deleted"))

	if report.owner != frappe.session.user and not frappe.has_permission("Report", "delete"):
		frappe.throw(_("Insufficient Permissions for deleting Report"), frappe.PermissionError)

	report.delete(ignore_permissions=True)
	frappe.msgprint(
		_("Report {0} deleted").format(frappe.bold(report.name)),
		indicator="green",
		alert=True,
	)


@frappe.whitelist()
@frappe.read_only()
def export_query():
	"""export from report builder"""
	title = frappe.form_dict.title
	frappe.form_dict.pop("title", None)

	form_params = get_form_params()
	form_params["limit_page_length"] = None
	form_params["as_list"] = True
	doctype = form_params.doctype
	add_totals_row = None
	file_format_type = form_params["file_format_type"]
	title = title or doctype

	del form_params["doctype"]
	del form_params["file_format_type"]

	if "add_totals_row" in form_params and form_params["add_totals_row"] == "1":
		add_totals_row = 1
		del form_params["add_totals_row"]

	frappe.permissions.can_export(doctype, raise_exception=True)

	if "selected_items" in form_params:
		si = json.loads(frappe.form_dict.get("selected_items"))
		form_params["filters"] = {"name": ("in", si)}
		del form_params["selected_items"]

	make_access_log(
		doctype=doctype,
		file_type=file_format_type,
		report_name=form_params.report_name,
		filters=form_params.filters,
	)

	db_query = DatabaseQuery(doctype)
	ret = db_query.execute(**form_params)

	if add_totals_row:
		ret = append_totals_row(ret)

	data = [[_("Sr")] + get_labels(db_query.fields, doctype)]
	for i, row in enumerate(ret):
		data.append([i + 1] + list(row))

	data = handle_duration_fieldtype_values(doctype, data, db_query.fields)

	if file_format_type == "CSV":

		# convert to csv
		import csv

		from frappe.utils.xlsxutils import handle_html

		f = StringIO()
		writer = csv.writer(f)
		for r in data:
			# encode only unicode type strings and not int, floats etc.
			writer.writerow([handle_html(frappe.as_unicode(v)) if isinstance(v, str) else v for v in r])

		f.seek(0)
		frappe.response["result"] = cstr(f.read())
		frappe.response["type"] = "csv"
		frappe.response["doctype"] = title

	elif file_format_type == "Excel":

		from frappe.utils.xlsxutils import make_xlsx

		xlsx_file = make_xlsx(data, doctype)

		frappe.response["filename"] = title + ".xlsx"
		frappe.response["filecontent"] = xlsx_file.getvalue()
		frappe.response["type"] = "binary"


def append_totals_row(data):
	if not data:
		return data
	data = list(data)
	totals = []
	totals.extend([""] * len(data[0]))

	for row in data:
		for i in range(len(row)):
			if isinstance(row[i], (float, int)):
				totals[i] = (totals[i] or 0) + row[i]

	if not isinstance(totals[0], (int, float)):
		totals[0] = "Total"

	data.append(totals)

	return data


def get_labels(fields, doctype):
	"""get column labels based on column names"""
	labels = []
	for key in fields:
		key = key.split(" as ")[0]

		if key.startswith(("count(", "sum(", "avg(")):
			continue

		if "." in key:
			parenttype, fieldname = key.split(".")[0][4:-1], key.split(".")[1].strip("`")
		else:
			parenttype = doctype
			fieldname = fieldname.strip("`")

		if parenttype == doctype and fieldname == "name":
			label = _("ID", context="Label of name column in report")
		else:
			df = frappe.get_meta(parenttype).get_field(fieldname)
			label = _(df.label if df else fieldname.title())
			if parenttype != doctype:
				# If the column is from a child table, append the child doctype.
				# For example, "Item Code (Sales Invoice Item)".
				label += f" ({ _(parenttype) })"

		labels.append(label)

	return labels


def handle_duration_fieldtype_values(doctype, data, fields):
	for field in fields:
		key = field.split(" as ")[0]

		if key.startswith(("count(", "sum(", "avg(")):
			continue

		if "." in key:
			parenttype, fieldname = key.split(".")[0][4:-1], key.split(".")[1].strip("`")
		else:
			parenttype = doctype
			fieldname = field.strip("`")

		df = frappe.get_meta(parenttype).get_field(fieldname)

		if df and df.fieldtype == "Duration":
			index = fields.index(field) + 1
			for i in range(1, len(data)):
				val_in_seconds = data[i][index]
				if val_in_seconds:
					duration_val = format_duration(val_in_seconds, df.hide_days)
					data[i][index] = duration_val
	return data


@frappe.whitelist()
def delete_items():
	"""delete selected items"""
	import json
<<<<<<< HEAD
	from frappe.desk.utils import check_enqueue_action
	items = sorted(json.loads(frappe.form_dict.get('items')), reverse=True)
	doctype = frappe.form_dict.get('doctype')
	enqueue_action = check_enqueue_action(doctype, "delete")
	failed = delete_bulk(doctype, items, enqueue_action)
	return failed, enqueue_action

def delete_bulk(doctype, items, enqueue_action=False):
	failed = []
	for i, d in enumerate(items):
		try:
			frappe.delete_doc(doctype, d)
			if len(items) >= 5 and not enqueue_action:
				frappe.publish_realtime("progress",
					dict(progress=[i+1, len(items)], title=_('Deleting {0}').format(doctype), description=d),
						user=frappe.session.user)
=======

	items = sorted(json.loads(frappe.form_dict.get("items")), reverse=True)
	doctype = frappe.form_dict.get("doctype")

	if len(items) > 10:
		frappe.enqueue("frappe.desk.reportview.delete_bulk", doctype=doctype, items=items)
	else:
		delete_bulk(doctype, items)


def delete_bulk(doctype, items):
	for i, d in enumerate(items):
		try:
			frappe.delete_doc(doctype, d)
			if len(items) >= 5:
				frappe.publish_realtime(
					"progress",
					dict(progress=[i + 1, len(items)], title=_("Deleting {0}").format(doctype), description=d),
					user=frappe.session.user,
				)
>>>>>>> 0ef7e990
			# Commit after successful deletion
			frappe.db.commit()
		except Exception as e:
			# rollback if any record failed to delete
			# if not rollbacked, queries get committed on after_request method in app.py
			failed.append(e)
			frappe.db.rollback()
	return failed


@frappe.whitelist()
@frappe.read_only()
def get_sidebar_stats(stats, doctype, filters=None):
	if filters is None:
		filters = []

	if is_virtual_doctype(doctype):
		controller = get_controller(doctype)
		args = {"stats": stats, "filters": filters}
		data = controller(doctype).get_stats(args)
	else:
		data = get_stats(stats, doctype, filters)

	return {"stats": data}


@frappe.whitelist()
@frappe.read_only()
def get_stats(stats, doctype, filters=None):
	"""get tag info"""
	import json

	if filters is None:
		filters = []
	tags = json.loads(stats)
	if filters:
		filters = json.loads(filters)
	stats = {}

	try:
		columns = frappe.db.get_table_columns(doctype)
	except (frappe.db.InternalError, frappe.db.ProgrammingError):
		# raised when _user_tags column is added on the fly
		# raised if its a virtual doctype
		columns = []

	for tag in tags:
		if tag not in columns:
			continue
		try:
			tag_count = frappe.get_list(
				doctype,
				fields=[tag, "count(*)"],
				filters=filters + [[tag, "!=", ""]],
				group_by=tag,
				as_list=True,
				distinct=1,
			)

			if tag == "_user_tags":
				stats[tag] = scrub_user_tags(tag_count)
				no_tag_count = frappe.get_list(
					doctype,
					fields=[tag, "count(*)"],
					filters=filters + [[tag, "in", ("", ",")]],
					as_list=True,
					group_by=tag,
					order_by=tag,
				)

				no_tag_count = no_tag_count[0][1] if no_tag_count else 0

				stats[tag].append([_("No Tags"), no_tag_count])
			else:
				stats[tag] = tag_count

		except frappe.db.SQLError:
			pass
		except frappe.db.InternalError as e:
			# raised when _user_tags column is added on the fly
			pass

	return stats


@frappe.whitelist()
def get_filter_dashboard_data(stats, doctype, filters=None):
	"""get tags info"""
	import json

	tags = json.loads(stats)
	filters = json.loads(filters or [])
	stats = {}

	columns = frappe.db.get_table_columns(doctype)
	for tag in tags:
		if not tag["name"] in columns:
			continue
		tagcount = []
		if tag["type"] not in ["Date", "Datetime"]:
			tagcount = frappe.get_list(
				doctype,
				fields=[tag["name"], "count(*)"],
				filters=filters + ["ifnull(`%s`,'')!=''" % tag["name"]],
				group_by=tag["name"],
				as_list=True,
			)

		if tag["type"] not in [
			"Check",
			"Select",
			"Date",
			"Datetime",
			"Int",
			"Float",
			"Currency",
			"Percent",
		] and tag["name"] not in ["docstatus"]:
			stats[tag["name"]] = list(tagcount)
			if stats[tag["name"]]:
				data = [
					"No Data",
					frappe.get_list(
						doctype,
						fields=[tag["name"], "count(*)"],
						filters=filters + ["({0} = '' or {0} is null)".format(tag["name"])],
						as_list=True,
					)[0][1],
				]
				if data and data[1] != 0:

					stats[tag["name"]].append(data)
		else:
			stats[tag["name"]] = tagcount

	return stats


def scrub_user_tags(tagcount):
	"""rebuild tag list for tags"""
	rdict = {}
	tagdict = dict(tagcount)
	for t in tagdict:
		if not t:
			continue
		alltags = t.split(",")
		for tag in alltags:
			if tag:
				if tag not in rdict:
					rdict[tag] = 0

				rdict[tag] += tagdict[t]

	rlist = []
	for tag in rdict:
		rlist.append([tag, rdict[tag]])

	return rlist


# used in building query in queries.py
def get_match_cond(doctype, as_condition=True):
	cond = DatabaseQuery(doctype).build_match_conditions(as_condition=as_condition)
	if not as_condition:
		return cond

	return ((" and " + cond) if cond else "").replace("%", "%%")


def build_match_conditions(doctype, user=None, as_condition=True):
	match_conditions = DatabaseQuery(doctype, user=user).build_match_conditions(
		as_condition=as_condition
	)
	if as_condition:
		return match_conditions.replace("%", "%%")
	else:
		return match_conditions


def get_filters_cond(
	doctype, filters, conditions, ignore_permissions=None, with_match_conditions=False
):
	if isinstance(filters, str):
		filters = json.loads(filters)

	if filters:
		flt = filters
		if isinstance(filters, dict):
			filters = filters.items()
			flt = []
			for f in filters:
				if isinstance(f[1], str) and f[1][0] == "!":
					flt.append([doctype, f[0], "!=", f[1][1:]])
				elif isinstance(f[1], (list, tuple)) and f[1][0] in (
					">",
					"<",
					">=",
					"<=",
					"!=",
					"like",
					"not like",
					"in",
					"not in",
					"between",
				):

					flt.append([doctype, f[0], f[1][0], f[1][1]])
				else:
					flt.append([doctype, f[0], "=", f[1]])

		query = DatabaseQuery(doctype)
		query.filters = flt
		query.conditions = conditions

		if with_match_conditions:
			query.build_match_conditions()

		query.build_filter_conditions(flt, conditions, ignore_permissions)

		cond = " and " + " and ".join(query.conditions)
	else:
		cond = ""
	return cond


def is_virtual_doctype(doctype):
	return frappe.db.get_value("DocType", doctype, "is_virtual")<|MERGE_RESOLUTION|>--- conflicted
+++ resolved
@@ -12,13 +12,10 @@
 from frappe.core.doctype.access_log.access_log import make_access_log
 from frappe.model import child_table_fields, default_fields, optional_fields
 from frappe.model.base_document import get_controller
-<<<<<<< HEAD
-from frappe.utils import add_user_info
 import frappe.model.delete_doc
-=======
 from frappe.model.db_query import DatabaseQuery
 from frappe.utils import add_user_info, cstr, format_duration
->>>>>>> 0ef7e990
+
 
 
 @frappe.whitelist()
@@ -486,7 +483,6 @@
 def delete_items():
 	"""delete selected items"""
 	import json
-<<<<<<< HEAD
 	from frappe.desk.utils import check_enqueue_action
 	items = sorted(json.loads(frappe.form_dict.get('items')), reverse=True)
 	doctype = frappe.form_dict.get('doctype')
@@ -503,28 +499,6 @@
 				frappe.publish_realtime("progress",
 					dict(progress=[i+1, len(items)], title=_('Deleting {0}').format(doctype), description=d),
 						user=frappe.session.user)
-=======
-
-	items = sorted(json.loads(frappe.form_dict.get("items")), reverse=True)
-	doctype = frappe.form_dict.get("doctype")
-
-	if len(items) > 10:
-		frappe.enqueue("frappe.desk.reportview.delete_bulk", doctype=doctype, items=items)
-	else:
-		delete_bulk(doctype, items)
-
-
-def delete_bulk(doctype, items):
-	for i, d in enumerate(items):
-		try:
-			frappe.delete_doc(doctype, d)
-			if len(items) >= 5:
-				frappe.publish_realtime(
-					"progress",
-					dict(progress=[i + 1, len(items)], title=_("Deleting {0}").format(doctype), description=d),
-					user=frappe.session.user,
-				)
->>>>>>> 0ef7e990
 			# Commit after successful deletion
 			frappe.db.commit()
 		except Exception as e:
