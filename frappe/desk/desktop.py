--- conflicted
+++ resolved
@@ -437,10 +437,7 @@
 		"public",
 		"module",
 		"icon",
-<<<<<<< HEAD
-=======
 		"indicator_color",
->>>>>>> 9ef10818
 		"is_hidden",
 	]
 	all_pages = frappe.get_all(
