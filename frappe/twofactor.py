--- conflicted
+++ resolved
@@ -393,35 +393,6 @@
 	return svg
 
 
-<<<<<<< HEAD
-def qrcode_as_png(user, totp_uri):
-	"""Save temporary Qrcode to server."""
-	from pyqrcode import create as qrcreate
-
-	folder = create_barcode_folder()
-	png_file_name = f"{frappe.generate_hash(length=20)}.png"
-	_file = frappe.get_doc(
-		{
-			"doctype": "File",
-			"file_name": png_file_name,
-			"attached_to_doctype": "User",
-			"attached_to_name": user,
-			"folder": folder,
-			"content": png_file_name,
-		}
-	)
-	_file.save()
-	frappe.db.commit()
-	file_url = get_url(_file.file_url)
-	file_path = os.path.join(frappe.get_site_path("public", "files"), _file.file_name)
-	url = qrcreate(totp_uri)
-	with open(file_path, "w") as png_file:
-		url.png(png_file, scale=8, module_color=[0, 0, 0, 180], background=[0xFF, 0xFF, 0xCC])
-	return file_url
-
-
-=======
->>>>>>> 9ef10818
 def create_barcode_folder():
 	"""Get Barcodes folder."""
 	folder_name = "Barcodes"
