{
 "charts": [],
<<<<<<< HEAD
 "content": "[{\"id\":\"5nnLaQeoFa\",\"type\":\"header\",\"data\":{\"text\":\"<span class=\\\"h4\\\"><b>Your Shortcuts</b></span>\",\"col\":12}},{\"id\":\"HXRmktXYHy\",\"type\":\"shortcut\",\"data\":{\"shortcut_name\":\"DocType\",\"col\":3}},{\"id\":\"pYALX3MwBW\",\"type\":\"shortcut\",\"data\":{\"shortcut_name\":\"Customize Form\",\"col\":3}},{\"id\":\"XC78DuYB65\",\"type\":\"shortcut\",\"data\":{\"shortcut_name\":\"Report\",\"col\":3}},{\"id\":\"XPm50Ppq3J\",\"type\":\"shortcut\",\"data\":{\"shortcut_name\":\"Client Script\",\"col\":3}},{\"id\":\"yoU6nWiT83\",\"type\":\"shortcut\",\"data\":{\"shortcut_name\":\"Server Script\",\"col\":3}},{\"id\":\"5UgFESBY0N\",\"type\":\"shortcut\",\"data\":{\"shortcut_name\":\"Print Format Builder\",\"col\":3}},{\"id\":\"62hseENHbd\",\"type\":\"spacer\",\"data\":{\"col\":12}},{\"id\":\"tOCrOgLW1G\",\"type\":\"header\",\"data\":{\"text\":\"<span class=\\\"h4\\\"><b>Elements</b></span>\",\"col\":12}},{\"id\":\"BIHjudL0T_\",\"type\":\"card\",\"data\":{\"card_name\":\"Modules\",\"col\":4}},{\"id\":\"cJ6CVsa8qW\",\"type\":\"card\",\"data\":{\"card_name\":\"Models\",\"col\":4}},{\"id\":\"MmEJpjEdGR\",\"type\":\"card\",\"data\":{\"card_name\":\"Views\",\"col\":4}},{\"id\":\"2ZdtgxQZqq\",\"type\":\"card\",\"data\":{\"card_name\":\"Customization\",\"col\":4}},{\"id\":\"NPFolijIcb\",\"type\":\"card\",\"data\":{\"card_name\":\"Scripting\",\"col\":4}},{\"id\":\"iK3JQ9RXJE\",\"type\":\"card\",\"data\":{\"card_name\":\"Packages\",\"col\":4}},{\"id\":\"TiO9FCUUeC\",\"type\":\"card\",\"data\":{\"card_name\":\"System Logs\",\"col\":4}}]",
=======
 "content": "[{\"id\":\"5nnLaQeoFa\",\"type\":\"header\",\"data\":{\"text\":\"<span class=\\\"h4\\\"><b>Your Shortcuts</b></span>\",\"col\":12}},{\"id\":\"HXRmktXYHy\",\"type\":\"shortcut\",\"data\":{\"shortcut_name\":\"DocType\",\"col\":3}},{\"id\":\"pYALX3MwBW\",\"type\":\"shortcut\",\"data\":{\"shortcut_name\":\"Customize Form\",\"col\":3}},{\"id\":\"XC78DuYB65\",\"type\":\"shortcut\",\"data\":{\"shortcut_name\":\"Report\",\"col\":3}},{\"id\":\"XPm50Ppq3J\",\"type\":\"shortcut\",\"data\":{\"shortcut_name\":\"Client Script\",\"col\":3}},{\"id\":\"yoU6nWiT83\",\"type\":\"shortcut\",\"data\":{\"shortcut_name\":\"Server Script\",\"col\":3}},{\"id\":\"5UgFESBY0N\",\"type\":\"shortcut\",\"data\":{\"shortcut_name\":\"Print Format Builder\",\"col\":3}},{\"id\":\"0gE0s-S70E\",\"type\":\"shortcut\",\"data\":{\"shortcut_name\":\"Learn Frappe Framework\",\"col\":3}},{\"id\":\"62hseENHbd\",\"type\":\"spacer\",\"data\":{\"col\":12}},{\"id\":\"tOCrOgLW1G\",\"type\":\"header\",\"data\":{\"text\":\"<span class=\\\"h4\\\"><b>Elements</b></span>\",\"col\":12}},{\"id\":\"BIHjudL0T_\",\"type\":\"card\",\"data\":{\"card_name\":\"Modules\",\"col\":4}},{\"id\":\"cJ6CVsa8qW\",\"type\":\"card\",\"data\":{\"card_name\":\"Models\",\"col\":4}},{\"id\":\"MmEJpjEdGR\",\"type\":\"card\",\"data\":{\"card_name\":\"Views\",\"col\":4}},{\"id\":\"2ZdtgxQZqq\",\"type\":\"card\",\"data\":{\"card_name\":\"Customization\",\"col\":4}},{\"id\":\"NPFolijIcb\",\"type\":\"card\",\"data\":{\"card_name\":\"Scripting\",\"col\":4}},{\"id\":\"iK3JQ9RXJE\",\"type\":\"card\",\"data\":{\"card_name\":\"Packages\",\"col\":4}},{\"id\":\"TiO9FCUUeC\",\"type\":\"card\",\"data\":{\"card_name\":\"System Logs\",\"col\":4}}]",
>>>>>>> 9ef10818
 "creation": "2021-01-02 10:51:16.579957",
 "custom_blocks": [],
 "docstatus": 0,
 "doctype": "Workspace",
 "for_user": "",
 "hide_custom": 0,
 "icon": "tool",
 "idx": 0,
 "is_hidden": 0,
 "label": "Build",
 "links": [
  {
   "hidden": 0,
   "is_query_report": 0,
   "label": "Models",
   "link_count": 0,
   "link_type": "DocType",
   "onboard": 0,
   "only_for": "",
   "type": "Card Break"
  },
  {
   "hidden": 0,
   "is_query_report": 0,
   "label": "DocType",
   "link_count": 0,
   "link_to": "DocType",
   "link_type": "DocType",
   "onboard": 0,
   "only_for": "",
   "type": "Link"
  },
  {
   "hidden": 0,
   "is_query_report": 0,
   "label": "Workflow",
   "link_count": 0,
   "link_to": "Workflow",
   "link_type": "DocType",
   "onboard": 0,
   "only_for": "",
   "type": "Link"
  },
  {
   "hidden": 0,
   "is_query_report": 0,
   "label": "Scripting",
   "link_count": 0,
   "link_type": "DocType",
   "onboard": 0,
   "only_for": "",
   "type": "Card Break"
  },
  {
   "hidden": 0,
   "is_query_report": 0,
   "label": "Server Script",
   "link_count": 0,
   "link_to": "Server Script",
   "link_type": "DocType",
   "onboard": 0,
   "only_for": "",
   "type": "Link"
  },
  {
   "hidden": 0,
   "is_query_report": 0,
   "label": "Client Script",
   "link_count": 0,
   "link_to": "Client Script",
   "link_type": "DocType",
   "onboard": 0,
   "only_for": "",
   "type": "Link"
  },
  {
   "hidden": 0,
   "is_query_report": 0,
   "label": "Scheduled Job Type",
   "link_count": 0,
   "link_to": "Scheduled Job Type",
   "link_type": "DocType",
   "onboard": 0,
   "only_for": "",
   "type": "Link"
  },
  {
   "hidden": 0,
   "is_query_report": 0,
   "label": "Packages",
   "link_count": 2,
   "onboard": 0,
   "type": "Card Break"
  },
  {
   "hidden": 0,
   "is_query_report": 0,
   "label": "Package",
   "link_count": 0,
   "link_to": "Package",
   "link_type": "DocType",
   "onboard": 0,
   "type": "Link"
  },
  {
   "hidden": 0,
   "is_query_report": 0,
   "label": "Package Import",
   "link_count": 0,
   "link_to": "Package Import",
   "link_type": "DocType",
   "onboard": 0,
   "type": "Link"
  },
  {
   "hidden": 0,
   "is_query_report": 0,
   "label": "Modules",
   "link_count": 3,
   "onboard": 0,
   "type": "Card Break"
  },
  {
   "hidden": 0,
   "is_query_report": 0,
   "label": "Module Def",
   "link_count": 0,
   "link_to": "Module Def",
   "link_type": "DocType",
   "onboard": 0,
   "only_for": "",
   "type": "Link"
  },
  {
   "hidden": 0,
   "is_query_report": 0,
   "label": "Module Onboarding",
   "link_count": 0,
   "link_to": "Module Onboarding",
   "link_type": "DocType",
   "onboard": 0,
   "only_for": "",
   "type": "Link"
  },
  {
   "hidden": 0,
   "is_query_report": 0,
   "label": "Module Profile",
   "link_count": 0,
   "link_to": "Module Profile",
   "link_type": "DocType",
   "onboard": 0,
   "type": "Link"
  },
  {
   "hidden": 0,
   "is_query_report": 0,
<<<<<<< HEAD
   "label": "System Logs",
   "link_count": 6,
=======
   "label": "Views",
   "link_count": 5,
>>>>>>> 9ef10818
   "onboard": 0,
   "type": "Card Break"
  },
  {
   "hidden": 0,
   "is_query_report": 0,
   "label": "Background Jobs",
   "link_count": 0,
   "link_to": "RQ Job",
   "link_type": "DocType",
   "onboard": 0,
   "type": "Link"
  },
  {
   "hidden": 0,
   "is_query_report": 0,
   "label": "Scheduled Jobs Logs",
   "link_count": 0,
   "link_to": "Scheduled Job Log",
   "link_type": "DocType",
   "onboard": 0,
   "type": "Link"
  },
  {
   "hidden": 0,
   "is_query_report": 0,
   "label": "Error Logs",
   "link_count": 0,
   "link_to": "Error Log",
   "link_type": "DocType",
   "onboard": 0,
   "type": "Link"
  },
  {
   "hidden": 0,
   "is_query_report": 0,
   "label": "Error Snapshot",
   "link_count": 0,
   "link_to": "Error Snapshot",
   "link_type": "DocType",
   "onboard": 0,
   "type": "Link"
  },
  {
   "hidden": 0,
   "is_query_report": 0,
<<<<<<< HEAD
   "label": "Communication Logs",
   "link_count": 0,
   "link_to": "Communication",
=======
   "label": "Dashboard Chart",
   "link_count": 0,
   "link_to": "Dashboard Chart",
>>>>>>> 9ef10818
   "link_type": "DocType",
   "onboard": 0,
   "type": "Link"
  },
  {
   "hidden": 0,
   "is_query_report": 0,
<<<<<<< HEAD
   "label": "Activity Log",
   "link_count": 0,
   "link_to": "Activity Log",
   "link_type": "DocType",
   "onboard": 0,
   "type": "Link"
  },
  {
   "hidden": 0,
   "is_query_report": 0,
   "label": "Views",
   "link_count": 5,
=======
   "label": "Customization",
   "link_count": 4,
>>>>>>> 9ef10818
   "onboard": 0,
   "type": "Card Break"
  },
  {
   "hidden": 0,
   "is_query_report": 0,
<<<<<<< HEAD
   "label": "Report",
   "link_count": 0,
   "link_to": "Report",
=======
   "label": "Customize Form",
   "link_count": 0,
   "link_to": "Customize Form",
>>>>>>> 9ef10818
   "link_type": "DocType",
   "onboard": 0,
   "type": "Link"
  },
  {
   "hidden": 0,
   "is_query_report": 0,
<<<<<<< HEAD
   "label": "Print Format",
   "link_count": 0,
   "link_to": "Print Format",
=======
   "label": "Custom Field",
   "link_count": 0,
   "link_to": "Custom Field",
>>>>>>> 9ef10818
   "link_type": "DocType",
   "onboard": 0,
   "type": "Link"
  },
  {
   "hidden": 0,
   "is_query_report": 0,
<<<<<<< HEAD
   "label": "Workspace",
   "link_count": 0,
   "link_to": "Workspace",
   "link_type": "DocType",
   "onboard": 0,
   "type": "Link"
  },
  {
   "hidden": 0,
   "is_query_report": 0,
   "label": "Dashboard",
   "link_count": 0,
   "link_to": "Dashboard",
=======
   "label": "Custom Translation",
   "link_count": 0,
   "link_to": "Translation",
>>>>>>> 9ef10818
   "link_type": "DocType",
   "onboard": 0,
   "type": "Link"
  },
  {
   "hidden": 0,
   "is_query_report": 0,
<<<<<<< HEAD
   "label": "Dashboard Chart",
   "link_count": 0,
   "link_to": "Dashboard Chart",
=======
   "label": "Navbar Settings",
   "link_count": 0,
   "link_to": "Navbar Settings",
>>>>>>> 9ef10818
   "link_type": "DocType",
   "onboard": 0,
   "type": "Link"
  },
  {
   "hidden": 0,
   "is_query_report": 0,
<<<<<<< HEAD
   "label": "Customization",
   "link_count": 4,
=======
   "label": "System Logs",
   "link_count": 5,
>>>>>>> 9ef10818
   "onboard": 0,
   "type": "Card Break"
  },
  {
   "hidden": 0,
   "is_query_report": 0,
<<<<<<< HEAD
   "label": "Customize Form",
   "link_count": 0,
   "link_to": "Customize Form",
=======
   "label": "Background Jobs",
   "link_count": 0,
   "link_to": "RQ Job",
>>>>>>> 9ef10818
   "link_type": "DocType",
   "onboard": 0,
   "type": "Link"
  },
  {
   "hidden": 0,
   "is_query_report": 0,
<<<<<<< HEAD
   "label": "Custom Field",
   "link_count": 0,
   "link_to": "Custom Field",
=======
   "label": "Scheduled Jobs Logs",
   "link_count": 0,
   "link_to": "Scheduled Job Log",
>>>>>>> 9ef10818
   "link_type": "DocType",
   "onboard": 0,
   "type": "Link"
  },
  {
   "hidden": 0,
   "is_query_report": 0,
<<<<<<< HEAD
   "label": "Custom Translation",
   "link_count": 0,
   "link_to": "Translation",
=======
   "label": "Error Logs",
   "link_count": 0,
   "link_to": "Error Log",
>>>>>>> 9ef10818
   "link_type": "DocType",
   "onboard": 0,
   "type": "Link"
  },
  {
   "hidden": 0,
   "is_query_report": 0,
<<<<<<< HEAD
   "label": "Navbar Settings",
   "link_count": 0,
   "link_to": "Navbar Settings",
=======
   "label": "Communication Logs",
   "link_count": 0,
   "link_to": "Communication",
   "link_type": "DocType",
   "onboard": 0,
   "type": "Link"
  },
  {
   "hidden": 0,
   "is_query_report": 0,
   "label": "Activity Log",
   "link_count": 0,
   "link_to": "Activity Log",
>>>>>>> 9ef10818
   "link_type": "DocType",
   "onboard": 0,
   "type": "Link"
  }
 ],
<<<<<<< HEAD
 "modified": "2023-05-24 14:47:24.395259",
=======
 "modified": "2023-07-04 14:34:09.420325",
>>>>>>> 9ef10818
 "modified_by": "Administrator",
 "module": "Core",
 "name": "Build",
 "number_cards": [],
 "owner": "Administrator",
 "parent_page": "",
 "public": 1,
 "quick_lists": [],
 "restrict_to_domain": "",
 "roles": [],
 "sequence_id": 16.0,
 "shortcuts": [
  {
   "color": "Grey",
   "doc_view": "List",
   "label": "Print Format Builder",
   "link_to": "print-format-builder",
   "type": "Page"
  },
  {
   "color": "Grey",
   "doc_view": "List",
<<<<<<< HEAD
=======
   "label": "Learn Frappe Framework",
   "type": "URL",
   "url": "https://frappe.school/courses/frappe-framework-course?utm_source=in_app"
  },
  {
   "color": "Grey",
   "doc_view": "List",
>>>>>>> 9ef10818
   "label": "Client Script",
   "link_to": "Client Script",
   "type": "DocType"
  },
  {
   "doc_view": "",
   "label": "DocType",
   "link_to": "DocType",
   "type": "DocType"
  },
  {
   "doc_view": "",
   "label": "Customize Form",
   "link_to": "Customize Form",
   "type": "DocType"
  },
  {
   "color": "Grey",
   "doc_view": "List",
   "label": "Server Script",
   "link_to": "Server Script",
   "type": "DocType"
  },
  {
   "doc_view": "",
   "label": "Report",
   "link_to": "Report",
   "type": "DocType"
  }
 ],
 "title": "Build"
}<|MERGE_RESOLUTION|>--- conflicted
+++ resolved
@@ -1,10 +1,6 @@
 {
  "charts": [],
-<<<<<<< HEAD
- "content": "[{\"id\":\"5nnLaQeoFa\",\"type\":\"header\",\"data\":{\"text\":\"<span class=\\\"h4\\\"><b>Your Shortcuts</b></span>\",\"col\":12}},{\"id\":\"HXRmktXYHy\",\"type\":\"shortcut\",\"data\":{\"shortcut_name\":\"DocType\",\"col\":3}},{\"id\":\"pYALX3MwBW\",\"type\":\"shortcut\",\"data\":{\"shortcut_name\":\"Customize Form\",\"col\":3}},{\"id\":\"XC78DuYB65\",\"type\":\"shortcut\",\"data\":{\"shortcut_name\":\"Report\",\"col\":3}},{\"id\":\"XPm50Ppq3J\",\"type\":\"shortcut\",\"data\":{\"shortcut_name\":\"Client Script\",\"col\":3}},{\"id\":\"yoU6nWiT83\",\"type\":\"shortcut\",\"data\":{\"shortcut_name\":\"Server Script\",\"col\":3}},{\"id\":\"5UgFESBY0N\",\"type\":\"shortcut\",\"data\":{\"shortcut_name\":\"Print Format Builder\",\"col\":3}},{\"id\":\"62hseENHbd\",\"type\":\"spacer\",\"data\":{\"col\":12}},{\"id\":\"tOCrOgLW1G\",\"type\":\"header\",\"data\":{\"text\":\"<span class=\\\"h4\\\"><b>Elements</b></span>\",\"col\":12}},{\"id\":\"BIHjudL0T_\",\"type\":\"card\",\"data\":{\"card_name\":\"Modules\",\"col\":4}},{\"id\":\"cJ6CVsa8qW\",\"type\":\"card\",\"data\":{\"card_name\":\"Models\",\"col\":4}},{\"id\":\"MmEJpjEdGR\",\"type\":\"card\",\"data\":{\"card_name\":\"Views\",\"col\":4}},{\"id\":\"2ZdtgxQZqq\",\"type\":\"card\",\"data\":{\"card_name\":\"Customization\",\"col\":4}},{\"id\":\"NPFolijIcb\",\"type\":\"card\",\"data\":{\"card_name\":\"Scripting\",\"col\":4}},{\"id\":\"iK3JQ9RXJE\",\"type\":\"card\",\"data\":{\"card_name\":\"Packages\",\"col\":4}},{\"id\":\"TiO9FCUUeC\",\"type\":\"card\",\"data\":{\"card_name\":\"System Logs\",\"col\":4}}]",
-=======
  "content": "[{\"id\":\"5nnLaQeoFa\",\"type\":\"header\",\"data\":{\"text\":\"<span class=\\\"h4\\\"><b>Your Shortcuts</b></span>\",\"col\":12}},{\"id\":\"HXRmktXYHy\",\"type\":\"shortcut\",\"data\":{\"shortcut_name\":\"DocType\",\"col\":3}},{\"id\":\"pYALX3MwBW\",\"type\":\"shortcut\",\"data\":{\"shortcut_name\":\"Customize Form\",\"col\":3}},{\"id\":\"XC78DuYB65\",\"type\":\"shortcut\",\"data\":{\"shortcut_name\":\"Report\",\"col\":3}},{\"id\":\"XPm50Ppq3J\",\"type\":\"shortcut\",\"data\":{\"shortcut_name\":\"Client Script\",\"col\":3}},{\"id\":\"yoU6nWiT83\",\"type\":\"shortcut\",\"data\":{\"shortcut_name\":\"Server Script\",\"col\":3}},{\"id\":\"5UgFESBY0N\",\"type\":\"shortcut\",\"data\":{\"shortcut_name\":\"Print Format Builder\",\"col\":3}},{\"id\":\"0gE0s-S70E\",\"type\":\"shortcut\",\"data\":{\"shortcut_name\":\"Learn Frappe Framework\",\"col\":3}},{\"id\":\"62hseENHbd\",\"type\":\"spacer\",\"data\":{\"col\":12}},{\"id\":\"tOCrOgLW1G\",\"type\":\"header\",\"data\":{\"text\":\"<span class=\\\"h4\\\"><b>Elements</b></span>\",\"col\":12}},{\"id\":\"BIHjudL0T_\",\"type\":\"card\",\"data\":{\"card_name\":\"Modules\",\"col\":4}},{\"id\":\"cJ6CVsa8qW\",\"type\":\"card\",\"data\":{\"card_name\":\"Models\",\"col\":4}},{\"id\":\"MmEJpjEdGR\",\"type\":\"card\",\"data\":{\"card_name\":\"Views\",\"col\":4}},{\"id\":\"2ZdtgxQZqq\",\"type\":\"card\",\"data\":{\"card_name\":\"Customization\",\"col\":4}},{\"id\":\"NPFolijIcb\",\"type\":\"card\",\"data\":{\"card_name\":\"Scripting\",\"col\":4}},{\"id\":\"iK3JQ9RXJE\",\"type\":\"card\",\"data\":{\"card_name\":\"Packages\",\"col\":4}},{\"id\":\"TiO9FCUUeC\",\"type\":\"card\",\"data\":{\"card_name\":\"System Logs\",\"col\":4}}]",
->>>>>>> 9ef10818
  "creation": "2021-01-02 10:51:16.579957",
  "custom_blocks": [],
  "docstatus": 0,
@@ -162,238 +158,153 @@
   {
    "hidden": 0,
    "is_query_report": 0,
-<<<<<<< HEAD
-   "label": "System Logs",
-   "link_count": 6,
-=======
    "label": "Views",
    "link_count": 5,
->>>>>>> 9ef10818
-   "onboard": 0,
-   "type": "Card Break"
-  },
-  {
-   "hidden": 0,
-   "is_query_report": 0,
-   "label": "Background Jobs",
-   "link_count": 0,
-   "link_to": "RQ Job",
-   "link_type": "DocType",
-   "onboard": 0,
-   "type": "Link"
-  },
-  {
-   "hidden": 0,
-   "is_query_report": 0,
-   "label": "Scheduled Jobs Logs",
-   "link_count": 0,
-   "link_to": "Scheduled Job Log",
-   "link_type": "DocType",
-   "onboard": 0,
-   "type": "Link"
-  },
-  {
-   "hidden": 0,
-   "is_query_report": 0,
-   "label": "Error Logs",
-   "link_count": 0,
-   "link_to": "Error Log",
-   "link_type": "DocType",
-   "onboard": 0,
-   "type": "Link"
-  },
-  {
-   "hidden": 0,
-   "is_query_report": 0,
-   "label": "Error Snapshot",
-   "link_count": 0,
-   "link_to": "Error Snapshot",
-   "link_type": "DocType",
-   "onboard": 0,
-   "type": "Link"
-  },
-  {
-   "hidden": 0,
-   "is_query_report": 0,
-<<<<<<< HEAD
-   "label": "Communication Logs",
-   "link_count": 0,
-   "link_to": "Communication",
-=======
+   "onboard": 0,
+   "type": "Card Break"
+  },
+  {
+   "hidden": 0,
+   "is_query_report": 0,
+   "label": "Report",
+   "link_count": 0,
+   "link_to": "Report",
+   "link_type": "DocType",
+   "onboard": 0,
+   "only_for": "",
+   "type": "Link"
+  },
+  {
+   "hidden": 0,
+   "is_query_report": 0,
+   "label": "Print Format",
+   "link_count": 0,
+   "link_to": "Print Format",
+   "link_type": "DocType",
+   "onboard": 0,
+   "only_for": "",
+   "type": "Link"
+  },
+  {
+   "hidden": 0,
+   "is_query_report": 0,
+   "label": "Workspace",
+   "link_count": 0,
+   "link_to": "Workspace",
+   "link_type": "DocType",
+   "onboard": 0,
+   "type": "Link"
+  },
+  {
+   "hidden": 0,
+   "is_query_report": 0,
+   "label": "Dashboard",
+   "link_count": 0,
+   "link_to": "Dashboard",
+   "link_type": "DocType",
+   "onboard": 0,
+   "only_for": "",
+   "type": "Link"
+  },
+  {
+   "hidden": 0,
+   "is_query_report": 0,
    "label": "Dashboard Chart",
    "link_count": 0,
    "link_to": "Dashboard Chart",
->>>>>>> 9ef10818
-   "link_type": "DocType",
-   "onboard": 0,
-   "type": "Link"
-  },
-  {
-   "hidden": 0,
-   "is_query_report": 0,
-<<<<<<< HEAD
-   "label": "Activity Log",
-   "link_count": 0,
-   "link_to": "Activity Log",
-   "link_type": "DocType",
-   "onboard": 0,
-   "type": "Link"
-  },
-  {
-   "hidden": 0,
-   "is_query_report": 0,
-   "label": "Views",
-   "link_count": 5,
-=======
+   "link_type": "DocType",
+   "onboard": 0,
+   "type": "Link"
+  },
+  {
+   "hidden": 0,
+   "is_query_report": 0,
    "label": "Customization",
    "link_count": 4,
->>>>>>> 9ef10818
-   "onboard": 0,
-   "type": "Card Break"
-  },
-  {
-   "hidden": 0,
-   "is_query_report": 0,
-<<<<<<< HEAD
-   "label": "Report",
-   "link_count": 0,
-   "link_to": "Report",
-=======
+   "onboard": 0,
+   "type": "Card Break"
+  },
+  {
+   "hidden": 0,
+   "is_query_report": 0,
    "label": "Customize Form",
    "link_count": 0,
    "link_to": "Customize Form",
->>>>>>> 9ef10818
-   "link_type": "DocType",
-   "onboard": 0,
-   "type": "Link"
-  },
-  {
-   "hidden": 0,
-   "is_query_report": 0,
-<<<<<<< HEAD
-   "label": "Print Format",
-   "link_count": 0,
-   "link_to": "Print Format",
-=======
+   "link_type": "DocType",
+   "onboard": 0,
+   "type": "Link"
+  },
+  {
+   "hidden": 0,
+   "is_query_report": 0,
    "label": "Custom Field",
    "link_count": 0,
    "link_to": "Custom Field",
->>>>>>> 9ef10818
-   "link_type": "DocType",
-   "onboard": 0,
-   "type": "Link"
-  },
-  {
-   "hidden": 0,
-   "is_query_report": 0,
-<<<<<<< HEAD
-   "label": "Workspace",
-   "link_count": 0,
-   "link_to": "Workspace",
-   "link_type": "DocType",
-   "onboard": 0,
-   "type": "Link"
-  },
-  {
-   "hidden": 0,
-   "is_query_report": 0,
-   "label": "Dashboard",
-   "link_count": 0,
-   "link_to": "Dashboard",
-=======
+   "link_type": "DocType",
+   "onboard": 0,
+   "type": "Link"
+  },
+  {
+   "hidden": 0,
+   "is_query_report": 0,
    "label": "Custom Translation",
    "link_count": 0,
    "link_to": "Translation",
->>>>>>> 9ef10818
-   "link_type": "DocType",
-   "onboard": 0,
-   "type": "Link"
-  },
-  {
-   "hidden": 0,
-   "is_query_report": 0,
-<<<<<<< HEAD
-   "label": "Dashboard Chart",
-   "link_count": 0,
-   "link_to": "Dashboard Chart",
-=======
+   "link_type": "DocType",
+   "onboard": 0,
+   "type": "Link"
+  },
+  {
+   "hidden": 0,
+   "is_query_report": 0,
    "label": "Navbar Settings",
    "link_count": 0,
    "link_to": "Navbar Settings",
->>>>>>> 9ef10818
-   "link_type": "DocType",
-   "onboard": 0,
-   "type": "Link"
-  },
-  {
-   "hidden": 0,
-   "is_query_report": 0,
-<<<<<<< HEAD
-   "label": "Customization",
-   "link_count": 4,
-=======
+   "link_type": "DocType",
+   "onboard": 0,
+   "type": "Link"
+  },
+  {
+   "hidden": 0,
+   "is_query_report": 0,
    "label": "System Logs",
    "link_count": 5,
->>>>>>> 9ef10818
-   "onboard": 0,
-   "type": "Card Break"
-  },
-  {
-   "hidden": 0,
-   "is_query_report": 0,
-<<<<<<< HEAD
-   "label": "Customize Form",
-   "link_count": 0,
-   "link_to": "Customize Form",
-=======
+   "onboard": 0,
+   "type": "Card Break"
+  },
+  {
+   "hidden": 0,
+   "is_query_report": 0,
    "label": "Background Jobs",
    "link_count": 0,
    "link_to": "RQ Job",
->>>>>>> 9ef10818
-   "link_type": "DocType",
-   "onboard": 0,
-   "type": "Link"
-  },
-  {
-   "hidden": 0,
-   "is_query_report": 0,
-<<<<<<< HEAD
-   "label": "Custom Field",
-   "link_count": 0,
-   "link_to": "Custom Field",
-=======
+   "link_type": "DocType",
+   "onboard": 0,
+   "type": "Link"
+  },
+  {
+   "hidden": 0,
+   "is_query_report": 0,
    "label": "Scheduled Jobs Logs",
    "link_count": 0,
    "link_to": "Scheduled Job Log",
->>>>>>> 9ef10818
-   "link_type": "DocType",
-   "onboard": 0,
-   "type": "Link"
-  },
-  {
-   "hidden": 0,
-   "is_query_report": 0,
-<<<<<<< HEAD
-   "label": "Custom Translation",
-   "link_count": 0,
-   "link_to": "Translation",
-=======
+   "link_type": "DocType",
+   "onboard": 0,
+   "type": "Link"
+  },
+  {
+   "hidden": 0,
+   "is_query_report": 0,
    "label": "Error Logs",
    "link_count": 0,
    "link_to": "Error Log",
->>>>>>> 9ef10818
-   "link_type": "DocType",
-   "onboard": 0,
-   "type": "Link"
-  },
-  {
-   "hidden": 0,
-   "is_query_report": 0,
-<<<<<<< HEAD
-   "label": "Navbar Settings",
-   "link_count": 0,
-   "link_to": "Navbar Settings",
-=======
+   "link_type": "DocType",
+   "onboard": 0,
+   "type": "Link"
+  },
+  {
+   "hidden": 0,
+   "is_query_report": 0,
    "label": "Communication Logs",
    "link_count": 0,
    "link_to": "Communication",
@@ -407,17 +318,12 @@
    "label": "Activity Log",
    "link_count": 0,
    "link_to": "Activity Log",
->>>>>>> 9ef10818
    "link_type": "DocType",
    "onboard": 0,
    "type": "Link"
   }
  ],
-<<<<<<< HEAD
- "modified": "2023-05-24 14:47:24.395259",
-=======
  "modified": "2023-07-04 14:34:09.420325",
->>>>>>> 9ef10818
  "modified_by": "Administrator",
  "module": "Core",
  "name": "Build",
@@ -440,8 +346,6 @@
   {
    "color": "Grey",
    "doc_view": "List",
-<<<<<<< HEAD
-=======
    "label": "Learn Frappe Framework",
    "type": "URL",
    "url": "https://frappe.school/courses/frappe-framework-course?utm_source=in_app"
@@ -449,7 +353,6 @@
   {
    "color": "Grey",
    "doc_view": "List",
->>>>>>> 9ef10818
    "label": "Client Script",
    "link_to": "Client Script",
    "type": "DocType"
