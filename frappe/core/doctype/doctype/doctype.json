--- conflicted
+++ resolved
@@ -608,8 +608,6 @@
    "label": "Make Attachments Public by Default"
   },
   {
-<<<<<<< HEAD
-=======
    "default": "0",
    "depends_on": "eval: doc.is_submittable",
    "description": "Enabling this will submit documents in background",
@@ -618,7 +616,6 @@
    "label": "Queue in Background (BETA)"
   },
   {
->>>>>>> 9ef10818
    "fieldname": "default_view",
    "fieldtype": "Select",
    "label": "Default View"
@@ -631,16 +628,11 @@
   },
   {
    "default": "0",
-<<<<<<< HEAD
-=======
-   "depends_on": "eval:!doc.istable",
->>>>>>> 9ef10818
+   "depends_on": "eval:!doc.istable",
    "description": "Enables Calendar and Gantt views.",
    "fieldname": "is_calendar_and_gantt",
    "fieldtype": "Check",
    "label": "Is Calendar and Gantt"
-<<<<<<< HEAD
-=======
   },
   {
    "fieldname": "settings_tab",
@@ -669,7 +661,6 @@
    "fieldtype": "Tab Break",
    "label": "Connections",
    "show_dashboard": 1
->>>>>>> 9ef10818
   }
  ],
  "icon": "fa fa-bolt",
@@ -752,11 +743,7 @@
    "link_fieldname": "reference_doctype"
   }
  ],
-<<<<<<< HEAD
- "modified": "2023-08-14 17:32:23.824794",
-=======
  "modified": "2023-11-01 16:45:14.960949",
->>>>>>> 9ef10818
  "modified_by": "Administrator",
  "module": "Core",
  "name": "DocType",
