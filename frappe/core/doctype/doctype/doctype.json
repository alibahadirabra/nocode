{
 "actions": [],
 "allow_rename": 1,
 "autoname": "Prompt",
 "creation": "2013-02-18 13:36:19",
 "description": "DocType is a Table / Form in the application.",
 "doctype": "DocType",
 "document_type": "Document",
 "engine": "InnoDB",
 "field_order": [
  "sb0",
  "module",
  "is_submittable",
  "istable",
  "issingle",
  "is_tree",
  "editable_grid",
  "quick_entry",
  "cb01",
  "track_changes",
  "track_seen",
  "track_views",
  "custom",
  "beta",
  "is_virtual",
  "fields_section_break",
  "fields",
  "sb1",
  "autoname",
  "name_case",
  "column_break_15",
  "description",
  "documentation",
  "form_settings_section",
  "image_field",
  "timeline_field",
  "nsm_parent_field",
  "max_attachments",
  "column_break_23",
  "hide_toolbar",
  "allow_copy",
  "allow_rename",
  "allow_import",
  "allow_events_in_timeline",
  "allow_auto_repeat",
  "view_settings",
  "title_field",
  "search_fields",
  "default_print_format",
  "sort_field",
  "sort_order",
  "column_break_29",
  "document_type",
  "icon",
  "color",
  "show_preview_popup",
  "show_name_in_global_search",
  "email_settings_sb",
  "email_append_to",
  "sender_field",
  "subject_field",
  "sb2",
  "permissions",
  "restrict_to_domain",
  "read_only",
  "in_create",
  "actions_section",
  "actions",
  "links_section",
  "links",
  "web_view",
  "has_web_view",
  "allow_guest_to_view",
  "index_web_pages_for_search",
  "route",
  "is_published_field",
  "advanced",
  "engine"
 ],
 "fields": [
  {
   "fieldname": "sb0",
   "fieldtype": "Section Break",
   "oldfieldtype": "Section Break"
  },
  {
   "fieldname": "module",
   "fieldtype": "Link",
   "in_list_view": 1,
   "in_standard_filter": 1,
   "label": "Module",
   "oldfieldname": "module",
   "oldfieldtype": "Link",
   "options": "Module Def",
   "reqd": 1,
   "search_index": 1
  },
  {
   "default": "0",
   "depends_on": "eval:!doc.istable",
   "description": "Once submitted, submittable documents cannot be changed. They can only be Cancelled and Amended.",
   "fieldname": "is_submittable",
   "fieldtype": "Check",
   "label": "Is Submittable"
  },
  {
   "default": "0",
   "description": "Child Tables are shown as a Grid in other DocTypes",
   "fieldname": "istable",
   "fieldtype": "Check",
   "in_standard_filter": 1,
   "label": "Is Child Table",
   "oldfieldname": "istable",
   "oldfieldtype": "Check"
  },
  {
   "default": "0",
   "depends_on": "eval:!doc.istable",
   "description": "Single Types have only one record no tables associated. Values are stored in tabSingles",
   "fieldname": "issingle",
   "fieldtype": "Check",
   "in_standard_filter": 1,
   "label": "Is Single",
   "oldfieldname": "issingle",
   "oldfieldtype": "Check",
   "set_only_once": 1
  },
  {
   "default": "1",
   "depends_on": "istable",
   "fieldname": "editable_grid",
   "fieldtype": "Check",
   "label": "Editable Grid"
  },
  {
   "default": "0",
   "depends_on": "eval:!doc.istable && !doc.issingle",
   "description": "Open a dialog with mandatory fields to create a new record quickly",
   "fieldname": "quick_entry",
   "fieldtype": "Check",
   "label": "Quick Entry"
  },
  {
   "fieldname": "cb01",
   "fieldtype": "Column Break"
  },
  {
   "default": "1",
   "depends_on": "eval:!doc.istable",
   "description": "If enabled, changes to the document are tracked and shown in timeline",
   "fieldname": "track_changes",
   "fieldtype": "Check",
   "label": "Track Changes"
  },
  {
   "default": "0",
   "depends_on": "eval:!doc.istable",
   "description": "If enabled, the document is marked as seen, the first time a user opens it",
   "fieldname": "track_seen",
   "fieldtype": "Check",
   "label": "Track Seen"
  },
  {
   "default": "0",
   "depends_on": "eval:!doc.istable",
   "description": "If enabled, document views are tracked, this can happen multiple times",
   "fieldname": "track_views",
   "fieldtype": "Check",
   "label": "Track Views"
  },
  {
   "default": "0",
   "fieldname": "custom",
   "fieldtype": "Check",
   "label": "Custom?"
  },
  {
   "default": "0",
   "fieldname": "beta",
   "fieldtype": "Check",
   "label": "Beta"
  },
  {
   "fieldname": "fields_section_break",
   "fieldtype": "Section Break",
   "label": "Fields",
   "oldfieldtype": "Section Break"
  },
  {
   "fieldname": "fields",
   "fieldtype": "Table",
   "label": "Fields",
   "oldfieldname": "fields",
   "oldfieldtype": "Table",
   "options": "DocField"
  },
  {
   "fieldname": "sb1",
   "fieldtype": "Section Break",
   "label": "Naming"
  },
  {
   "description": "Naming Options:\n<ol><li><b>field:[fieldname]</b> - By Field</li><li><b>naming_series:</b> - By Naming Series (field called naming_series must be present</li><li><b>Prompt</b> - Prompt user for a name</li><li><b>[series]</b> - Series by prefix (separated by a dot); for example PRE.#####</li>\n<li><b>format:EXAMPLE-{MM}morewords{fieldname1}-{fieldname2}-{#####}</b> - Replace all braced words (fieldnames, date words (DD, MM, YY), series) with their value. Outside braces, any characters can be used.</li></ol>",
   "fieldname": "autoname",
   "fieldtype": "Data",
   "label": "Auto Name",
   "oldfieldname": "autoname",
   "oldfieldtype": "Data"
  },
  {
   "fieldname": "name_case",
   "fieldtype": "Select",
   "label": "Name Case",
   "oldfieldname": "name_case",
   "oldfieldtype": "Select",
   "options": "\nTitle Case\nUPPER CASE"
  },
  {
   "fieldname": "column_break_15",
   "fieldtype": "Column Break"
  },
  {
   "fieldname": "description",
   "fieldtype": "Small Text",
   "label": "Description",
   "oldfieldname": "description",
   "oldfieldtype": "Text"
  },
  {
   "collapsible": 1,
   "fieldname": "form_settings_section",
   "fieldtype": "Section Break",
   "label": "Form Settings"
  },
  {
   "description": "Must be of type \"Attach Image\"",
   "fieldname": "image_field",
   "fieldtype": "Data",
   "label": "Image Field"
  },
  {
   "depends_on": "eval:!doc.istable",
   "description": "Comments and Communications will be associated with this linked document",
   "fieldname": "timeline_field",
   "fieldtype": "Data",
   "label": "Timeline Field"
  },
  {
   "fieldname": "max_attachments",
   "fieldtype": "Int",
   "label": "Max Attachments",
   "oldfieldname": "max_attachments",
   "oldfieldtype": "Int"
  },
  {
   "fieldname": "column_break_23",
   "fieldtype": "Column Break"
  },
  {
   "default": "0",
   "fieldname": "hide_toolbar",
   "fieldtype": "Check",
   "label": "Hide Sidebar and Menu",
   "oldfieldname": "hide_toolbar",
   "oldfieldtype": "Check"
  },
  {
   "default": "0",
   "fieldname": "allow_copy",
   "fieldtype": "Check",
   "label": "Hide Copy",
   "oldfieldname": "allow_copy",
   "oldfieldtype": "Check"
  },
  {
   "default": "0",
   "fieldname": "allow_rename",
   "fieldtype": "Check",
   "label": "Allow Rename",
   "oldfieldname": "allow_rename",
   "oldfieldtype": "Check"
  },
  {
   "default": "0",
   "fieldname": "allow_import",
   "fieldtype": "Check",
   "label": "Allow Import (via Data Import Tool)"
  },
  {
   "default": "0",
   "fieldname": "allow_events_in_timeline",
   "fieldtype": "Check",
   "label": "Allow events in timeline"
  },
  {
   "default": "0",
   "fieldname": "allow_auto_repeat",
   "fieldtype": "Check",
   "label": "Allow Auto Repeat"
  },
  {
   "collapsible": 1,
   "fieldname": "view_settings",
   "fieldtype": "Section Break",
   "label": "View Settings"
  },
  {
   "depends_on": "eval:!doc.istable",
   "fieldname": "title_field",
   "fieldtype": "Data",
   "label": "Title Field"
  },
  {
   "depends_on": "eval:!doc.istable",
   "fieldname": "search_fields",
   "fieldtype": "Data",
   "label": "Search Fields",
   "oldfieldname": "search_fields",
   "oldfieldtype": "Data"
  },
  {
   "fieldname": "default_print_format",
   "fieldtype": "Data",
   "label": "Default Print Format"
  },
  {
   "default": "modified",
   "depends_on": "eval:!doc.istable",
   "fieldname": "sort_field",
   "fieldtype": "Data",
   "label": "Default Sort Field"
  },
  {
   "default": "DESC",
   "depends_on": "eval:!doc.istable",
   "fieldname": "sort_order",
   "fieldtype": "Select",
   "label": "Default Sort Order",
   "options": "ASC\nDESC"
  },
  {
   "fieldname": "column_break_29",
   "fieldtype": "Column Break"
  },
  {
   "fieldname": "document_type",
   "fieldtype": "Select",
   "label": "Show in Module Section",
   "oldfieldname": "document_type",
   "oldfieldtype": "Select",
   "options": "\nDocument\nSetup\nSystem\nOther"
  },
  {
   "fieldname": "icon",
   "fieldtype": "Data",
   "label": "Icon"
  },
  {
   "fieldname": "color",
   "fieldtype": "Data",
   "label": "Color"
  },
  {
   "default": "0",
   "fieldname": "show_preview_popup",
   "fieldtype": "Check",
   "label": "Show Preview Popup"
  },
  {
   "default": "0",
   "fieldname": "show_name_in_global_search",
   "fieldtype": "Check",
   "label": "Make \"name\" searchable in Global Search"
  },
  {
   "depends_on": "eval:!doc.istable",
   "fieldname": "sb2",
   "fieldtype": "Section Break",
   "label": "Permission Rules"
  },
  {
   "fieldname": "permissions",
   "fieldtype": "Table",
   "label": "Permissions",
   "oldfieldname": "permissions",
   "oldfieldtype": "Table",
   "options": "DocPerm"
  },
  {
   "fieldname": "restrict_to_domain",
   "fieldtype": "Link",
   "label": "Restrict To Domain",
   "options": "Domain"
  },
  {
   "default": "0",
   "fieldname": "read_only",
   "fieldtype": "Check",
   "label": "User Cannot Search",
   "oldfieldname": "read_only",
   "oldfieldtype": "Check"
  },
  {
   "default": "0",
   "fieldname": "in_create",
   "fieldtype": "Check",
   "label": "User Cannot Create",
   "oldfieldname": "in_create",
   "oldfieldtype": "Check"
  },
  {
   "depends_on": "eval:doc.custom===0",
   "fieldname": "web_view",
   "fieldtype": "Section Break",
   "label": "Web View"
  },
  {
   "default": "0",
   "fieldname": "has_web_view",
   "fieldtype": "Check",
   "label": "Has Web View"
  },
  {
   "default": "0",
   "depends_on": "has_web_view",
   "fieldname": "allow_guest_to_view",
   "fieldtype": "Check",
   "label": "Allow Guest to View"
  },
  {
   "depends_on": "eval:!doc.istable",
   "fieldname": "route",
   "fieldtype": "Data",
   "label": "Route"
  },
  {
   "depends_on": "has_web_view",
   "fieldname": "is_published_field",
   "fieldtype": "Data",
   "label": "Is Published Field"
  },
  {
   "collapsible": 1,
   "fieldname": "advanced",
   "fieldtype": "Section Break",
   "hidden": 1,
   "label": "Advanced"
  },
  {
   "default": "InnoDB",
   "depends_on": "eval:!doc.issingle",
   "fieldname": "engine",
   "fieldtype": "Select",
   "label": "Database Engine",
   "options": "InnoDB\nMyISAM"
  },
  {
   "default": "0",
   "description": "Tree structures are implemented using Nested Set",
   "fieldname": "is_tree",
   "fieldtype": "Check",
   "label": "Is Tree"
  },
  {
   "depends_on": "is_tree",
   "fieldname": "nsm_parent_field",
   "fieldtype": "Data",
   "label": "Parent Field (Tree)"
  },
  {
   "description": "URL for documentation or help",
   "fieldname": "documentation",
   "fieldtype": "Data",
   "label": "Documentation Link"
  },
  {
   "collapsible": 1,
   "collapsible_depends_on": "actions",
   "fieldname": "actions_section",
   "fieldtype": "Section Break",
   "label": "Actions"
  },
  {
   "fieldname": "actions",
   "fieldtype": "Table",
   "label": "Actions",
   "options": "DocType Action"
  },
  {
   "collapsible": 1,
   "collapsible_depends_on": "links",
   "fieldname": "links_section",
   "fieldtype": "Section Break",
   "label": "Linked Documents"
  },
  {
   "fieldname": "links",
   "fieldtype": "Table",
   "label": "Links",
   "options": "DocType Link"
  },
  {
   "depends_on": "email_append_to",
   "fieldname": "subject_field",
   "fieldtype": "Data",
   "label": "Subject Field"
  },
  {
   "depends_on": "email_append_to",
   "fieldname": "sender_field",
   "fieldtype": "Data",
   "label": "Sender Field",
   "mandatory_depends_on": "email_append_to"
  },
  {
   "default": "0",
   "fieldname": "email_append_to",
   "fieldtype": "Check",
   "label": "Allow document creation via Email"
  },
  {
   "collapsible": 1,
   "fieldname": "email_settings_sb",
   "fieldtype": "Section Break",
   "label": "Email Settings"
  },
  {
   "default": "1",
   "fieldname": "index_web_pages_for_search",
   "fieldtype": "Check",
   "label": "Index Web Pages for Search"
  },
  {
   "default": "0",
   "fieldname": "is_virtual",
   "fieldtype": "Check",
   "label": "Is Virtual"
  }
 ],
 "icon": "fa fa-bolt",
 "idx": 6,
 "links": [
  {
   "group": "Views",
   "link_doctype": "Report",
   "link_fieldname": "ref_doctype"
  },
  {
   "group": "Workflow",
   "link_doctype": "Workflow",
   "link_fieldname": "document_type"
  },
  {
   "group": "Workflow",
   "link_doctype": "Notification",
   "link_fieldname": "document_type"
  },
  {
   "group": "Customization",
   "link_doctype": "Custom Field",
   "link_fieldname": "dt"
  },
  {
   "group": "Customization",
   "link_doctype": "Custom Script",
   "link_fieldname": "dt"
  },
  {
   "group": "Customization",
   "link_doctype": "Server Script",
   "link_fieldname": "reference_doctype"
  },
  {
   "group": "Workflow",
   "link_doctype": "Webhook",
   "link_fieldname": "webhook_doctype"
  },
  {
   "group": "Views",
   "link_doctype": "Print Format",
   "link_fieldname": "doc_type"
  },
  {
   "group": "Views",
   "link_doctype": "Web Form",
   "link_fieldname": "doc_type"
  },
  {
   "group": "Views",
   "link_doctype": "Calendar View",
   "link_fieldname": "reference_doctype"
  },
  {
   "group": "Views",
   "link_doctype": "Kanban Board",
   "link_fieldname": "reference_doctype"
  },
  {
   "group": "Workflow",
   "link_doctype": "Onboarding Step",
   "link_fieldname": "reference_document"
  },
  {
   "group": "Rules",
   "link_doctype": "Auto Repeat",
   "link_fieldname": "reference_doctype"
  },
  {
   "group": "Rules",
   "link_doctype": "Assignment Rule",
   "link_fieldname": "document_type"
  },
  {
   "group": "Rules",
   "link_doctype": "Energy Point Rule",
   "link_fieldname": "reference_doctype"
  }
 ],
<<<<<<< HEAD
 "modified": "2020-12-23 23:48:33.752219",
=======
 "modified": "2020-12-10 15:10:09.227205",
>>>>>>> b9b00ffe
 "modified_by": "Administrator",
 "module": "Core",
 "name": "DocType",
 "owner": "Administrator",
 "permissions": [
  {
   "create": 1,
   "delete": 1,
   "email": 1,
   "print": 1,
   "read": 1,
   "report": 1,
   "role": "System Manager",
   "write": 1
  },
  {
   "create": 1,
   "delete": 1,
   "email": 1,
   "print": 1,
   "read": 1,
   "report": 1,
   "role": "Administrator",
   "share": 1,
   "write": 1
  }
 ],
 "route": "doctype",
 "search_fields": "module",
 "show_name_in_global_search": 1,
 "sort_field": "modified",
 "sort_order": "DESC",
 "track_changes": 1
}<|MERGE_RESOLUTION|>--- conflicted
+++ resolved
@@ -616,11 +616,7 @@
    "link_fieldname": "reference_doctype"
   }
  ],
-<<<<<<< HEAD
  "modified": "2020-12-23 23:48:33.752219",
-=======
- "modified": "2020-12-10 15:10:09.227205",
->>>>>>> b9b00ffe
  "modified_by": "Administrator",
  "module": "Core",
  "name": "DocType",
