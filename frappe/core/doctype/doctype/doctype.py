--- conflicted
+++ resolved
@@ -733,21 +733,12 @@
 
 	fieldnames = tuple(field.fieldname for field in meta.fields)
 	for index, link in enumerate(meta.links, 1):
-<<<<<<< HEAD
-		link_meta = frappe.get_meta(link.link_doctype)
-		if not link_meta.get_field(link.link_fieldname):
-			message = _("Document Links Row #{0}: Could not find field {1} in {2} DocType").format(index, frappe.bold(link.link_fieldname), frappe.bold(link.link_doctype))
-			# frappe.throw(message, InvalidFieldNameError, _("Invalid Fieldname"))
-			frappe.msgprint(message)
-			
-=======
 		if not frappe.get_meta(link.link_doctype).has_field(link.link_fieldname):
 			message = _("Document Links Row #{0}: Could not find field {1} in {2} DocType").format(
 				index, frappe.bold(link.link_fieldname), frappe.bold(link.link_doctype)
 			)
 			frappe.throw(message, InvalidFieldNameError, _("Invalid Fieldname"))
 
->>>>>>> 975c6942
 		if not link.is_child_table:
 			continue
 
