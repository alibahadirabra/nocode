--- conflicted
+++ resolved
@@ -35,11 +35,7 @@
 from frappe.modules.import_file import get_file_path
 from frappe.permissions import ALL_USER_ROLE, AUTOMATIC_ROLES, SYSTEM_USER_ROLE
 from frappe.query_builder.functions import Concat
-<<<<<<< HEAD
-from frappe.utils import cint, is_a_property, random_string
-=======
 from frappe.utils import cint, flt, is_a_property, random_string
->>>>>>> 9ef10818
 from frappe.website.utils import clear_cache
 
 if TYPE_CHECKING:
@@ -480,11 +476,7 @@
 						elif d.fieldtype == "Tab Break":
 							d.fieldname = d.fieldname + "_tab"
 					elif d.fieldtype in ("Section Break", "Column Break", "Tab Break"):
-<<<<<<< HEAD
-						d.fieldname = d.fieldtype.lower().replace(" ", "_") + "_" + str(random_string(5))
-=======
 						d.fieldname = d.fieldtype.lower().replace(" ", "_") + "_" + str(random_string(4))
->>>>>>> 9ef10818
 					else:
 						frappe.throw(_("Row #{}: Fieldname is required").format(d.idx), title="Missing Fieldname")
 				else:
