# Copyright (c) 2015, Frappe Technologies Pvt. Ltd. and Contributors
# MIT License. See license.txt

from __future__ import unicode_literals

import re, copy
import MySQLdb
import frappe
from frappe import _

from frappe.utils import now, cint
from frappe.model import no_value_fields, default_fields
from frappe.model.document import Document
from frappe.custom.doctype.property_setter.property_setter import make_property_setter
from frappe.desk.notifications import delete_notification_count_for
from frappe.modules import make_boilerplate
from frappe.model.db_schema import validate_column_name
from frappe.utils.global_search import rebuild_for_doctype

class InvalidFieldNameError(frappe.ValidationError): pass

form_grid_templates = {
	"fields": "templates/form_grid/fields.html"
}

class DocType(Document):
	def get_feed(self):
		return self.name

	def validate(self):
		"""Validate DocType before saving.

		- Check if developer mode is set.
		- Validate series
		- Check fieldnames (duplication etc)
		- Clear permission table for child tables
		- Add `amended_from` and `amended_by` if Amendable"""
		self.check_developer_mode()

		self.validate_name()

		if self.issingle:
			self.allow_import = 0
			self.is_submittable = 0
			self.istable = 0

		elif self.istable:
			self.allow_import = 0

		self.scrub_field_names()
		self.validate_series()
		self.validate_document_type()
		validate_fields(self)

		if self.istable:
			# no permission records for child table
			self.permissions = []
		else:
			validate_permissions(self)

		self.make_amendable()
		self.validate_website()
<<<<<<< HEAD
		self.update_fields_to_fetch()
		self.before_update = frappe.get_doc('DocType', self.name)
=======
		if not self.is_new():
			self.setup_fields_to_fetch()
>>>>>>> f228d462

	def check_developer_mode(self):
		"""Throw exception if not developer mode or via patch"""
		if frappe.flags.in_patch or frappe.flags.in_test:
			return

		if not frappe.conf.get("developer_mode") and not self.custom:
			frappe.throw(_("Not in Developer Mode! Set in site_config.json or make 'Custom' DocType."))

	def setup_fields_to_fetch(self):
		'''Setup query to update values for newly set fetch values'''
		try:
			old_meta = frappe.get_meta(frappe.get_doc('DocType', self.name), cached=False)
			old_fields_to_fetch = [df.fieldname for df in old_meta.get_fields_to_fetch()]
		except frappe.DoesNotExistError:
			old_fields_to_fetch = []

		new_meta = frappe.get_meta(self, cached=False)

		self.flags.update_fields_to_fetch_queries = []

		if set(old_fields_to_fetch) != set([df.fieldname for df in new_meta.get_fields_to_fetch()]):
			for df in new_meta.get_fields_to_fetch():
				if df.fieldname not in old_fields_to_fetch:
					link_fieldname, source_fieldname = df.options.split('.', 1)
					link_df = new_meta.get_field(link_fieldname)

					self.flags.update_fields_to_fetch_queries.append('''update
							`tab{link_doctype}` source,
							`tab{doctype}` target
						set
							target.`{fieldname}` = source.`{source_fieldname}`
						where
							target.`{link_fieldname}` = source.name
							and ifnull(target.`{fieldname}`, '')="" '''.format(
								link_doctype = link_df.options,
								source_fieldname = source_fieldname,
								doctype = self.name,
								fieldname = df.fieldname,
								link_fieldname = link_fieldname
					))

	def update_fields_to_fetch(self):
		'''Update fetch values based on queries setup'''
		if self.flags.update_fields_to_fetch_queries:
			for query in self.flags.update_fields_to_fetch_queries:
				frappe.db.sql(query)

	def validate_document_type(self):
		if self.document_type=="Transaction":
			self.document_type = "Document"
		if self.document_type=="Master":
			self.document_type = "Setup"

	def validate_website(self):
		"""Ensure that website generator has field 'route'"""
		from frappe.model.base_document import get_controller
		try:
			controller = get_controller(self.name)
		except:
			controller = None

		if controller and getattr(controller, 'website', None):
			if not 'route' in [d.fieldname for d in self.fields]:
				frappe.throw('Field "route" is mandatory for Website Generator pages', title='Missing Field')

	def change_modified_of_parent(self):
		"""Change the timestamp of parent DocType if the current one is a child to clear caches."""
		if frappe.flags.in_import:
			return
		parent_list = frappe.db.sql("""SELECT parent
			from tabDocField where fieldtype="Table" and options=%s""", self.name)
		for p in parent_list:
			frappe.db.sql('UPDATE tabDocType SET modified=%s WHERE `name`=%s', (now(), p[0]))

	def scrub_field_names(self):
		"""Sluggify fieldnames if not set from Label."""
		restricted = ('name','parent','creation','modified','modified_by',
			'parentfield','parenttype',"file_list")
		for d in self.get("fields"):
			if d.fieldtype:
				if (not getattr(d, "fieldname", None)):
					if d.label:
						d.fieldname = d.label.strip().lower().replace(' ','_')
						if d.fieldname in restricted:
							d.fieldname = d.fieldname + '1'
					else:
						d.fieldname = d.fieldtype.lower().replace(" ","_") + "_" + str(d.idx)

				# fieldnames should be lowercase
				d.fieldname = d.fieldname.lower()

	def validate_series(self, autoname=None, name=None):
		"""Validate if `autoname` property is correctly set."""
		if not autoname: autoname = self.autoname
		if not name: name = self.name

		if not autoname and self.get("fields", {"fieldname":"naming_series"}):
			self.autoname = "naming_series:"

		# validate field name if autoname field:fieldname is used
	
		if autoname and autoname.startswith('field:'):
			field = autoname.split(":")[1]
			if not field or field not in [ df.fieldname for df in self.fields ]:
				frappe.throw(_("Invalid fieldname '{0}' in autoname".format(field)))

		if autoname and (not autoname.startswith('field:')) \
			and (not autoname.startswith('eval:')) \
			and (not autoname.lower() in ('prompt', 'hash')) \
			and (not autoname.startswith('naming_series:')):

			prefix = autoname.split('.')[0]
			used_in = frappe.db.sql('select name from tabDocType where substring_index(autoname, ".", 1) = %s and name!=%s', (prefix, name))
			if used_in:
				frappe.throw(_("Series {0} already used in {1}").format(prefix, used_in[0][0]))

	def on_update(self):
		"""Update database schema, make controller templates if `custom` is not set and clear cache."""
		from frappe.model.db_schema import updatedb
		updatedb(self.name, self)

		self.change_modified_of_parent()
		make_module_and_roles(self)

		self.update_fields_to_fetch()

		from frappe import conf
		if not self.custom and not (frappe.flags.in_import or frappe.flags.in_test) and conf.get('developer_mode'):
			self.export_doc()
			self.make_controller_template()

		# update index
		if not self.custom:
			self.run_module_method("on_doctype_update")
			if self.flags.in_insert:
				self.run_module_method("after_doctype_insert")

		delete_notification_count_for(doctype=self.name)
		frappe.clear_cache(doctype=self.name)
		self.sync_global_search()

	def sync_global_search(self):
		global_search_fields_before_update = [d.fieldname for d in self.before_update.fields if d.in_global_search]
		global_search_fields_after_update = [d.fieldname for d in self.fields if d.in_global_search]

		if set(global_search_fields_before_update) != set(global_search_fields_after_update):
			# frappe.msgprint("New Global Fields! \nBefore Update: ")
			# frappe.msgprint(' '.join(global_search_fields_before_update))
			# frappe.msgprint("After Update: ")
			# frappe.msgprint(' '.join(global_search_fields_after_update))
			rebuild_for_doctype(doctype=self.name)

	def run_module_method(self, method):
		from frappe.modules import load_doctype_module
		module = load_doctype_module(self.name, self.module)
		if hasattr(module, method):
			getattr(module, method)()


	def before_rename(self, old, new, merge=False):
		"""Throw exception if merge. DocTypes cannot be merged."""
		if not self.custom and frappe.session.user != "Administrator":
			frappe.throw(_("DocType can only be renamed by Administrator"))

		self.check_developer_mode()

		self.validate_name(new)

		if merge:
			frappe.throw(_("DocType can not be merged"))

	def after_rename(self, old, new, merge=False):
		"""Change table name using `RENAME TABLE` if table exists. Or update
		`doctype` property for Single type."""
		if self.issingle:
			frappe.db.sql("""update tabSingles set doctype=%s where doctype=%s""", (new, old))
		else:
			frappe.db.sql("rename table `tab%s` to `tab%s`" % (old, new))

	def before_reload(self):
		"""Preserve naming series changes in Property Setter."""
		if not (self.issingle and self.istable):
			self.preserve_naming_series_options_in_property_setter()

	def preserve_naming_series_options_in_property_setter(self):
		"""Preserve naming_series as property setter if it does not exist"""
		naming_series = self.get("fields", {"fieldname": "naming_series"})

		if not naming_series:
			return

		# check if atleast 1 record exists
		if not (frappe.db.table_exists(self.name) and frappe.db.sql("select name from `tab{}` limit 1".format(self.name))):
			return

		existing_property_setter = frappe.db.get_value("Property Setter", {"doc_type": self.name,
			"property": "options", "field_name": "naming_series"})

		if not existing_property_setter:
			make_property_setter(self.name, "naming_series", "options", naming_series[0].options, "Text", validate_fields_for_doctype=False)
			if naming_series[0].default:
				make_property_setter(self.name, "naming_series", "default", naming_series[0].default, "Text", validate_fields_for_doctype=False)

	def export_doc(self):
		"""Export to standard folder `[module]/doctype/[name]/[name].json`."""
		from frappe.modules.export_file import export_to_files
		export_to_files(record_list=[['DocType', self.name]])

	def import_doc(self):
		"""Import from standard folder `[module]/doctype/[name]/[name].json`."""
		from frappe.modules.import_module import import_from_files
		import_from_files(record_list=[[self.module, 'doctype', self.name]])

	def make_controller_template(self):
		"""Make boilderplate controller template."""
		make_boilerplate("controller.py", self)

		if not (self.istable or self.issingle):
			make_boilerplate("test_controller.py", self.as_dict())

		if not self.istable:
			make_boilerplate("controller.js", self.as_dict())

	def make_amendable(self):
		"""If is_submittable is set, add amended_from docfields."""
		if self.is_submittable:
			if not frappe.db.sql("""select name from tabDocField
				where fieldname = 'amended_from' and parent = %s""", self.name):
					self.append("fields", {
						"label": "Amended From",
						"fieldtype": "Link",
						"fieldname": "amended_from",
						"options": self.name,
						"read_only": 1,
						"print_hide": 1,
						"no_copy": 1
					})

	def get_max_idx(self):
		"""Returns the highest `idx`"""
		max_idx = frappe.db.sql("""select max(idx) from `tabDocField` where parent = %s""",
			self.name)
		return max_idx and max_idx[0][0] or 0

	def validate_name(self, name=None):
		if not name:
			name = self.name

		# a DocType's name should not start with a number or underscore
		# and should only contain letters, numbers and underscore
		is_a_valid_name = re.match("^(?![\W])[^\d_\s][\w -]+$", name, re.UNICODE)
		if not is_a_valid_name:
			frappe.throw(_("DocType's name should start with a letter and it can only consist of letters, numbers, spaces and underscores"), frappe.NameError)

def validate_fields_for_doctype(doctype):
	validate_fields(frappe.get_meta(doctype, cached=False))

# this is separate because it is also called via custom field
def validate_fields(meta):
	"""Validate doctype fields. Checks

	1. There are no illegal characters in fieldnames
	2. If fieldnames are unique.
	3. Fields that do have database columns are not mandatory.
	4. `Link` and `Table` options are valid.
	5. **Hidden** and **Mandatory** are not set simultaneously.
	7. `Check` type field has default as 0 or 1.
	8. `Dynamic Links` are correctly defined.
	9. Precision is set in numeric fields and is between 1 & 6.
	10. Fold is not at the end (if set).
	11. `search_fields` are valid.
	12. `title_field` and title field pattern are valid.
	13. `unique` check is only valid for Data, Link and Read Only fieldtypes.
	14. `unique` cannot be checked if there exist non-unique values.

	:param meta: `frappe.model.meta.Meta` object to check."""
	def check_illegal_characters(fieldname):
		validate_column_name(fieldname)

	def check_unique_fieldname(fieldname):
		duplicates = filter(None, map(lambda df: df.fieldname==fieldname and str(df.idx) or None, fields))
		if len(duplicates) > 1:
			frappe.throw(_("Fieldname {0} appears multiple times in rows {1}").format(fieldname, ", ".join(duplicates)))

	def check_illegal_mandatory(d):
		if (d.fieldtype in no_value_fields) and d.fieldtype!="Table" and d.reqd:
			frappe.throw(_("Field {0} of type {1} cannot be mandatory").format(d.label, d.fieldtype))

	def check_link_table_options(d):
		if d.fieldtype in ("Link", "Table"):
			if not d.options:
				frappe.throw(_("Options requried for Link or Table type field {0} in row {1}").format(d.label, d.idx))
			if d.options=="[Select]" or d.options==d.parent:
				return
			if d.options != d.parent:
				options = frappe.db.get_value("DocType", d.options, "name")
				if not options:
					frappe.throw(_("Options must be a valid DocType for field {0} in row {1}").format(d.label, d.idx))
				else:
					# fix case
					d.options = options

	def check_hidden_and_mandatory(d):
		if d.hidden and d.reqd and not d.default:
			frappe.throw(_("Field {0} in row {1} cannot be hidden and mandatory without default").format(d.label, d.idx))

	def check_width(d):
		if d.fieldtype == "Currency" and cint(d.width) < 100:
			frappe.throw(_("Max width for type Currency is 100px in row {0}").format(d.idx))

	def check_in_list_view(d):
		if d.in_list_view and (d.fieldtype in not_allowed_in_list_view):
			frappe.throw(_("'In List View' not allowed for type {0} in row {1}").format(d.fieldtype, d.idx))

	def check_dynamic_link_options(d):
		if d.fieldtype=="Dynamic Link":
			doctype_pointer = filter(lambda df: df.fieldname==d.options, fields)
			if not doctype_pointer or (doctype_pointer[0].fieldtype not in ("Link", "Select")) \
				or (doctype_pointer[0].fieldtype=="Link" and doctype_pointer[0].options!="DocType"):
				frappe.throw(_("Options 'Dynamic Link' type of field must point to another Link Field with options as 'DocType'"))

	def check_illegal_default(d):
		if d.fieldtype == "Check" and d.default and d.default not in ('0', '1'):
			frappe.throw(_("Default for 'Check' type of field must be either '0' or '1'"))
		if d.fieldtype == "Select" and d.default and (d.default not in d.options.split("\n")):
			frappe.throw(_("Default for {0} must be an option").format(d.fieldname))

	def check_precision(d):
		if d.fieldtype in ("Currency", "Float", "Percent") and d.precision is not None and not (1 <= cint(d.precision) <= 6):
			frappe.throw(_("Precision should be between 1 and 6"))

	def check_unique_and_text(d):
		if meta.issingle:
			d.unique = 0
			d.search_index = 0

		if getattr(d, "unique", False):
			if d.fieldtype not in ("Data", "Link", "Read Only"):
				frappe.throw(_("Fieldtype {0} for {1} cannot be unique").format(d.fieldtype, d.label))

			if not d.get("__islocal"):
				try:
					has_non_unique_values = frappe.db.sql("""select `{fieldname}`, count(*)
						from `tab{doctype}` group by `{fieldname}` having count(*) > 1 limit 1""".format(
						doctype=d.parent, fieldname=d.fieldname))

				except MySQLdb.OperationalError, e:
					if e.args and e.args[0]==1054:
						# ignore if missing column, else raise
						# this happens in case of Custom Field
						pass
					else:
						raise

				else:
					# else of try block
					if has_non_unique_values and has_non_unique_values[0][0]:
						frappe.throw(_("Field '{0}' cannot be set as Unique as it has non-unique values").format(d.label))

		if d.search_index and d.fieldtype in ("Text", "Long Text", "Small Text", "Code", "Text Editor"):
			frappe.throw(_("Fieldtype {0} for {1} cannot be indexed").format(d.fieldtype, d.label))

	def check_fold(fields):
		fold_exists = False
		for i, f in enumerate(fields):
			if f.fieldtype=="Fold":
				if fold_exists:
					frappe.throw(_("There can be only one Fold in a form"))
				fold_exists = True
				if i < len(fields)-1:
					nxt = fields[i+1]
					if nxt.fieldtype != "Section Break":
						frappe.throw(_("Fold must come before a Section Break"))
				else:
					frappe.throw(_("Fold can not be at the end of the form"))

	def check_search_fields(meta):
		"""Throw exception if `search_fields` don't contain valid fields."""
		if not meta.search_fields:
			return

		for fieldname in (meta.search_fields or "").split(","):
			fieldname = fieldname.strip()
			if fieldname not in fieldname_list:
				frappe.throw(_("Search field {0} is not valid").format(fieldname))

	def check_title_field(meta):
		"""Throw exception if `title_field` isn't a valid fieldname."""
		if not meta.get("title_field"):
			return

		if meta.title_field not in fieldname_list:
			frappe.throw(_("Title field must be a valid fieldname"), InvalidFieldNameError)

		def _validate_title_field_pattern(pattern):
			if not pattern:
				return

			for fieldname in re.findall("{(.*?)}", pattern, re.UNICODE):
				if fieldname.startswith("{"):
					# edge case when double curlies are used for escape
					continue

				if fieldname not in fieldname_list:
					frappe.throw(_("{{{0}}} is not a valid fieldname pattern. It should be {{field_name}}.").format(fieldname),
						InvalidFieldNameError)

		df = meta.get("fields", filters={"fieldname": meta.title_field})[0]
		if df:
			_validate_title_field_pattern(df.options)
			_validate_title_field_pattern(df.default)

	def check_image_field(meta):
		'''check image_field exists and is of type "Attach Image"'''
		if not meta.image_field:
			return

		df = meta.get("fields", {"fieldname": meta.image_field})
		if not df:
			frappe.throw(_("Image field must be a valid fieldname"), InvalidFieldNameError)
		if df[0].fieldtype != 'Attach Image':
			frappe.throw(_("Image field must be of type Attach Image"), InvalidFieldNameError)


	def check_timeline_field(meta):
		if not meta.timeline_field:
			return

		if meta.timeline_field not in fieldname_list:
			frappe.throw(_("Timeline field must be a valid fieldname"), InvalidFieldNameError)

		df = meta.get("fields", {"fieldname": meta.timeline_field})[0]
		if df.fieldtype not in ("Link", "Dynamic Link"):
			frappe.throw(_("Timeline field must be a Link or Dynamic Link"), InvalidFieldNameError)

	def check_sort_field(meta):
		'''Validate that sort_field(s) is a valid field'''
		if meta.sort_field:
			sort_fields = [meta.sort_field]
			if ','  in meta.sort_field:
				sort_fields = [d.split()[0] for d in meta.sort_field.split(',')]

			for fieldname in sort_fields:
				if not fieldname in fieldname_list + list(default_fields):
					frappe.throw(_("Sort field {0} must be a valid fieldname").format(fieldname),
						InvalidFieldNameError)


	fields = meta.get("fields")
	fieldname_list = [d.fieldname for d in fields]

	not_allowed_in_list_view = list(copy.copy(no_value_fields))
	if meta.istable:
		not_allowed_in_list_view.remove('Button')

	for d in fields:
		if not d.permlevel: d.permlevel = 0
		if not d.fieldname:
			frappe.throw(_("Fieldname is required in row {0}").format(d.idx))
		d.fieldname = d.fieldname.lower()
		check_illegal_characters(d.fieldname)
		check_unique_fieldname(d.fieldname)
		check_illegal_mandatory(d)
		check_link_table_options(d)
		check_dynamic_link_options(d)
		check_hidden_and_mandatory(d)
		check_in_list_view(d)
		check_illegal_default(d)
		check_unique_and_text(d)

	check_fold(fields)
	check_search_fields(meta)
	check_title_field(meta)
	check_timeline_field(meta)
	check_sort_field(meta)

def validate_permissions_for_doctype(doctype, for_remove=False):
	"""Validates if permissions are set correctly."""
	doctype = frappe.get_doc("DocType", doctype)

	if frappe.conf.developer_mode and not frappe.flags.in_test:
		# save doctype
		doctype.save()

	else:
		validate_permissions(doctype, for_remove)

		# save permissions
		for perm in doctype.get("permissions"):
			perm.db_update()

def validate_permissions(doctype, for_remove=False):
	permissions = doctype.get("permissions")
	if not permissions:
		frappe.throw(_('Enter at least one permission row'), frappe.MandatoryError)
	issingle = issubmittable = isimportable = False
	if doctype:
		issingle = cint(doctype.issingle)
		issubmittable = cint(doctype.is_submittable)
		isimportable = cint(doctype.allow_import)

	def get_txt(d):
		return _("For {0} at level {1} in {2} in row {3}").format(d.role, d.permlevel, d.parent, d.idx)

	def check_atleast_one_set(d):
		if not d.read and not d.write and not d.submit and not d.cancel and not d.create:
			frappe.throw(_("{0}: No basic permissions set").format(get_txt(d)))

	def check_double(d):
		has_similar = False
		similar_because_of = ""
		for p in permissions:
			if p.role==d.role and p.permlevel==d.permlevel and p!=d:
				if p.apply_user_permissions==d.apply_user_permissions:
					has_similar = True
					similar_because_of = _("Apply User Permissions")
					break
				elif p.if_owner==d.if_owner:
					similar_because_of = _("If Owner")
					has_similar = True
					break

		if has_similar:
			frappe.throw(_("{0}: Only one rule allowed with the same Role, Level and {1}")\
				.format(get_txt(d),	similar_because_of))

	def check_level_zero_is_set(d):
		if cint(d.permlevel) > 0 and d.role != 'All':
			has_zero_perm = False
			for p in permissions:
				if p.role==d.role and (p.permlevel or 0)==0 and p!=d:
					has_zero_perm = True
					break

			if not has_zero_perm:
				frappe.throw(_("{0}: Permission at level 0 must be set before higher levels are set").format(get_txt(d)))

			for invalid in ("create", "submit", "cancel", "amend"):
				if d.get(invalid): d.set(invalid, 0)

	def check_permission_dependency(d):
		if d.cancel and not d.submit:
			frappe.throw(_("{0}: Cannot set Cancel without Submit").format(get_txt(d)))

		if (d.submit or d.cancel or d.amend) and not d.write:
			frappe.throw(_("{0}: Cannot set Submit, Cancel, Amend without Write").format(get_txt(d)))
		if d.amend and not d.write:
			frappe.throw(_("{0}: Cannot set Amend without Cancel").format(get_txt(d)))
		if d.get("import") and not d.create:
			frappe.throw(_("{0}: Cannot set Import without Create").format(get_txt(d)))

	def remove_rights_for_single(d):
		if not issingle:
			return

		if d.report:
			frappe.msgprint(_("Report cannot be set for Single types"))
			d.report = 0
			d.set("import", 0)
			d.set("export", 0)

		for ptype, label in (
			("set_user_permissions", _("Set User Permissions")),
			("apply_user_permissions", _("Apply User Permissions"))):
			if d.get(ptype):
				d.set(ptype, 0)
				frappe.msgprint(_("{0} cannot be set for Single types").format(label))

	def check_if_submittable(d):
		if d.submit and not issubmittable:
			frappe.throw(_("{0}: Cannot set Assign Submit if not Submittable").format(get_txt(d)))
		elif d.amend and not issubmittable:
			frappe.throw(_("{0}: Cannot set Assign Amend if not Submittable").format(get_txt(d)))

	def check_if_importable(d):
		if d.get("import") and not isimportable:
			frappe.throw(_("{0}: Cannot set import as {1} is not importable").format(get_txt(d), doctype))

	for d in permissions:
		if not d.permlevel:
			d.permlevel=0
		check_atleast_one_set(d)
		if not for_remove:
			check_double(d)
			check_permission_dependency(d)
			check_if_submittable(d)
			check_if_importable(d)
		check_level_zero_is_set(d)
		remove_rights_for_single(d)

def make_module_and_roles(doc, perm_fieldname="permissions"):
	"""Make `Module Def` and `Role` records if already not made. Called while installing."""
	try:
		if not frappe.db.exists("Module Def", doc.module):
			m = frappe.get_doc({"doctype": "Module Def", "module_name": doc.module})
			m.app_name = frappe.local.module_app[frappe.scrub(doc.module)]
			m.flags.ignore_mandatory = m.flags.ignore_permissions = True
			m.insert()

		default_roles = ["Administrator", "Guest", "All"]
		roles = [p.role for p in doc.get("permissions") or []] + default_roles

		for role in list(set(roles)):
			if not frappe.db.exists("Role", role):
				r = frappe.get_doc(dict(doctype= "Role", role_name=role, desk_access=1))
				r.flags.ignore_mandatory = r.flags.ignore_permissions = True
				r.insert()
	except frappe.DoesNotExistError, e:
		pass
	except frappe.SQLError, e:
		if e.args[0]==1146:
			pass
		else:
			raise

def init_list(doctype):
	"""Make boilerplate list views."""
	doc = frappe.get_meta(doctype)
	make_boilerplate("controller_list.js", doc)
	make_boilerplate("controller_list.html", doc)<|MERGE_RESOLUTION|>--- conflicted
+++ resolved
@@ -60,13 +60,10 @@
 
 		self.make_amendable()
 		self.validate_website()
-<<<<<<< HEAD
 		self.update_fields_to_fetch()
 		self.before_update = frappe.get_doc('DocType', self.name)
-=======
 		if not self.is_new():
 			self.setup_fields_to_fetch()
->>>>>>> f228d462
 
 	def check_developer_mode(self):
 		"""Throw exception if not developer mode or via patch"""
