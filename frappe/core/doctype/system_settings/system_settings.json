{
<<<<<<< HEAD
 "create_on_install": 1,
=======
>>>>>>> aec9ca89
 "creation": "2014-04-17 16:53:52.640856",
 "doctype": "DocType",
 "document_type": "System",
 "engine": "InnoDB",
 "field_order": [
  "localization",
  "country",
  "language",
  "column_break_3",
  "time_zone",
  "is_first_startup",
  "setup_complete",
  "date_and_number_format",
  "date_format",
  "column_break_7",
  "number_format",
  "float_precision",
  "currency_precision",
  "sec_backup_limit",
  "backup_limit",
  "background_workers",
  "enable_scheduler",
  "scheduler_last_event",
  "permissions",
  "apply_strict_user_permissions",
<<<<<<< HEAD
=======
  "column_break_21",
  "allow_guests_to_upload_files",
>>>>>>> aec9ca89
  "security",
  "session_expiry",
  "session_expiry_mobile",
  "column_break_13",
  "deny_multiple_sessions",
  "allow_login_using_mobile_number",
  "allow_login_using_user_name",
  "allow_error_traceback",
  "password_settings",
  "force_user_to_reset_password",
  "column_break_31",
  "enable_password_policy",
  "minimum_password_score",
  "brute_force_security",
  "allow_consecutive_login_attempts",
  "column_break_34",
  "allow_login_after_fail",
  "two_factor_authentication",
  "enable_two_factor_auth",
  "bypass_2fa_for_retricted_ip_users",
  "bypass_restrict_ip_check_if_2fa_enabled",
  "two_factor_method",
  "lifespan_qrcode_image",
  "otp_issuer_name",
  "email",
  "email_footer_address",
  "column_break_18",
  "disable_standard_email_footer",
  "hide_footer_in_auto_email_reports",
  "chat",
  "enable_chat",
  "use_socketio_to_upload_file"
 ],
 "fields": [
  {
   "fieldname": "localization",
   "fieldtype": "Section Break"
  },
  {
   "fieldname": "country",
   "fieldtype": "Link",
   "label": "Country",
   "options": "Country"
  },
  {
   "fieldname": "language",
   "fieldtype": "Link",
   "in_list_view": 1,
   "label": "Language",
   "options": "Language",
   "reqd": 1
  },
  {
   "fieldname": "column_break_3",
   "fieldtype": "Column Break"
  },
  {
   "fieldname": "time_zone",
   "fieldtype": "Select",
   "label": "Time Zone",
   "reqd": 1
  },
  {
   "default": "0",
   "fieldname": "is_first_startup",
   "fieldtype": "Check",
   "hidden": 1,
   "label": "Is First Startup",
   "read_only": 1
  },
  {
   "default": "0",
   "fieldname": "setup_complete",
   "fieldtype": "Check",
   "hidden": 1,
   "label": "Setup Complete",
   "read_only": 1
  },
  {
   "collapsible": 1,
   "fieldname": "date_and_number_format",
   "fieldtype": "Section Break",
   "label": "Date and Number Format"
  },
  {
   "fieldname": "date_format",
   "fieldtype": "Select",
   "label": "Date Format",
   "options": "yyyy-mm-dd\ndd-mm-yyyy\ndd/mm/yyyy\ndd.mm.yyyy\nmm/dd/yyyy\nmm-dd-yyyy",
   "reqd": 1
  },
  {
   "fieldname": "column_break_7",
   "fieldtype": "Column Break"
  },
  {
   "fieldname": "number_format",
   "fieldtype": "Select",
   "label": "Number Format",
   "options": "#,###.##\n#.###,##\n# ###.##\n# ###,##\n#'###.##\n#, ###.##\n#,##,###.##\n#,###.###\n#.###\n#,###",
   "reqd": 1
  },
  {
   "fieldname": "float_precision",
   "fieldtype": "Select",
   "label": "Float Precision",
   "options": "\n2\n3\n4\n5\n6\n7\n8\n9"
  },
  {
   "description": "If not set, the currency precision will depend on number format",
   "fieldname": "currency_precision",
   "fieldtype": "Select",
   "label": "Currency Precision",
   "options": "\n1\n2\n3\n4\n5\n6\n7\n8\n9"
  },
  {
   "collapsible": 1,
   "fieldname": "sec_backup_limit",
   "fieldtype": "Section Break",
   "label": "Backups"
  },
  {
   "default": "3",
   "description": "Older backups will be automatically deleted",
   "fieldname": "backup_limit",
   "fieldtype": "Int",
   "label": "Number of Backups"
  },
  {
   "collapsible": 1,
   "fieldname": "background_workers",
   "fieldtype": "Section Break",
   "label": "Background Workers"
  },
  {
   "default": "0",
   "description": "Run scheduled jobs only if checked",
   "fieldname": "enable_scheduler",
   "fieldtype": "Check",
   "hidden": 1,
   "label": "Enable Scheduled Jobs"
  },
  {
   "fieldname": "scheduler_last_event",
   "fieldtype": "Data",
   "hidden": 1,
   "label": "Scheduler Last Event",
   "report_hide": 1
  },
  {
   "collapsible": 1,
   "fieldname": "permissions",
   "fieldtype": "Section Break",
   "label": "Permissions"
  },
  {
   "default": "0",
   "description": "If Apply Strict User Permission is checked and User Permission is defined for a DocType for a User, then all the documents where value of the link is blank, will not be shown to that User",
   "fieldname": "apply_strict_user_permissions",
   "fieldtype": "Check",
   "label": "Apply Strict User Permissions"
  },
  {
   "collapsible": 1,
   "fieldname": "security",
   "fieldtype": "Section Break",
   "label": "Security"
  },
  {
   "default": "06:00",
   "description": "Session Expiry in Hours e.g. 06:00",
   "fieldname": "session_expiry",
   "fieldtype": "Data",
   "label": "Session Expiry"
  },
  {
   "default": "720:00",
   "description": "In Hours",
   "fieldname": "session_expiry_mobile",
   "fieldtype": "Data",
   "label": "Session Expiry Mobile"
  },
  {
   "fieldname": "column_break_13",
   "fieldtype": "Column Break"
  },
  {
   "default": "0",
   "description": "Note: Multiple sessions will be allowed in case of mobile device",
   "fieldname": "deny_multiple_sessions",
   "fieldtype": "Check",
   "label": "Allow only one session per user"
  },
  {
   "default": "0",
   "description": "User can login using Email id or Mobile number",
   "fieldname": "allow_login_using_mobile_number",
   "fieldtype": "Check",
   "label": "Allow Login using Mobile Number"
  },
  {
   "default": "0",
   "description": "User can login using Email id or User Name",
   "fieldname": "allow_login_using_user_name",
   "fieldtype": "Check",
   "label": "Allow Login using User Name"
  },
  {
   "default": "1",
   "fieldname": "allow_error_traceback",
   "fieldtype": "Check",
   "label": "Show Full Error and Allow Reporting of Issues to the Developer"
  },
  {
   "collapsible": 1,
   "fieldname": "password_settings",
   "fieldtype": "Section Break",
   "label": "Password"
  },
  {
   "description": "In Days",
   "fieldname": "force_user_to_reset_password",
   "fieldtype": "Int",
   "label": "Force User to Reset Password"
  },
  {
   "fieldname": "column_break_31",
   "fieldtype": "Column Break"
  },
  {
   "default": "1",
   "description": "If enabled, the password strength will be enforced based on the Minimum Password Score value. A value of 2 being medium strong and 4 being very strong.",
   "fieldname": "enable_password_policy",
   "fieldtype": "Check",
   "label": "Enable Password Policy"
  },
  {
   "default": "2",
   "depends_on": "eval:doc.enable_password_policy==1",
   "fieldname": "minimum_password_score",
   "fieldtype": "Select",
   "label": "Minimum Password Score",
   "options": "2\n3\n4"
  },
  {
   "collapsible": 1,
   "fieldname": "brute_force_security",
   "fieldtype": "Section Break",
   "label": "Brute Force Security"
  },
  {
   "fieldname": "allow_consecutive_login_attempts",
   "fieldtype": "Int",
   "label": "Allow Consecutive Login Attempts "
  },
  {
   "fieldname": "column_break_34",
   "fieldtype": "Column Break"
  },
  {
   "default": "60",
   "description": "In seconds",
   "fieldname": "allow_login_after_fail",
   "fieldtype": "Int",
   "label": "Allow Login After Fail"
  },
  {
   "collapsible": 1,
   "fieldname": "two_factor_authentication",
   "fieldtype": "Section Break",
   "label": "Two Factor Authentication"
  },
  {
   "default": "0",
   "fieldname": "enable_two_factor_auth",
   "fieldtype": "Check",
   "label": "Enable Two Factor Auth"
  },
  {
   "default": "0",
   "depends_on": "enable_two_factor_auth",
   "description": "If enabled, users who login from Restricted IP Address, won't be prompted for Two Factor Auth",
   "fieldname": "bypass_2fa_for_retricted_ip_users",
   "fieldtype": "Check",
   "label": "Bypass Two Factor Auth for users who login from restricted IP Address"
  },
  {
   "default": "0",
   "depends_on": "enable_two_factor_auth",
   "description": "If enabled, all users can login from any IP Address using Two Factor Auth. This can also be set only for specific user(s) in User Page",
   "fieldname": "bypass_restrict_ip_check_if_2fa_enabled",
   "fieldtype": "Check",
   "label": "Bypass restricted IP Address check If Two Factor Auth Enabled"
  },
  {
   "default": "OTP App",
   "description": "Choose authentication method to be used by all users",
   "fieldname": "two_factor_method",
   "fieldtype": "Select",
   "label": "Two Factor Authentication method",
   "options": "OTP App\nSMS\nEmail"
  },
  {
   "depends_on": "eval:doc.two_factor_method == \"OTP App\"",
   "description": "Time in seconds to retain QR code image on server. Min:<strong>240</strong>",
   "fieldname": "lifespan_qrcode_image",
   "fieldtype": "Int",
   "label": "Expiry time of QR Code Image Page"
  },
  {
   "default": "Frappe Framework",
   "depends_on": "enable_two_factor_auth",
   "fieldname": "otp_issuer_name",
   "fieldtype": "Data",
   "label": "OTP Issuer Name"
  },
  {
   "collapsible": 1,
   "fieldname": "email",
   "fieldtype": "Section Break",
   "label": "EMail"
  },
  {
   "description": "Your organization name and address for the email footer.",
   "fieldname": "email_footer_address",
   "fieldtype": "Small Text",
   "label": "Email Footer Address"
  },
  {
   "fieldname": "column_break_18",
   "fieldtype": "Column Break"
  },
  {
   "default": "0",
   "fieldname": "disable_standard_email_footer",
   "fieldtype": "Check",
   "label": "Disable Standard Email Footer"
  },
  {
   "default": "0",
   "fieldname": "hide_footer_in_auto_email_reports",
   "fieldtype": "Check",
   "label": "Hide footer in auto email reports"
  },
  {
   "fieldname": "chat",
   "fieldtype": "Section Break",
   "label": "Chat"
  },
  {
   "default": "1",
   "fieldname": "enable_chat",
   "fieldtype": "Check",
   "label": "Enable Chat"
  },
  {
   "default": "1",
   "fieldname": "use_socketio_to_upload_file",
   "fieldtype": "Check",
   "label": "Use socketio to upload file"
<<<<<<< HEAD
=======
  },
  {
   "fieldname": "column_break_21",
   "fieldtype": "Column Break"
  },
  {
   "default": "0",
   "description": "When enabled this will allow guests to upload files to your application, You can enable this if you wish to collect files from user without having them to log in, for example in job applications web form.",
   "fieldname": "allow_guests_to_upload_files",
   "fieldtype": "Check",
   "label": "Allow Guests to Upload Files"
>>>>>>> aec9ca89
  }
 ],
 "icon": "fa fa-cog",
 "issingle": 1,
<<<<<<< HEAD
 "modified": "2019-08-30 14:39:21.334195",
=======
 "modified": "2019-08-16 08:26:45.936626",
>>>>>>> aec9ca89
 "modified_by": "Administrator",
 "module": "Core",
 "name": "System Settings",
 "owner": "Administrator",
 "permissions": [
  {
   "create": 1,
   "read": 1,
   "role": "System Manager",
   "share": 1,
   "write": 1
  }
 ],
 "quick_entry": 1,
 "sort_field": "modified",
 "sort_order": "ASC",
 "track_changes": 1
}<|MERGE_RESOLUTION|>--- conflicted
+++ resolved
@@ -1,8 +1,5 @@
 {
-<<<<<<< HEAD
  "create_on_install": 1,
-=======
->>>>>>> aec9ca89
  "creation": "2014-04-17 16:53:52.640856",
  "doctype": "DocType",
  "document_type": "System",
@@ -28,11 +25,8 @@
   "scheduler_last_event",
   "permissions",
   "apply_strict_user_permissions",
-<<<<<<< HEAD
-=======
   "column_break_21",
   "allow_guests_to_upload_files",
->>>>>>> aec9ca89
   "security",
   "session_expiry",
   "session_expiry_mobile",
@@ -393,8 +387,6 @@
    "fieldname": "use_socketio_to_upload_file",
    "fieldtype": "Check",
    "label": "Use socketio to upload file"
-<<<<<<< HEAD
-=======
   },
   {
    "fieldname": "column_break_21",
@@ -406,16 +398,11 @@
    "fieldname": "allow_guests_to_upload_files",
    "fieldtype": "Check",
    "label": "Allow Guests to Upload Files"
->>>>>>> aec9ca89
   }
  ],
  "icon": "fa fa-cog",
  "issingle": 1,
-<<<<<<< HEAD
- "modified": "2019-08-30 14:39:21.334195",
-=======
  "modified": "2019-08-16 08:26:45.936626",
->>>>>>> aec9ca89
  "modified_by": "Administrator",
  "module": "Core",
  "name": "System Settings",
