{
 "allow_copy": 0,
 "allow_events_in_timeline": 0,
 "allow_guest_to_view": 0,
 "allow_import": 0,
 "allow_rename": 0,
 "beta": 0,
 "creation": "2014-04-17 16:53:52.640856",
 "custom": 0,
 "docstatus": 0,
 "doctype": "DocType",
 "document_type": "System",
 "editable_grid": 0,
 "fields": [
  {
   "allow_bulk_edit": 0,
   "allow_in_quick_entry": 0,
   "allow_on_submit": 0,
   "bold": 0,
   "collapsible": 0,
   "columns": 0,
   "fieldname": "localization",
   "fieldtype": "Section Break",
   "hidden": 0,
   "ignore_user_permissions": 0,
   "ignore_xss_filter": 0,
   "in_filter": 0,
   "in_global_search": 0,
   "in_list_view": 0,
   "in_standard_filter": 0,
   "label": "",
   "length": 0,
   "no_copy": 0,
   "permlevel": 0,
   "print_hide": 0,
   "print_hide_if_no_value": 0,
   "read_only": 0,
   "remember_last_selected_value": 0,
   "report_hide": 0,
   "reqd": 0,
   "search_index": 0,
   "set_only_once": 0,
   "translatable": 0,
   "unique": 0
  },
  {
   "allow_bulk_edit": 0,
   "allow_in_quick_entry": 0,
   "allow_on_submit": 0,
   "bold": 0,
   "collapsible": 0,
   "columns": 0,
   "fieldname": "country",
   "fieldtype": "Link",
   "hidden": 0,
   "ignore_user_permissions": 0,
   "ignore_xss_filter": 0,
   "in_filter": 0,
   "in_global_search": 0,
   "in_list_view": 0,
   "in_standard_filter": 0,
   "label": "Country",
   "length": 0,
   "no_copy": 0,
   "options": "Country",
   "permlevel": 0,
   "precision": "",
   "print_hide": 0,
   "print_hide_if_no_value": 0,
   "read_only": 0,
   "remember_last_selected_value": 0,
   "report_hide": 0,
   "reqd": 0,
   "search_index": 0,
   "set_only_once": 0,
   "translatable": 0,
   "unique": 0
  },
  {
   "allow_bulk_edit": 0,
   "allow_in_quick_entry": 0,
   "allow_on_submit": 0,
   "bold": 0,
   "collapsible": 0,
   "columns": 0,
   "fieldname": "language",
   "fieldtype": "Link",
   "hidden": 0,
   "ignore_user_permissions": 0,
   "ignore_xss_filter": 0,
   "in_filter": 0,
   "in_global_search": 0,
   "in_list_view": 1,
   "in_standard_filter": 0,
   "label": "Language",
   "length": 0,
   "no_copy": 0,
   "options": "Language",
   "permlevel": 0,
   "print_hide": 0,
   "print_hide_if_no_value": 0,
   "read_only": 0,
   "remember_last_selected_value": 0,
   "report_hide": 0,
   "reqd": 1,
   "search_index": 0,
   "set_only_once": 0,
   "translatable": 0,
   "unique": 0
  },
  {
   "allow_bulk_edit": 0,
   "allow_in_quick_entry": 0,
   "allow_on_submit": 0,
   "bold": 0,
   "collapsible": 0,
   "columns": 0,
   "fieldname": "column_break_3",
   "fieldtype": "Column Break",
   "hidden": 0,
   "ignore_user_permissions": 0,
   "ignore_xss_filter": 0,
   "in_filter": 0,
   "in_global_search": 0,
   "in_list_view": 0,
   "in_standard_filter": 0,
   "length": 0,
   "no_copy": 0,
   "permlevel": 0,
   "precision": "",
   "print_hide": 0,
   "print_hide_if_no_value": 0,
   "read_only": 0,
   "remember_last_selected_value": 0,
   "report_hide": 0,
   "reqd": 0,
   "search_index": 0,
   "set_only_once": 0,
   "translatable": 0,
   "unique": 0
  },
  {
   "allow_bulk_edit": 0,
   "allow_in_quick_entry": 0,
   "allow_on_submit": 0,
   "bold": 0,
   "collapsible": 0,
   "columns": 0,
   "fieldname": "time_zone",
   "fieldtype": "Select",
   "hidden": 0,
   "ignore_user_permissions": 0,
   "ignore_xss_filter": 0,
   "in_filter": 0,
   "in_global_search": 0,
   "in_list_view": 0,
   "in_standard_filter": 0,
   "label": "Time Zone",
   "length": 0,
   "no_copy": 0,
   "permlevel": 0,
   "print_hide": 0,
   "print_hide_if_no_value": 0,
   "read_only": 0,
   "remember_last_selected_value": 0,
   "report_hide": 0,
   "reqd": 1,
   "search_index": 0,
   "set_only_once": 0,
   "translatable": 0,
   "unique": 0
  },
  {
   "allow_bulk_edit": 0,
   "allow_in_quick_entry": 0,
   "allow_on_submit": 0,
   "bold": 0,
   "collapsible": 0,
   "columns": 0,
   "fieldname": "is_first_startup",
   "fieldtype": "Check",
   "hidden": 1,
   "ignore_user_permissions": 0,
   "ignore_xss_filter": 0,
   "in_filter": 0,
   "in_global_search": 0,
   "in_list_view": 0,
   "in_standard_filter": 0,
   "label": "Is First Startup",
   "length": 0,
   "no_copy": 0,
   "permlevel": 0,
   "precision": "",
   "print_hide": 0,
   "print_hide_if_no_value": 0,
   "read_only": 1,
   "remember_last_selected_value": 0,
   "report_hide": 0,
   "reqd": 0,
   "search_index": 0,
   "set_only_once": 0,
   "translatable": 0,
   "unique": 0
  },
  {
   "allow_bulk_edit": 0,
   "allow_in_quick_entry": 0,
   "allow_on_submit": 0,
   "bold": 0,
   "collapsible": 0,
   "columns": 0,
   "fieldname": "setup_complete",
   "fieldtype": "Check",
   "hidden": 1,
   "ignore_user_permissions": 0,
   "ignore_xss_filter": 0,
   "in_filter": 0,
   "in_global_search": 0,
   "in_list_view": 0,
   "in_standard_filter": 0,
   "label": "Setup Complete",
   "length": 0,
   "no_copy": 0,
   "permlevel": 0,
   "precision": "",
   "print_hide": 0,
   "print_hide_if_no_value": 0,
   "read_only": 1,
   "remember_last_selected_value": 0,
   "report_hide": 0,
   "reqd": 0,
   "search_index": 0,
   "set_only_once": 0,
   "translatable": 0,
   "unique": 0
  },
  {
   "allow_bulk_edit": 0,
   "allow_in_quick_entry": 0,
   "allow_on_submit": 0,
   "bold": 0,
   "collapsible": 1,
   "columns": 0,
   "fieldname": "date_and_number_format",
   "fieldtype": "Section Break",
   "hidden": 0,
   "ignore_user_permissions": 0,
   "ignore_xss_filter": 0,
   "in_filter": 0,
   "in_global_search": 0,
   "in_list_view": 0,
   "in_standard_filter": 0,
   "label": "Date and Number Format",
   "length": 0,
   "no_copy": 0,
   "permlevel": 0,
   "print_hide": 0,
   "print_hide_if_no_value": 0,
   "read_only": 0,
   "remember_last_selected_value": 0,
   "report_hide": 0,
   "reqd": 0,
   "search_index": 0,
   "set_only_once": 0,
   "translatable": 0,
   "unique": 0
  },
  {
   "allow_bulk_edit": 0,
   "allow_in_quick_entry": 0,
   "allow_on_submit": 0,
   "bold": 0,
   "collapsible": 0,
   "columns": 0,
   "fieldname": "date_format",
   "fieldtype": "Select",
   "hidden": 0,
   "ignore_user_permissions": 0,
   "ignore_xss_filter": 0,
   "in_filter": 0,
   "in_global_search": 0,
   "in_list_view": 0,
   "in_standard_filter": 0,
   "label": "Date Format",
   "length": 0,
   "no_copy": 0,
   "options": "yyyy-mm-dd\ndd-mm-yyyy\ndd/mm/yyyy\ndd.mm.yyyy\nmm/dd/yyyy\nmm-dd-yyyy",
   "permlevel": 0,
   "print_hide": 0,
   "print_hide_if_no_value": 0,
   "read_only": 0,
   "remember_last_selected_value": 0,
   "report_hide": 0,
   "reqd": 1,
   "search_index": 0,
   "set_only_once": 0,
   "translatable": 0,
   "unique": 0
  },
  {
   "allow_bulk_edit": 0,
   "allow_in_quick_entry": 0,
   "allow_on_submit": 0,
   "bold": 0,
   "collapsible": 0,
   "columns": 0,
   "default": "HH:mm:ss",
   "fieldname": "time_format",
   "fieldtype": "Select",
   "hidden": 0,
   "ignore_user_permissions": 0,
   "ignore_xss_filter": 0,
   "in_filter": 0,
   "in_global_search": 0,
   "in_list_view": 0,
   "in_standard_filter": 0,
   "label": "Time Format",
   "length": 0,
   "no_copy": 0,
   "options": "HH:mm:ss\nHH:mm",
   "permlevel": 0,
   "precision": "",
   "print_hide": 0,
   "print_hide_if_no_value": 0,
   "read_only": 0,
   "remember_last_selected_value": 0,
   "report_hide": 0,
   "reqd": 1,
   "search_index": 0,
   "set_only_once": 0,
   "translatable": 0,
   "unique": 0
  },
  {
   "allow_bulk_edit": 0,
   "allow_in_quick_entry": 0,
   "allow_on_submit": 0,
   "bold": 0,
   "collapsible": 0,
   "columns": 0,
   "fieldname": "column_break_7",
   "fieldtype": "Column Break",
   "hidden": 0,
   "ignore_user_permissions": 0,
   "ignore_xss_filter": 0,
   "in_filter": 0,
   "in_global_search": 0,
   "in_list_view": 0,
   "in_standard_filter": 0,
   "length": 0,
   "no_copy": 0,
   "permlevel": 0,
   "precision": "",
   "print_hide": 0,
   "print_hide_if_no_value": 0,
   "read_only": 0,
   "remember_last_selected_value": 0,
   "report_hide": 0,
   "reqd": 0,
   "search_index": 0,
   "set_only_once": 0,
   "translatable": 0,
   "unique": 0
  },
  {
   "allow_bulk_edit": 0,
   "allow_in_quick_entry": 0,
   "allow_on_submit": 0,
   "bold": 0,
   "collapsible": 0,
   "columns": 0,
   "fieldname": "number_format",
   "fieldtype": "Select",
   "hidden": 0,
   "ignore_user_permissions": 0,
   "ignore_xss_filter": 0,
   "in_filter": 0,
   "in_global_search": 0,
   "in_list_view": 0,
   "in_standard_filter": 0,
   "label": "Number Format",
   "length": 0,
   "no_copy": 0,
   "options": "#,###.##\n#.###,##\n# ###.##\n# ###,##\n#'###.##\n#, ###.##\n#,##,###.##\n#,###.###\n#.###\n#,###",
   "permlevel": 0,
   "print_hide": 0,
   "print_hide_if_no_value": 0,
   "read_only": 0,
   "remember_last_selected_value": 0,
   "report_hide": 0,
   "reqd": 1,
   "search_index": 0,
   "set_only_once": 0,
   "translatable": 0,
   "unique": 0
  },
  {
   "allow_bulk_edit": 0,
   "allow_in_quick_entry": 0,
   "allow_on_submit": 0,
   "bold": 0,
   "collapsible": 0,
   "columns": 0,
   "fieldname": "float_precision",
   "fieldtype": "Select",
   "hidden": 0,
   "ignore_user_permissions": 0,
   "ignore_xss_filter": 0,
   "in_filter": 0,
   "in_global_search": 0,
   "in_list_view": 0,
   "in_standard_filter": 0,
   "label": "Float Precision",
   "length": 0,
   "no_copy": 0,
   "options": "\n2\n3\n4\n5\n6\n7\n8\n9",
   "permlevel": 0,
   "print_hide": 0,
   "print_hide_if_no_value": 0,
   "read_only": 0,
   "remember_last_selected_value": 0,
   "report_hide": 0,
   "reqd": 0,
   "search_index": 0,
   "set_only_once": 0,
   "translatable": 0,
   "unique": 0
  },
  {
   "allow_bulk_edit": 0,
   "allow_in_quick_entry": 0,
   "allow_on_submit": 0,
   "bold": 0,
   "collapsible": 0,
   "columns": 0,
   "description": "If not set, the currency precision will depend on number format",
   "fieldname": "currency_precision",
   "fieldtype": "Select",
   "hidden": 0,
   "ignore_user_permissions": 0,
   "ignore_xss_filter": 0,
   "in_filter": 0,
   "in_global_search": 0,
   "in_list_view": 0,
   "in_standard_filter": 0,
   "label": "Currency Precision",
   "length": 0,
   "no_copy": 0,
   "options": "\n1\n2\n3\n4\n5\n6\n7\n8\n9",
   "permlevel": 0,
   "precision": "",
   "print_hide": 0,
   "print_hide_if_no_value": 0,
   "read_only": 0,
   "remember_last_selected_value": 0,
   "report_hide": 0,
   "reqd": 0,
   "search_index": 0,
   "set_only_once": 0,
   "translatable": 0,
   "unique": 0
  },
  {
   "allow_bulk_edit": 0,
   "allow_in_quick_entry": 0,
   "allow_on_submit": 0,
   "bold": 0,
   "collapsible": 1,
   "columns": 0,
   "fieldname": "sec_backup_limit",
   "fieldtype": "Section Break",
   "hidden": 0,
   "ignore_user_permissions": 0,
   "ignore_xss_filter": 0,
   "in_filter": 0,
   "in_global_search": 0,
   "in_list_view": 0,
   "in_standard_filter": 0,
   "label": "Backups",
   "length": 0,
   "no_copy": 0,
   "permlevel": 0,
   "precision": "",
   "print_hide": 0,
   "print_hide_if_no_value": 0,
   "read_only": 0,
   "remember_last_selected_value": 0,
   "report_hide": 0,
   "reqd": 0,
   "search_index": 0,
   "set_only_once": 0,
   "translatable": 0,
   "unique": 0
  },
  {
   "allow_bulk_edit": 0,
   "allow_in_quick_entry": 0,
   "allow_on_submit": 0,
   "bold": 0,
   "collapsible": 0,
   "columns": 0,
   "default": "3",
   "description": "Older backups will be automatically deleted",
   "fieldname": "backup_limit",
   "fieldtype": "Int",
   "hidden": 0,
   "ignore_user_permissions": 0,
   "ignore_xss_filter": 0,
   "in_filter": 0,
   "in_global_search": 0,
   "in_list_view": 0,
   "in_standard_filter": 0,
   "label": "Number of Backups",
   "length": 0,
   "no_copy": 0,
   "permlevel": 0,
   "precision": "",
   "print_hide": 0,
   "print_hide_if_no_value": 0,
   "read_only": 0,
   "remember_last_selected_value": 0,
   "report_hide": 0,
   "reqd": 0,
   "search_index": 0,
   "set_only_once": 0,
   "translatable": 0,
   "unique": 0
  },
  {
   "allow_bulk_edit": 0,
   "allow_in_quick_entry": 0,
   "allow_on_submit": 0,
   "bold": 0,
   "collapsible": 1,
   "columns": 0,
   "fieldname": "background_workers",
   "fieldtype": "Section Break",
   "hidden": 0,
   "ignore_user_permissions": 0,
   "ignore_xss_filter": 0,
   "in_filter": 0,
   "in_global_search": 0,
   "in_list_view": 0,
   "in_standard_filter": 0,
   "label": "Background Workers",
   "length": 0,
   "no_copy": 0,
   "permlevel": 0,
   "precision": "",
   "print_hide": 0,
   "print_hide_if_no_value": 0,
   "read_only": 0,
   "remember_last_selected_value": 0,
   "report_hide": 0,
   "reqd": 0,
   "search_index": 0,
   "set_only_once": 0,
   "translatable": 0,
   "unique": 0
  },
  {
   "allow_bulk_edit": 0,
   "allow_in_quick_entry": 0,
   "allow_on_submit": 0,
   "bold": 0,
   "collapsible": 0,
   "columns": 0,
   "description": "Run scheduled jobs only if checked",
   "fieldname": "enable_scheduler",
   "fieldtype": "Check",
   "hidden": 1,
   "ignore_user_permissions": 0,
   "ignore_xss_filter": 0,
   "in_filter": 0,
   "in_global_search": 0,
   "in_list_view": 0,
   "in_standard_filter": 0,
   "label": "Enable Scheduled Jobs",
   "length": 0,
   "no_copy": 0,
   "permlevel": 0,
   "print_hide": 0,
   "print_hide_if_no_value": 0,
   "read_only": 0,
   "remember_last_selected_value": 0,
   "report_hide": 0,
   "reqd": 0,
   "search_index": 0,
   "set_only_once": 0,
   "translatable": 0,
   "unique": 0
  },
  {
   "allow_bulk_edit": 0,
   "allow_in_quick_entry": 0,
   "allow_on_submit": 0,
   "bold": 0,
   "collapsible": 0,
   "columns": 0,
   "fieldname": "scheduler_last_event",
   "fieldtype": "Data",
   "hidden": 1,
   "ignore_user_permissions": 0,
   "ignore_xss_filter": 0,
   "in_filter": 0,
   "in_global_search": 0,
   "in_list_view": 0,
   "in_standard_filter": 0,
   "label": "Scheduler Last Event",
   "length": 0,
   "no_copy": 0,
   "permlevel": 0,
   "precision": "",
   "print_hide": 0,
   "print_hide_if_no_value": 0,
   "read_only": 0,
   "remember_last_selected_value": 0,
   "report_hide": 1,
   "reqd": 0,
   "search_index": 0,
   "set_only_once": 0,
   "translatable": 0,
   "unique": 0
  },
  {
   "allow_bulk_edit": 0,
   "allow_in_quick_entry": 0,
   "allow_on_submit": 0,
   "bold": 0,
   "collapsible": 1,
   "columns": 0,
   "fieldname": "permissions",
   "fieldtype": "Section Break",
   "hidden": 0,
   "ignore_user_permissions": 0,
   "ignore_xss_filter": 0,
   "in_filter": 0,
   "in_global_search": 0,
   "in_list_view": 0,
   "in_standard_filter": 0,
   "label": "Permissions",
   "length": 0,
   "no_copy": 0,
   "permlevel": 0,
   "precision": "",
   "print_hide": 0,
   "print_hide_if_no_value": 0,
   "read_only": 0,
   "remember_last_selected_value": 0,
   "report_hide": 0,
   "reqd": 0,
   "search_index": 0,
   "set_only_once": 0,
   "translatable": 0,
   "unique": 0
  },
  {
   "allow_bulk_edit": 0,
   "allow_in_quick_entry": 0,
   "allow_on_submit": 0,
   "bold": 0,
   "collapsible": 0,
   "columns": 0,
   "default": "0",
   "description": "If Apply Strict User Permission is checked and User Permission is defined for a DocType for a User, then all the documents where value of the link is blank, will not be shown to that User",
   "fieldname": "apply_strict_user_permissions",
   "fieldtype": "Check",
   "hidden": 0,
   "ignore_user_permissions": 0,
   "ignore_xss_filter": 0,
   "in_filter": 0,
   "in_global_search": 0,
   "in_list_view": 0,
   "in_standard_filter": 0,
   "label": "Apply Strict User Permissions",
   "length": 0,
   "no_copy": 0,
   "permlevel": 0,
   "precision": "",
   "print_hide": 0,
   "print_hide_if_no_value": 0,
   "read_only": 0,
   "remember_last_selected_value": 0,
   "report_hide": 0,
   "reqd": 0,
   "search_index": 0,
   "set_only_once": 0,
   "translatable": 0,
   "unique": 0
  },
  {
   "allow_bulk_edit": 0,
   "allow_in_quick_entry": 0,
   "allow_on_submit": 0,
   "bold": 0,
   "collapsible": 1,
   "columns": 0,
   "fieldname": "security",
   "fieldtype": "Section Break",
   "hidden": 0,
   "ignore_user_permissions": 0,
   "ignore_xss_filter": 0,
   "in_filter": 0,
   "in_global_search": 0,
   "in_list_view": 0,
   "in_standard_filter": 0,
   "label": "Security",
   "length": 0,
   "no_copy": 0,
   "permlevel": 0,
   "print_hide": 0,
   "print_hide_if_no_value": 0,
   "read_only": 0,
   "remember_last_selected_value": 0,
   "report_hide": 0,
   "reqd": 0,
   "search_index": 0,
   "set_only_once": 0,
   "translatable": 0,
   "unique": 0
  },
  {
   "allow_bulk_edit": 0,
   "allow_in_quick_entry": 0,
   "allow_on_submit": 0,
   "bold": 0,
   "collapsible": 0,
   "columns": 0,
   "default": "06:00",
   "description": "Session Expiry in Hours e.g. 06:00",
   "fieldname": "session_expiry",
   "fieldtype": "Data",
   "hidden": 0,
   "ignore_user_permissions": 0,
   "ignore_xss_filter": 0,
   "in_filter": 0,
   "in_global_search": 0,
   "in_list_view": 0,
   "in_standard_filter": 0,
   "label": "Session Expiry",
   "length": 0,
   "no_copy": 0,
   "options": "",
   "permlevel": 0,
   "print_hide": 0,
   "print_hide_if_no_value": 0,
   "read_only": 0,
   "remember_last_selected_value": 0,
   "report_hide": 0,
   "reqd": 0,
   "search_index": 0,
   "set_only_once": 0,
   "translatable": 0,
   "unique": 0
  },
  {
   "allow_bulk_edit": 0,
   "allow_in_quick_entry": 0,
   "allow_on_submit": 0,
   "bold": 0,
   "collapsible": 0,
   "columns": 0,
   "default": "720:00",
   "description": "In Hours",
   "fieldname": "session_expiry_mobile",
   "fieldtype": "Data",
   "hidden": 0,
   "ignore_user_permissions": 0,
   "ignore_xss_filter": 0,
   "in_filter": 0,
   "in_global_search": 0,
   "in_list_view": 0,
   "in_standard_filter": 0,
   "label": "Session Expiry Mobile",
   "length": 0,
   "no_copy": 0,
   "permlevel": 0,
   "precision": "",
   "print_hide": 0,
   "print_hide_if_no_value": 0,
   "read_only": 0,
   "remember_last_selected_value": 0,
   "report_hide": 0,
   "reqd": 0,
   "search_index": 0,
   "set_only_once": 0,
   "translatable": 0,
   "unique": 0
  },
  {
   "allow_bulk_edit": 0,
   "allow_in_quick_entry": 0,
   "allow_on_submit": 0,
   "bold": 0,
   "collapsible": 0,
   "columns": 0,
   "default": "1",
   "description": "If enabled, the password strength will be enforced based on the Minimum Password Score value. A value of 2 being medium strong and 4 being very strong.",
   "fieldname": "enable_password_policy",
   "fieldtype": "Check",
   "hidden": 0,
   "ignore_user_permissions": 0,
   "ignore_xss_filter": 0,
   "in_filter": 0,
   "in_global_search": 0,
   "in_list_view": 0,
   "in_standard_filter": 0,
   "label": "Enable Password Policy",
   "length": 0,
   "no_copy": 0,
   "permlevel": 0,
   "precision": "",
   "print_hide": 0,
   "print_hide_if_no_value": 0,
   "read_only": 0,
   "remember_last_selected_value": 0,
   "report_hide": 0,
   "reqd": 0,
   "search_index": 0,
   "set_only_once": 0,
   "translatable": 0,
   "unique": 0
  },
  {
   "allow_bulk_edit": 0,
   "allow_in_quick_entry": 0,
   "allow_on_submit": 0,
   "bold": 0,
   "collapsible": 0,
   "columns": 0,
   "default": "2",
   "depends_on": "eval:doc.enable_password_policy==1",
   "fieldname": "minimum_password_score",
   "fieldtype": "Select",
   "hidden": 0,
   "ignore_user_permissions": 0,
   "ignore_xss_filter": 0,
   "in_filter": 0,
   "in_global_search": 0,
   "in_list_view": 0,
   "in_standard_filter": 0,
   "label": "Minimum Password Score",
   "length": 0,
   "no_copy": 0,
   "options": "2\n3\n4",
   "permlevel": 0,
   "precision": "",
   "print_hide": 0,
   "print_hide_if_no_value": 0,
   "read_only": 0,
   "remember_last_selected_value": 0,
   "report_hide": 0,
   "reqd": 0,
   "search_index": 0,
   "set_only_once": 0,
   "translatable": 0,
   "unique": 0
  },
  {
   "allow_bulk_edit": 0,
   "allow_in_quick_entry": 0,
   "allow_on_submit": 0,
   "bold": 0,
   "collapsible": 0,
   "columns": 0,
   "fieldname": "column_break_13",
   "fieldtype": "Column Break",
   "hidden": 0,
   "ignore_user_permissions": 0,
   "ignore_xss_filter": 0,
   "in_filter": 0,
   "in_global_search": 0,
   "in_list_view": 0,
   "in_standard_filter": 0,
   "length": 0,
   "no_copy": 0,
   "permlevel": 0,
   "precision": "",
   "print_hide": 0,
   "print_hide_if_no_value": 0,
   "read_only": 0,
   "remember_last_selected_value": 0,
   "report_hide": 0,
   "reqd": 0,
   "search_index": 0,
   "set_only_once": 0,
   "translatable": 0,
   "unique": 0
  },
  {
   "allow_bulk_edit": 0,
   "allow_in_quick_entry": 0,
   "allow_on_submit": 0,
   "bold": 0,
   "collapsible": 0,
   "columns": 0,
   "description": "Note: Multiple sessions will be allowed in case of mobile device",
   "fieldname": "deny_multiple_sessions",
   "fieldtype": "Check",
   "hidden": 0,
   "ignore_user_permissions": 0,
   "ignore_xss_filter": 0,
   "in_filter": 0,
   "in_global_search": 0,
   "in_list_view": 0,
   "in_standard_filter": 0,
   "label": "Allow only one session per user",
   "length": 0,
   "no_copy": 0,
   "permlevel": 0,
   "precision": "",
   "print_hide": 0,
   "print_hide_if_no_value": 0,
   "read_only": 0,
   "remember_last_selected_value": 0,
   "report_hide": 0,
   "reqd": 0,
   "search_index": 0,
   "set_only_once": 0,
   "translatable": 0,
   "unique": 0
  },
  {
   "allow_bulk_edit": 0,
   "allow_in_quick_entry": 0,
   "allow_on_submit": 0,
   "bold": 0,
   "collapsible": 0,
   "columns": 0,
   "default": "0",
   "description": "User can login using Email id or Mobile number",
   "fieldname": "allow_login_using_mobile_number",
   "fieldtype": "Check",
   "hidden": 0,
   "ignore_user_permissions": 0,
   "ignore_xss_filter": 0,
   "in_filter": 0,
   "in_global_search": 0,
   "in_list_view": 0,
   "in_standard_filter": 0,
   "label": "Allow Login using Mobile Number",
   "length": 0,
   "no_copy": 0,
   "permlevel": 0,
   "precision": "",
   "print_hide": 0,
   "print_hide_if_no_value": 0,
   "read_only": 0,
   "remember_last_selected_value": 0,
   "report_hide": 0,
   "reqd": 0,
   "search_index": 0,
   "set_only_once": 0,
   "translatable": 0,
   "unique": 0
  },
  {
   "allow_bulk_edit": 0,
   "allow_in_quick_entry": 0,
   "allow_on_submit": 0,
   "bold": 0,
   "collapsible": 0,
   "columns": 0,
   "default": "0",
   "description": "User can login using Email id or User Name",
   "fieldname": "allow_login_using_user_name",
   "fieldtype": "Check",
   "hidden": 0,
   "ignore_user_permissions": 0,
   "ignore_xss_filter": 0,
   "in_filter": 0,
   "in_global_search": 0,
   "in_list_view": 0,
   "in_standard_filter": 0,
   "label": "Allow Login using User Name",
   "length": 0,
   "no_copy": 0,
   "permlevel": 0,
   "precision": "",
   "print_hide": 0,
   "print_hide_if_no_value": 0,
   "read_only": 0,
   "remember_last_selected_value": 0,
   "report_hide": 0,
   "reqd": 0,
   "search_index": 0,
   "set_only_once": 0,
   "translatable": 0,
   "unique": 0
  },
  {
   "allow_bulk_edit": 0,
   "allow_in_quick_entry": 0,
   "allow_on_submit": 0,
   "bold": 0,
   "collapsible": 0,
   "columns": 0,
   "default": "1",
   "description": "",
   "fieldname": "allow_error_traceback",
   "fieldtype": "Check",
   "hidden": 0,
   "ignore_user_permissions": 0,
   "ignore_xss_filter": 0,
   "in_filter": 0,
   "in_global_search": 0,
   "in_list_view": 0,
   "in_standard_filter": 0,
   "label": "Show Full Error and Allow Reporting of Issues to the Developer",
   "length": 0,
   "no_copy": 0,
   "permlevel": 0,
   "precision": "",
   "print_hide": 0,
   "print_hide_if_no_value": 0,
   "read_only": 0,
   "remember_last_selected_value": 0,
   "report_hide": 0,
   "reqd": 0,
   "search_index": 0,
   "set_only_once": 0,
   "translatable": 0,
   "unique": 0
  },
  {
   "allow_bulk_edit": 0,
   "allow_in_quick_entry": 0,
   "allow_on_submit": 0,
   "bold": 0,
   "collapsible": 1,
   "columns": 0,
   "fieldname": "brute_force_security",
   "fieldtype": "Section Break",
   "hidden": 0,
   "ignore_user_permissions": 0,
   "ignore_xss_filter": 0,
   "in_filter": 0,
   "in_global_search": 0,
   "in_list_view": 0,
   "in_standard_filter": 0,
   "label": "Brute Force Security",
   "length": 0,
   "no_copy": 0,
   "permlevel": 0,
   "precision": "",
   "print_hide": 0,
   "print_hide_if_no_value": 0,
   "read_only": 0,
   "remember_last_selected_value": 0,
   "report_hide": 0,
   "reqd": 0,
   "search_index": 0,
   "set_only_once": 0,
   "translatable": 0,
   "unique": 0
  },
  {
   "allow_bulk_edit": 0,
   "allow_in_quick_entry": 0,
   "allow_on_submit": 0,
   "bold": 0,
   "collapsible": 0,
   "columns": 0,
   "fieldname": "allow_consecutive_login_attempts",
   "fieldtype": "Int",
   "hidden": 0,
   "ignore_user_permissions": 0,
   "ignore_xss_filter": 0,
   "in_filter": 0,
   "in_global_search": 0,
   "in_list_view": 0,
   "in_standard_filter": 0,
   "label": "Allow Consecutive Login Attempts ",
   "length": 0,
   "no_copy": 0,
   "permlevel": 0,
   "precision": "",
   "print_hide": 0,
   "print_hide_if_no_value": 0,
   "read_only": 0,
   "remember_last_selected_value": 0,
   "report_hide": 0,
   "reqd": 0,
   "search_index": 0,
   "set_only_once": 0,
   "translatable": 0,
   "unique": 0
  },
  {
   "allow_bulk_edit": 0,
   "allow_in_quick_entry": 0,
   "allow_on_submit": 0,
   "bold": 0,
   "collapsible": 0,
   "columns": 0,
   "fieldname": "column_break_34",
   "fieldtype": "Column Break",
   "hidden": 0,
   "ignore_user_permissions": 0,
   "ignore_xss_filter": 0,
   "in_filter": 0,
   "in_global_search": 0,
   "in_list_view": 0,
   "in_standard_filter": 0,
   "length": 0,
   "no_copy": 0,
   "permlevel": 0,
   "precision": "",
   "print_hide": 0,
   "print_hide_if_no_value": 0,
   "read_only": 0,
   "remember_last_selected_value": 0,
   "report_hide": 0,
   "reqd": 0,
   "search_index": 0,
   "set_only_once": 0,
   "translatable": 0,
   "unique": 0
  },
  {
   "allow_bulk_edit": 0,
   "allow_in_quick_entry": 0,
   "allow_on_submit": 0,
   "bold": 0,
   "collapsible": 0,
   "columns": 0,
   "default": "60",
   "description": "In seconds",
   "fieldname": "allow_login_after_fail",
   "fieldtype": "Int",
   "hidden": 0,
   "ignore_user_permissions": 0,
   "ignore_xss_filter": 0,
   "in_filter": 0,
   "in_global_search": 0,
   "in_list_view": 0,
   "in_standard_filter": 0,
   "label": "Allow Login After Fail",
   "length": 0,
   "no_copy": 0,
   "permlevel": 0,
   "precision": "",
   "print_hide": 0,
   "print_hide_if_no_value": 0,
   "read_only": 0,
   "remember_last_selected_value": 0,
   "report_hide": 0,
   "reqd": 0,
   "search_index": 0,
   "set_only_once": 0,
   "translatable": 0,
   "unique": 0
  },
  {
   "allow_bulk_edit": 0,
   "allow_in_quick_entry": 0,
   "allow_on_submit": 0,
   "bold": 0,
   "collapsible": 1,
   "columns": 0,
   "fieldname": "two_factor_authentication",
   "fieldtype": "Section Break",
   "hidden": 0,
   "ignore_user_permissions": 0,
   "ignore_xss_filter": 0,
   "in_filter": 0,
   "in_global_search": 0,
   "in_list_view": 0,
   "in_standard_filter": 0,
   "label": "Two Factor Authentication",
   "length": 0,
   "no_copy": 0,
   "permlevel": 0,
   "precision": "",
   "print_hide": 0,
   "print_hide_if_no_value": 0,
   "read_only": 0,
   "remember_last_selected_value": 0,
   "report_hide": 0,
   "reqd": 0,
   "search_index": 0,
   "set_only_once": 0,
   "translatable": 0,
   "unique": 0
  },
  {
   "allow_bulk_edit": 0,
   "allow_in_quick_entry": 0,
   "allow_on_submit": 0,
   "bold": 0,
   "collapsible": 0,
   "columns": 0,
   "fieldname": "enable_two_factor_auth",
   "fieldtype": "Check",
   "hidden": 0,
   "ignore_user_permissions": 0,
   "ignore_xss_filter": 0,
   "in_filter": 0,
   "in_global_search": 0,
   "in_list_view": 0,
   "in_standard_filter": 0,
   "label": "Enable Two Factor Auth",
   "length": 0,
   "no_copy": 0,
   "permlevel": 0,
   "precision": "",
   "print_hide": 0,
   "print_hide_if_no_value": 0,
   "read_only": 0,
   "remember_last_selected_value": 0,
   "report_hide": 0,
   "reqd": 0,
   "search_index": 0,
   "set_only_once": 0,
   "translatable": 0,
   "unique": 0
  },
  {
   "allow_bulk_edit": 0,
   "allow_in_quick_entry": 0,
   "allow_on_submit": 0,
   "bold": 0,
   "collapsible": 0,
   "columns": 0,
   "default": "0",
   "depends_on": "enable_two_factor_auth",
   "description": "If enabled, users who login from Restricted IP Address, won't be prompted for Two Factor Auth",
   "fieldname": "bypass_2fa_for_retricted_ip_users",
   "fieldtype": "Check",
   "hidden": 0,
   "ignore_user_permissions": 0,
   "ignore_xss_filter": 0,
   "in_filter": 0,
   "in_global_search": 0,
   "in_list_view": 0,
   "in_standard_filter": 0,
   "label": "Bypass Two Factor Auth for users who login from restricted IP Address",
   "length": 0,
   "no_copy": 0,
   "permlevel": 0,
   "precision": "",
   "print_hide": 0,
   "print_hide_if_no_value": 0,
   "read_only": 0,
   "remember_last_selected_value": 0,
   "report_hide": 0,
   "reqd": 0,
   "search_index": 0,
   "set_only_once": 0,
   "translatable": 0,
   "unique": 0
  },
  {
   "allow_bulk_edit": 0,
   "allow_in_quick_entry": 0,
   "allow_on_submit": 0,
   "bold": 0,
   "collapsible": 0,
   "columns": 0,
   "depends_on": "enable_two_factor_auth",
   "description": "If enabled, all users can login from any IP Address using Two Factor Auth. This can also be set only for specific user(s) in User Page",
   "fieldname": "bypass_restrict_ip_check_if_2fa_enabled",
   "fieldtype": "Check",
   "hidden": 0,
   "ignore_user_permissions": 0,
   "ignore_xss_filter": 0,
   "in_filter": 0,
   "in_global_search": 0,
   "in_list_view": 0,
   "in_standard_filter": 0,
   "label": "Bypass restricted IP Address check If Two Factor Auth Enabled",
   "length": 0,
   "no_copy": 0,
   "permlevel": 0,
   "precision": "",
   "print_hide": 0,
   "print_hide_if_no_value": 0,
   "read_only": 0,
   "remember_last_selected_value": 0,
   "report_hide": 0,
   "reqd": 0,
   "search_index": 0,
   "set_only_once": 0,
   "translatable": 0,
   "unique": 0
  },
  {
   "allow_bulk_edit": 0,
   "allow_in_quick_entry": 0,
   "allow_on_submit": 0,
   "bold": 0,
   "collapsible": 0,
   "columns": 0,
   "default": "OTP App",
   "depends_on": "",
   "description": "Choose authentication method to be used by all users",
   "fieldname": "two_factor_method",
   "fieldtype": "Select",
   "hidden": 0,
   "ignore_user_permissions": 0,
   "ignore_xss_filter": 0,
   "in_filter": 0,
   "in_global_search": 0,
   "in_list_view": 0,
   "in_standard_filter": 0,
   "label": "Two Factor Authentication method",
   "length": 0,
   "no_copy": 0,
   "options": "OTP App\nSMS\nEmail",
   "permlevel": 0,
   "precision": "",
   "print_hide": 0,
   "print_hide_if_no_value": 0,
   "read_only": 0,
   "remember_last_selected_value": 0,
   "report_hide": 0,
   "reqd": 0,
   "search_index": 0,
   "set_only_once": 0,
   "translatable": 0,
   "unique": 0
  },
  {
   "allow_bulk_edit": 0,
   "allow_in_quick_entry": 0,
   "allow_on_submit": 0,
   "bold": 0,
   "collapsible": 0,
   "columns": 0,
   "depends_on": "eval:doc.two_factor_method == \"OTP App\"",
   "description": "Time in seconds to retain QR code image on server. Min:<strong>240</strong>",
   "fieldname": "lifespan_qrcode_image",
   "fieldtype": "Int",
   "hidden": 0,
   "ignore_user_permissions": 0,
   "ignore_xss_filter": 0,
   "in_filter": 0,
   "in_global_search": 0,
   "in_list_view": 0,
   "in_standard_filter": 0,
   "label": "Expiry time of QR Code Image Page",
   "length": 0,
   "no_copy": 0,
   "permlevel": 0,
   "precision": "",
   "print_hide": 0,
   "print_hide_if_no_value": 0,
   "read_only": 0,
   "remember_last_selected_value": 0,
   "report_hide": 0,
   "reqd": 0,
   "search_index": 0,
   "set_only_once": 0,
   "translatable": 0,
   "unique": 0
  },
  {
   "allow_bulk_edit": 0,
   "allow_in_quick_entry": 0,
   "allow_on_submit": 0,
   "bold": 0,
   "collapsible": 0,
   "columns": 0,
   "default": "Frappe Framework",
   "depends_on": "enable_two_factor_auth",
   "fieldname": "otp_issuer_name",
   "fieldtype": "Data",
   "hidden": 0,
   "ignore_user_permissions": 0,
   "ignore_xss_filter": 0,
   "in_filter": 0,
   "in_global_search": 0,
   "in_list_view": 0,
   "in_standard_filter": 0,
   "label": "OTP Issuer Name",
   "length": 0,
   "no_copy": 0,
   "options": "",
   "permlevel": 0,
   "precision": "",
   "print_hide": 0,
   "print_hide_if_no_value": 0,
   "read_only": 0,
   "remember_last_selected_value": 0,
   "report_hide": 0,
   "reqd": 0,
   "search_index": 0,
   "set_only_once": 0,
   "translatable": 0,
   "unique": 0
  },
  {
   "allow_bulk_edit": 0,
   "allow_in_quick_entry": 0,
   "allow_on_submit": 0,
   "bold": 0,
   "collapsible": 1,
   "columns": 0,
   "fieldname": "email",
   "fieldtype": "Section Break",
   "hidden": 0,
   "ignore_user_permissions": 0,
   "ignore_xss_filter": 0,
   "in_filter": 0,
   "in_global_search": 0,
   "in_list_view": 0,
   "in_standard_filter": 0,
   "label": "EMail",
   "length": 0,
   "no_copy": 0,
   "permlevel": 0,
   "precision": "",
   "print_hide": 0,
   "print_hide_if_no_value": 0,
   "read_only": 0,
   "remember_last_selected_value": 0,
   "report_hide": 0,
   "reqd": 0,
   "search_index": 0,
   "set_only_once": 0,
   "translatable": 0,
   "unique": 0
  },
  {
   "allow_bulk_edit": 0,
   "allow_in_quick_entry": 0,
   "allow_on_submit": 0,
   "bold": 0,
   "collapsible": 0,
   "columns": 0,
   "description": "Your organization name and address for the email footer.",
   "fieldname": "email_footer_address",
   "fieldtype": "Small Text",
   "hidden": 0,
   "ignore_user_permissions": 0,
   "ignore_xss_filter": 0,
   "in_filter": 0,
   "in_global_search": 0,
   "in_list_view": 0,
   "in_standard_filter": 0,
   "label": "Email Footer Address",
   "length": 0,
   "no_copy": 0,
   "permlevel": 0,
   "precision": "",
   "print_hide": 0,
   "print_hide_if_no_value": 0,
   "read_only": 0,
   "remember_last_selected_value": 0,
   "report_hide": 0,
   "reqd": 0,
   "search_index": 0,
   "set_only_once": 0,
   "translatable": 0,
   "unique": 0
  },
  {
   "allow_bulk_edit": 0,
   "allow_in_quick_entry": 0,
   "allow_on_submit": 0,
   "bold": 0,
   "collapsible": 0,
   "columns": 0,
   "fieldname": "column_break_18",
   "fieldtype": "Column Break",
   "hidden": 0,
   "ignore_user_permissions": 0,
   "ignore_xss_filter": 0,
   "in_filter": 0,
   "in_global_search": 0,
   "in_list_view": 0,
   "in_standard_filter": 0,
   "length": 0,
   "no_copy": 0,
   "permlevel": 0,
   "precision": "",
   "print_hide": 0,
   "print_hide_if_no_value": 0,
   "read_only": 0,
   "remember_last_selected_value": 0,
   "report_hide": 0,
   "reqd": 0,
   "search_index": 0,
   "set_only_once": 0,
   "translatable": 0,
   "unique": 0
  },
  {
   "allow_bulk_edit": 0,
   "allow_in_quick_entry": 0,
   "allow_on_submit": 0,
   "bold": 0,
   "collapsible": 0,
   "columns": 0,
   "fieldname": "disable_standard_email_footer",
   "fieldtype": "Check",
   "hidden": 0,
   "ignore_user_permissions": 0,
   "ignore_xss_filter": 0,
   "in_filter": 0,
   "in_global_search": 0,
   "in_list_view": 0,
   "in_standard_filter": 0,
   "label": "Disable Standard Email Footer",
   "length": 0,
   "no_copy": 0,
   "permlevel": 0,
   "precision": "",
   "print_hide": 0,
   "print_hide_if_no_value": 0,
   "read_only": 0,
   "remember_last_selected_value": 0,
   "report_hide": 0,
   "reqd": 0,
   "search_index": 0,
   "set_only_once": 0,
   "translatable": 0,
   "unique": 0
  },
  {
   "allow_bulk_edit": 0,
   "allow_in_quick_entry": 0,
   "allow_on_submit": 0,
   "bold": 0,
   "collapsible": 0,
   "columns": 0,
   "fieldname": "hide_footer_in_auto_email_reports",
   "fieldtype": "Check",
   "hidden": 0,
   "ignore_user_permissions": 0,
   "ignore_xss_filter": 0,
   "in_filter": 0,
   "in_global_search": 0,
   "in_list_view": 0,
   "in_standard_filter": 0,
   "label": "Hide footer in auto email reports",
   "length": 0,
   "no_copy": 0,
   "permlevel": 0,
   "precision": "",
   "print_hide": 0,
   "print_hide_if_no_value": 0,
   "read_only": 0,
   "remember_last_selected_value": 0,
   "report_hide": 0,
   "reqd": 0,
   "search_index": 0,
   "set_only_once": 0,
   "translatable": 0,
   "unique": 0
  },
  {
   "allow_bulk_edit": 0,
   "allow_in_quick_entry": 0,
   "allow_on_submit": 0,
   "bold": 0,
   "collapsible": 0,
   "columns": 0,
   "fieldname": "chat",
   "fieldtype": "Section Break",
   "hidden": 0,
   "ignore_user_permissions": 0,
   "ignore_xss_filter": 0,
   "in_filter": 0,
   "in_global_search": 0,
   "in_list_view": 0,
   "in_standard_filter": 0,
   "label": "Chat",
   "length": 0,
   "no_copy": 0,
   "permlevel": 0,
   "precision": "",
   "print_hide": 0,
   "print_hide_if_no_value": 0,
   "read_only": 0,
   "remember_last_selected_value": 0,
   "report_hide": 0,
   "reqd": 0,
   "search_index": 0,
   "set_only_once": 0,
   "translatable": 0,
   "unique": 0
  },
  {
   "allow_bulk_edit": 0,
   "allow_in_quick_entry": 0,
   "allow_on_submit": 0,
   "bold": 0,
   "collapsible": 0,
   "columns": 0,
   "default": "1",
   "fieldname": "enable_chat",
   "fieldtype": "Check",
   "hidden": 0,
   "ignore_user_permissions": 0,
   "ignore_xss_filter": 0,
   "in_filter": 0,
   "in_global_search": 0,
   "in_list_view": 0,
   "in_standard_filter": 0,
   "label": "Enable Chat",
   "length": 0,
   "no_copy": 0,
   "permlevel": 0,
   "precision": "",
   "print_hide": 0,
   "print_hide_if_no_value": 0,
   "read_only": 0,
   "remember_last_selected_value": 0,
   "report_hide": 0,
   "reqd": 0,
   "search_index": 0,
   "set_only_once": 0,
   "translatable": 0,
   "unique": 0
  },
  {
   "allow_bulk_edit": 0,
   "allow_in_quick_entry": 0,
   "allow_on_submit": 0,
   "bold": 0,
   "collapsible": 0,
   "columns": 0,
   "default": "1",
   "fieldname": "use_socketio_to_upload_file",
   "fieldtype": "Check",
   "hidden": 0,
   "ignore_user_permissions": 0,
   "ignore_xss_filter": 0,
   "in_filter": 0,
   "in_global_search": 0,
   "in_list_view": 0,
   "in_standard_filter": 0,
   "label": "Use socketio to upload file",
   "length": 0,
   "no_copy": 0,
   "permlevel": 0,
   "precision": "",
   "print_hide": 0,
   "print_hide_if_no_value": 0,
   "read_only": 0,
   "remember_last_selected_value": 0,
   "report_hide": 0,
   "reqd": 0,
   "search_index": 0,
   "set_only_once": 0,
   "translatable": 0,
   "unique": 0
  }
 ],
 "has_web_view": 0,
 "hide_heading": 0,
 "hide_toolbar": 0,
 "icon": "fa fa-cog",
 "idx": 0,
 "image_view": 0,
 "in_create": 0,
 "is_submittable": 0,
 "issingle": 1,
 "istable": 0,
 "max_attachments": 0,
<<<<<<< HEAD
 "modified": "2018-12-21 08:13:53.809727",
=======
 "modified": "2019-01-30 11:02:41.011412",
>>>>>>> 18e54143
 "modified_by": "Administrator",
 "module": "Core",
 "name": "System Settings",
 "name_case": "",
 "owner": "Administrator",
 "permissions": [
  {
   "amend": 0,
   "cancel": 0,
   "create": 1,
   "delete": 0,
   "email": 0,
   "export": 0,
   "if_owner": 0,
   "import": 0,
   "permlevel": 0,
   "print": 0,
   "read": 1,
   "report": 0,
   "role": "System Manager",
   "set_user_permissions": 0,
   "share": 1,
   "submit": 0,
   "write": 1
  }
 ],
 "quick_entry": 1,
 "read_only": 0,
 "read_only_onload": 0,
 "show_name_in_global_search": 0,
 "sort_order": "ASC",
 "track_changes": 1,
 "track_seen": 0,
 "track_views": 0
}<|MERGE_RESOLUTION|>--- conflicted
+++ resolved
@@ -1659,11 +1659,7 @@
  "issingle": 1,
  "istable": 0,
  "max_attachments": 0,
-<<<<<<< HEAD
- "modified": "2018-12-21 08:13:53.809727",
-=======
  "modified": "2019-01-30 11:02:41.011412",
->>>>>>> 18e54143
  "modified_by": "Administrator",
  "module": "Core",
  "name": "System Settings",
