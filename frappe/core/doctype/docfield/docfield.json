--- conflicted
+++ resolved
@@ -550,14 +550,9 @@
   {
    "depends_on": "eval:!in_list([\"Tab Break\", \"Section Break\", \"Column Break\", \"Button\", \"HTML\"], doc.fieldtype)",
    "fieldname": "documentation_url",
-<<<<<<< HEAD
-   "fieldtype": "Small Text",
-   "label": "Documentation URL"
-=======
    "fieldtype": "Data",
    "label": "Documentation URL",
    "options": "URL"
->>>>>>> 9ef10818
   },
   {
    "default": "0",
