--- conflicted
+++ resolved
@@ -1,8 +1,5 @@
 {
-<<<<<<< HEAD
-=======
  "actions": [],
->>>>>>> e5a87aa4
  "autoname": "hash",
  "creation": "2013-02-22 01:27:33",
  "doctype": "DocType",
@@ -14,17 +11,11 @@
   "label",
   "fieldtype",
   "fieldname",
-<<<<<<< HEAD
-  "reqd",
-  "precision",
-  "length",
-=======
   "precision",
   "length",
   "hide_days",
   "hide_seconds",
   "reqd",
->>>>>>> e5a87aa4
   "search_index",
   "in_list_view",
   "in_standard_filter",
@@ -54,14 +45,11 @@
   "report_hide",
   "remember_last_selected_value",
   "ignore_xss_filter",
-<<<<<<< HEAD
-=======
   "hide_border",
   "property_depends_on_section",
   "mandatory_depends_on",
   "column_break_38",
   "read_only_depends_on",
->>>>>>> e5a87aa4
   "display",
   "in_filter",
   "no_copy",
@@ -101,11 +89,7 @@
    "label": "Type",
    "oldfieldname": "fieldtype",
    "oldfieldtype": "Select",
-<<<<<<< HEAD
-   "options": "Attach\nAttach Image\nBarcode\nButton\nCheck\nCode\nColor\nColumn Break\nCurrency\nData\nDate\nDatetime\nDynamic Link\nFloat\nFold\nGeolocation\nHeading\nHTML\nHTML Editor\nImage\nInt\nLink\nLong Text\nMarkdown Editor\nPassword\nPercent\nRead Only\nRating\nSection Break\nSelect\nSmall Text\nTable\nTable MultiSelect\nText\nText Editor\nTime\nSignature",
-=======
    "options": "Attach\nAttach Image\nBarcode\nButton\nCheck\nCode\nColor\nColumn Break\nCurrency\nData\nDate\nDatetime\nDuration\nDynamic Link\nFloat\nFold\nGeolocation\nHeading\nHTML\nHTML Editor\nImage\nInt\nLink\nLong Text\nMarkdown Editor\nPassword\nPercent\nRead Only\nRating\nSection Break\nSelect\nSmall Text\nTable\nTable MultiSelect\nText\nText Editor\nTime\nSignature",
->>>>>>> e5a87aa4
    "reqd": 1,
    "search_index": 1
   },
@@ -121,10 +105,7 @@
   },
   {
    "default": "0",
-<<<<<<< HEAD
-=======
    "depends_on": "eval:!in_list([\"Section Break\", \"Column Break\", \"Button\", \"HTML\"], doc.fieldtype)",
->>>>>>> e5a87aa4
    "fieldname": "reqd",
    "fieldtype": "Check",
    "in_list_view": 1,
@@ -449,8 +430,6 @@
    "hidden": 1,
    "oldfieldname": "oldfieldtype",
    "oldfieldtype": "Data"
-<<<<<<< HEAD
-=======
   },
   {
    "fieldname": "mandatory_depends_on",
@@ -493,17 +472,12 @@
    "fieldname": "hide_border",
    "fieldtype": "Check",
    "label": "Hide Border"
->>>>>>> e5a87aa4
   }
  ],
  "idx": 1,
  "istable": 1,
-<<<<<<< HEAD
- "modified": "2020-03-17 21:29:59.983533",
-=======
  "links": [],
  "modified": "2020-02-06 09:06:25.224413",
->>>>>>> e5a87aa4
  "modified_by": "Administrator",
  "module": "Core",
  "name": "DocField",
