--- conflicted
+++ resolved
@@ -25,12 +25,8 @@
    "fieldtype": "Data",
    "label": "Report Name",
    "read_only": 1,
-<<<<<<< HEAD
-   "reqd": 1
-=======
    "reqd": 1,
    "search_index": 1
->>>>>>> 9ef10818
   },
   {
    "default": "Queued",
@@ -110,11 +106,7 @@
  ],
  "in_create": 1,
  "links": [],
-<<<<<<< HEAD
- "modified": "2022-05-03 21:29:39.883803",
-=======
  "modified": "2023-07-01 18:29:12.700239",
->>>>>>> 9ef10818
  "modified_by": "Administrator",
  "module": "Core",
  "name": "Prepared Report",
