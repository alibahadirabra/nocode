# Copyright (c) 2015, Frappe Technologies Pvt. Ltd. and Contributors
# License: MIT. See LICENSE

import frappe
import json
from email.utils import formataddr
from frappe.core.utils import get_parent_doc
from frappe.utils import (get_url, get_formatted_email, cint, list_to_str,
	validate_email_address, split_emails, parse_addr, get_datetime)
from frappe.email.email_body import get_message_id
import frappe.email.smtp
import time
from frappe import _
from frappe.utils.background_jobs import enqueue

OUTGOING_EMAIL_ACCOUNT_MISSING = _("""
	Unable to send mail because of a missing email account.
	Please setup default Email Account from Setup > Email > Email Account
""")

@frappe.whitelist()
def make(doctype=None, name=None, content=None, subject=None, sent_or_received = "Sent",
	sender=None, sender_full_name=None, recipients=None, communication_medium="Email", send_email=False,
	print_html=None, print_format=None, attachments='[]', send_me_a_copy=False, cc=None, bcc=None,
	flags=None, read_receipt=None, print_letterhead=True, email_template=None, communication_type=None,
	ignore_permissions=False):
	"""Make a new communication.

	:param doctype: Reference DocType.
	:param name: Reference Document name.
	:param content: Communication body.
	:param subject: Communication subject.
	:param sent_or_received: Sent or Received (default **Sent**).
	:param sender: Communcation sender (default current user).
	:param recipients: Communication recipients as list.
	:param communication_medium: Medium of communication (default **Email**).
	:param send_email: Send via email (default **False**).
	:param print_html: HTML Print format to be sent as attachment.
	:param print_format: Print Format name of parent document to be sent as attachment.
	:param attachments: List of attachments as list of files or JSON string.
	:param send_me_a_copy: Send a copy to the sender (default **False**).
	:param email_template: Template which is used to compose mail .
	"""
	is_error_report = (doctype=="User" and name==frappe.session.user and subject=="Error Report")
	send_me_a_copy = cint(send_me_a_copy)

	if not ignore_permissions:
		if doctype and name and not is_error_report and not frappe.has_permission(doctype, "email", name) and not (flags or {}).get('ignore_doctype_permissions'):
			raise frappe.PermissionError("You are not allowed to send emails related to: {doctype} {name}".format(
				doctype=doctype, name=name))

	if not sender:
		sender = get_formatted_email(frappe.session.user)

	recipients = list_to_str(recipients) if isinstance(recipients, list) else recipients
	cc = list_to_str(cc) if isinstance(cc, list) else cc
	bcc = list_to_str(bcc) if isinstance(bcc, list) else bcc

	comm = frappe.get_doc({
		"doctype":"Communication",
		"subject": subject,
		"content": content,
		"sender": sender,
		"sender_full_name":sender_full_name,
		"recipients": recipients,
		"cc": cc or None,
		"bcc": bcc or None,
		"communication_medium": communication_medium,
		"sent_or_received": sent_or_received,
		"reference_doctype": doctype,
		"reference_name": name,
		"email_template": email_template,
		"message_id":get_message_id().strip(" <>"),
		"read_receipt":read_receipt,
		"has_attachment": 1 if attachments else 0,
		"communication_type": communication_type
	}).insert(ignore_permissions=True)

	comm.save(ignore_permissions=True)

	if isinstance(attachments, str):
		attachments = json.loads(attachments)

	# if not committed, delayed task doesn't find the communication
	if attachments:
		add_attachments(comm.name, attachments)

	if cint(send_email):
		if not comm.get_outgoing_email_account():
			frappe.throw(msg=OUTGOING_EMAIL_ACCOUNT_MISSING, exc=frappe.OutgoingEmailError)

		comm.send_email(print_html=print_html, print_format=print_format,
			send_me_a_copy=send_me_a_copy, print_letterhead=print_letterhead)

	emails_not_sent_to = comm.exclude_emails_list(include_sender=send_me_a_copy)
	return {
		"name": comm.name,
		"emails_not_sent_to": ", ".join(emails_not_sent_to or [])
	}

def validate_email(doc):
	"""Validate Email Addresses of Recipients and CC"""
	if not (doc.communication_type=="Communication" and doc.communication_medium == "Email") or doc.flags.in_receive:
		return

	# validate recipients
	for email in split_emails(doc.recipients):
		validate_email_address(email, throw=True)

	# validate CC
	for email in split_emails(doc.cc):
		validate_email_address(email, throw=True)

	for email in split_emails(doc.bcc):
		validate_email_address(email, throw=True)

	# validate sender

def set_incoming_outgoing_accounts(doc):
	from frappe.email.doctype.email_account.email_account import EmailAccount
	incoming_email_account = EmailAccount.find_incoming(
		match_by_email=doc.sender, match_by_doctype=doc.reference_doctype)
	doc.incoming_email_account = incoming_email_account.email_id if incoming_email_account else None

	doc.outgoing_email_account = EmailAccount.find_outgoing(
		match_by_email=doc.sender, match_by_doctype=doc.reference_doctype)

	if doc.sent_or_received == "Sent":
		doc.db_set("email_account", doc.outgoing_email_account.name)

def add_attachments(name, attachments):
	'''Add attachments to the given Communication'''
	# loop through attachments
	for a in attachments:
		if isinstance(a, str):
			attach = frappe.db.get_value("File", {"name":a},
				["file_name", "file_url", "is_private"], as_dict=1)
			# save attachments to new doc
			_file = frappe.get_doc({
				"doctype": "File",
				"file_url": attach.file_url,
				"attached_to_doctype": "Communication",
				"attached_to_name": name,
				"folder": "Home/Attachments",
				"is_private": attach.is_private
			})
			_file.save(ignore_permissions=True)

<<<<<<< HEAD
@frappe.whitelist(allow_guest=True)
=======
@frappe.whitelist(allow_guest=True, methods=("GET",))
>>>>>>> a59c3746
def mark_email_as_seen(name: str = None):
	try:
		update_communication_as_read(name)
		frappe.db.commit()  # nosemgrep: this will be called in a GET request

	except Exception:
		frappe.log_error(frappe.get_traceback())

	finally:
		frappe.response.update({
			"type": "binary",
			"filename": "imaginary_pixel.png",
			"filecontent": (
				b"\x89PNG\r\n\x1a\n\x00\x00\x00\rIHDR\x00\x00\x00\x01\x00\x00"
				b"\x00\x01\x08\x06\x00\x00\x00\x1f\x15\xc4\x89\x00\x00\x00\r"
				b"IDATx\x9cc\xf8\xff\xff?\x03\x00\x08\xfc\x02\xfe\xa7\x9a\xa0"
				b"\xa0\x00\x00\x00\x00IEND\xaeB`\x82"
			)
		})

def update_communication_as_read(name):
	if not name or not isinstance(name, str):
		return

	communication = frappe.db.get_value(
		"Communication",
		name,
		"read_by_recipient",
		as_dict=True
	)

	if not communication or communication.read_by_recipient:
		return

	frappe.db.set_value("Communication", name, {
		"read_by_recipient": 1,
		"delivery_status": "Read",
		"read_by_recipient_on": get_datetime()
	})<|MERGE_RESOLUTION|>--- conflicted
+++ resolved
@@ -146,11 +146,7 @@
 			})
 			_file.save(ignore_permissions=True)
 
-<<<<<<< HEAD
-@frappe.whitelist(allow_guest=True)
-=======
 @frappe.whitelist(allow_guest=True, methods=("GET",))
->>>>>>> a59c3746
 def mark_email_as_seen(name: str = None):
 	try:
 		update_communication_as_read(name)
