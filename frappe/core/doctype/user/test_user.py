# Copyright (c) 2015, Frappe Technologies Pvt. Ltd. and Contributors
# License: MIT. See LICENSE
import json
import unittest
from unittest.mock import patch

import frappe
import frappe.exceptions
from frappe.core.doctype.user.user import (extract_mentions, reset_password,
	sign_up, test_password_strength, update_password, verify_password)
from frappe.frappeclient import FrappeClient
from frappe.model.delete_doc import delete_doc
from frappe.utils import get_url

user_module = frappe.core.doctype.user.user
test_records = frappe.get_test_records('User')

class TestUser(unittest.TestCase):
	def tearDown(self):
		# disable password strength test
		frappe.db.set_value("System Settings", "System Settings", "enable_password_policy", 0)
		frappe.db.set_value("System Settings", "System Settings", "minimum_password_score", "")
		frappe.db.set_value("System Settings", "System Settings", "password_reset_limit", 3)
		frappe.set_user('Administrator')

	def test_user_type(self):
		new_user = frappe.get_doc(dict(doctype='User', email='test-for-type@example.com',
			first_name='Tester')).insert(ignore_if_duplicate=True)
		self.assertEqual(new_user.user_type, 'Website User')

		# social login userid for frappe
		self.assertTrue(new_user.social_logins[0].userid)
		self.assertEqual(new_user.social_logins[0].provider, "frappe")

		# role with desk access
		new_user.add_roles('_Test Role 2')
		new_user.save()
		self.assertEqual(new_user.user_type, 'System User')

		# clear role
		new_user.roles = []
		new_user.save()
		self.assertEqual(new_user.user_type, 'Website User')

		# role without desk access
		new_user.add_roles('_Test Role 4')
		new_user.save()
		self.assertEqual(new_user.user_type, 'Website User')

		delete_contact(new_user.name)
		frappe.delete_doc('User', new_user.name)


	def test_delete(self):
		frappe.get_doc("User", "test@example.com").add_roles("_Test Role 2")
		self.assertRaises(frappe.LinkExistsError, delete_doc, "Role", "_Test Role 2")
		frappe.db.delete("Has Role", {"role": "_Test Role 2"})
		delete_doc("Role","_Test Role 2")

		if frappe.db.exists("User", "_test@example.com"):
			delete_contact("_test@example.com")
			delete_doc("User", "_test@example.com")

		user = frappe.copy_doc(test_records[1])
		user.email = "_test@example.com"
		user.insert()

		frappe.get_doc({"doctype": "ToDo", "description": "_Test"}).insert()

		delete_contact("_test@example.com")
		delete_doc("User", "_test@example.com")

		self.assertTrue(not frappe.db.sql("""select * from `tabToDo` where allocated_to=%s""",
			("_test@example.com",)))

		from frappe.core.doctype.role.test_role import test_records as role_records
		frappe.copy_doc(role_records[1]).insert()

	def test_get_value(self):
		self.assertEqual(frappe.db.get_value("User", "test@example.com"), "test@example.com")
		self.assertEqual(frappe.db.get_value("User", {"email":"test@example.com"}), "test@example.com")
		self.assertEqual(frappe.db.get_value("User", {"email":"test@example.com"}, "email"), "test@example.com")
		self.assertEqual(frappe.db.get_value("User", {"email":"test@example.com"}, ["first_name", "email"]),
			("_Test", "test@example.com"))
		self.assertEqual(frappe.db.get_value("User",
			{"email":"test@example.com", "first_name": "_Test"},
			["first_name", "email"]),
				("_Test", "test@example.com"))

		test_user = frappe.db.sql("select * from tabUser where name='test@example.com'",
			as_dict=True)[0]
		self.assertEqual(frappe.db.get_value("User", {"email":"test@example.com"}, "*", as_dict=True),
			test_user)

		self.assertEqual(frappe.db.get_value("User", "xxxtest@example.com"), None)

		frappe.db.set_value("Website Settings", "Website Settings", "_test", "_test_val")
		self.assertEqual(frappe.db.get_value("Website Settings", None, "_test"), "_test_val")
		self.assertEqual(frappe.db.get_value("Website Settings", "Website Settings", "_test"), "_test_val")

	def test_high_permlevel_validations(self):
		user = frappe.get_meta("User")
		self.assertTrue("roles" in [d.fieldname for d in user.get_high_permlevel_fields()])

		me = frappe.get_doc("User", "testperm@example.com")
		me.remove_roles("System Manager")

		frappe.set_user("testperm@example.com")

		me = frappe.get_doc("User", "testperm@example.com")
		me.add_roles("System Manager")

		# system manager is not added (it is reset)
		self.assertFalse('System Manager' in [d.role for d in me.roles])

		frappe.set_user("Administrator")

		me = frappe.get_doc("User", "testperm@example.com")
		me.add_roles("System Manager")

		# system manager now added by Administrator
		self.assertTrue("System Manager" in [d.role for d in me.get("roles")])

	def test_delete_user(self):
		new_user = frappe.get_doc(dict(doctype='User', email='test-for-delete@example.com',
			first_name='Tester Delete User')).insert(ignore_if_duplicate=True)
		self.assertEqual(new_user.user_type, 'Website User')

		# role with desk access
		new_user.add_roles('_Test Role 2')
		new_user.save()
		self.assertEqual(new_user.user_type, 'System User')

		comm = frappe.get_doc({
			"doctype":"Communication",
			"subject": "To check user able to delete even if linked with communication",
			"content": "To check user able to delete even if linked with communication",
			"sent_or_received": "Sent",
			"user": new_user.name
		})
		comm.insert(ignore_permissions=True)

		delete_contact(new_user.name)
		frappe.delete_doc('User', new_user.name)
		self.assertFalse(frappe.db.exists('User', new_user.name))

	def test_password_strength(self):
		# Test Password without Password Strength Policy
		frappe.db.set_value("System Settings", "System Settings", "enable_password_policy", 0)

		# password policy is disabled, test_password_strength should be ignored
		result = test_password_strength("test_password")
		self.assertFalse(result.get("feedback", None))

		# Test Password with Password Strenth Policy Set
		frappe.db.set_value("System Settings", "System Settings", "enable_password_policy", 1)
		frappe.db.set_value("System Settings", "System Settings", "minimum_password_score", 2)

		# Score 1; should now fail
		result = test_password_strength("bee2ve")
		self.assertEqual(result['feedback']['password_policy_validation_passed'], False)

		# Score 4; should pass
		result = test_password_strength("Eastern_43A1W")
		self.assertEqual(result['feedback']['password_policy_validation_passed'], True)


		# test password strength while saving user with new password
		user = frappe.get_doc("User", "test@example.com")
		frappe.flags.in_test = False
		user.new_password = "password"
		self.assertRaisesRegex(frappe.exceptions.ValidationError, "Invalid Password", user.save)
		user.reload()
		user.new_password = "Eastern_43A1W"
		user.save()
		frappe.flags.in_test = True

	def test_comment_mentions(self):
		comment = '''
			<span class="mention" data-id="test.comment@example.com" data-value="Test" data-denotation-char="@">
				<span><span class="ql-mention-denotation-char">@</span>Test</span>
			</span>
		'''
		self.assertEqual(extract_mentions(comment)[0], "test.comment@example.com")

		comment = '''
			<div>
				Testing comment,
				<span class="mention" data-id="test.comment@example.com" data-value="Test" data-denotation-char="@">
					<span><span class="ql-mention-denotation-char">@</span>Test</span>
				</span>
				please check
			</div>
		'''
		self.assertEqual(extract_mentions(comment)[0], "test.comment@example.com")
		comment = '''
			<div>
				Testing comment for
				<span class="mention" data-id="test_user@example.com" data-value="Test" data-denotation-char="@">
					<span><span class="ql-mention-denotation-char">@</span>Test</span>
				</span>
				and
				<span class="mention" data-id="test.again@example1.com" data-value="Test" data-denotation-char="@">
					<span><span class="ql-mention-denotation-char">@</span>Test</span>
				</span>
				please check
			</div>
		'''
		self.assertEqual(extract_mentions(comment)[0], "test_user@example.com")
		self.assertEqual(extract_mentions(comment)[1], "test.again@example1.com")

		frappe.delete_doc("User Group", "Team")
		doc = frappe.get_doc({
			'doctype': 'User Group',
			'name': 'Team',
			'user_group_members': [{
				'user': 'test@example.com'
			}, {
				'user': 'test1@example.com'
			}]
		})

		doc.insert()

		comment = '''
			<div>
				Testing comment for
				<span class="mention" data-id="Team" data-value="Team" data-is-group="true" data-denotation-char="@">
					<span><span class="ql-mention-denotation-char">@</span>Team</span>
				</span> and
				<span class="mention" data-id="Unknown Team" data-value="Unknown Team" data-is-group="true" data-denotation-char="@">
					<span><span class="ql-mention-denotation-char">@</span>Unknown Team</span>
				</span><!-- this should be ignored-->
				please check
			</div>
		'''
		self.assertListEqual(extract_mentions(comment), ['test@example.com', 'test1@example.com'])

	def test_rate_limiting_for_reset_password(self):
		# Allow only one reset request for a day
		frappe.db.set_value("System Settings", "System Settings", "password_reset_limit", 1)
		frappe.db.commit()

		url = get_url()
		data={'cmd': 'frappe.core.doctype.user.user.reset_password', 'user': 'test@test.com'}

		# Clear rate limit tracker to start fresh
		key = f"rl:{data['cmd']}:{data['user']}"
		frappe.cache().delete(key)

		c = FrappeClient(url)
		res1 = c.session.post(url, data=data, verify=c.verify, headers=c.headers)
		res2 = c.session.post(url, data=data, verify=c.verify, headers=c.headers)
		self.assertEqual(res1.status_code, 400)
		self.assertEqual(res2.status_code, 417)

	def test_user_rename(self):
		old_name = "test_user_rename@example.com"
		new_name = "test_user_rename_new@example.com"
		user = frappe.get_doc({
			"doctype": "User",
			"email": old_name,
			"enabled": 1,
			"first_name": "_Test",
			"new_password": "Eastern_43A1W",
			"roles": [
				{
					"doctype": "Has Role",
					"parentfield": "roles",
					"role": "System Manager"
				}]
		}).insert(ignore_permissions=True, ignore_if_duplicate=True)

		frappe.rename_doc('User', user.name, new_name)
		self.assertTrue(frappe.db.exists("Notification Settings", new_name))

		frappe.delete_doc("User", new_name)

	def test_signup(self):
		import frappe.website.utils
		random_user = frappe.mock('email')
		random_user_name = frappe.mock('name')
		# disabled signup
		with patch.object(user_module, "is_signup_disabled", return_value=True):
			self.assertRaisesRegex(frappe.exceptions.ValidationError, "Sign Up is disabled",
				sign_up, random_user, random_user_name, "/signup")

		self.assertTupleEqual(sign_up(random_user, random_user_name, "/welcome"), (1, "Please check your email for verification"))
		self.assertEqual(frappe.cache().hget('redirect_after_login', random_user), "/welcome")

		# re-register
		self.assertTupleEqual(sign_up(random_user, random_user_name, "/welcome"), (0, "Already Registered"))

		# disabled user
		user = frappe.get_doc("User", random_user)
		user.enabled = 0
		user.save()

		self.assertTupleEqual(sign_up(random_user, random_user_name, "/welcome"), (0, "Registered but disabled"))

		# throttle user creation
		with patch.object(user_module.frappe.db, "get_creation_count", return_value=301):
			self.assertRaisesRegex(frappe.exceptions.ValidationError, "Throttled",
				sign_up, frappe.mock('email'), random_user_name, "/signup")


	def test_reset_password(self):
		from frappe.auth import CookieManager, LoginManager
		from frappe.utils import set_request
		old_password = "Eastern_43A1W"
		new_password = "easy_password"

		set_request(path="/random")
		frappe.local.cookie_manager = CookieManager()
		frappe.local.login_manager = LoginManager()

		frappe.set_user("testpassword@example.com")
		test_user = frappe.get_doc("User", "testpassword@example.com")
		test_user.reset_password()
		self.assertEqual(update_password(new_password, key=test_user.reset_password_key), "/app")
		self.assertEqual(update_password(new_password, key="wrong_key"), "The Link specified has either been used before or Invalid")

		# password verification should fail with old password
		self.assertRaises(frappe.exceptions.AuthenticationError, verify_password, old_password)
		verify_password(new_password)

		# reset password
		update_password(old_password, old_password=new_password)

		self.assertRaisesRegex(frappe.exceptions.ValidationError, "Invalid key type", update_password, "test", 1, ['like', '%'])

		password_strength_response = {
			"feedback": {
				"password_policy_validation_passed": False,
				"suggestions": ["Fix password"]
			}
		}

		# password strength failure test
		with patch.object(user_module, "test_password_strength", return_value=password_strength_response):
			self.assertRaisesRegex(frappe.exceptions.ValidationError, "Fix password", update_password, new_password, 0, test_user.reset_password_key)


		# test redirect URL for website users
		frappe.set_user("test2@example.com")
		self.assertEqual(update_password(new_password, old_password=old_password), "/")
		# reset password
		update_password(old_password, old_password=new_password)

		# test API endpoint
		with patch.object(user_module.frappe, 'sendmail') as sendmail:
			frappe.clear_messages()
			test_user = frappe.get_doc("User", "test2@example.com")
			self.assertEqual(reset_password(user="test2@example.com"), None)
			test_user.reload()
			self.assertEqual(update_password(new_password, key=test_user.reset_password_key), "/")
			update_password(old_password, old_password=new_password)
<<<<<<< HEAD
			self.assertEqual(json.loads(frappe.message_log[0]).get("message"), "Password reset instructions have been sent to your email")
=======
			self.assertEqual(
				json.loads(frappe.message_log[0]).get("message"), 
				"Password reset instructions have been sent to your email"
			)
>>>>>>> 3277c165
		sendmail.assert_called_once()
		self.assertEqual(sendmail.call_args[1]["recipients"], "test2@example.com")

		self.assertEqual(reset_password(user="test2@example.com"), None)
		self.assertEqual(reset_password(user="Administrator"), "not allowed")
		self.assertEqual(reset_password(user="random"), "not found")

	def test_user_onload_modules(self):
		from frappe.config import get_modules_from_all_apps
		from frappe.desk.form.load import getdoc
		frappe.response.docs = []
		getdoc("User", "Administrator")
		doc = frappe.response.docs[0]
		self.assertListEqual(doc.get("__onload").get('all_modules', []),
			[m.get("module_name") for m in get_modules_from_all_apps()])


def delete_contact(user):
	frappe.db.delete("Contact", {"email_id": user})
	frappe.db.delete("Contact Email", {"email_id": user})<|MERGE_RESOLUTION|>--- conflicted
+++ resolved
@@ -355,14 +355,11 @@
 			test_user.reload()
 			self.assertEqual(update_password(new_password, key=test_user.reset_password_key), "/")
 			update_password(old_password, old_password=new_password)
-<<<<<<< HEAD
-			self.assertEqual(json.loads(frappe.message_log[0]).get("message"), "Password reset instructions have been sent to your email")
-=======
 			self.assertEqual(
 				json.loads(frappe.message_log[0]).get("message"), 
 				"Password reset instructions have been sent to your email"
 			)
->>>>>>> 3277c165
+
 		sendmail.assert_called_once()
 		self.assertEqual(sendmail.call_args[1]["recipients"], "test2@example.com")
 
