--- conflicted
+++ resolved
@@ -728,11 +728,7 @@
   }
  ],
  "max_attachments": 5,
-<<<<<<< HEAD
  "modified": "2021-12-26 16:20:14.428662",
-=======
- "modified": "2021-10-27 17:17:16.098457",
->>>>>>> fa6da72b
  "modified_by": "Administrator",
  "module": "Core",
  "name": "User",
