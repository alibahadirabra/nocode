--- conflicted
+++ resolved
@@ -1,800 +1,4 @@
 {
-<<<<<<< HEAD
-    "actions": [],
-    "allow_import": 1,
-    "allow_rename": 1,
-    "creation": "2022-01-10 17:29:51.672911",
-    "description": "Represents a User in the system.",
-    "doctype": "DocType",
-    "engine": "InnoDB",
-    "field_order": [
-     "user_details_tab",
-     "enabled",
-     "section_break_3",
-     "email",
-     "first_name",
-     "middle_name",
-     "last_name",
-     "column_break0",
-     "full_name",
-     "username",
-     "column_break_11",
-     "language",
-     "time_zone",
-     "send_welcome_email",
-     "unsubscribed",
-     "user_image",
-     "roles_permissions_tab",
-     "sb1",
-     "role_profile_name",
-     "roles_html",
-     "roles",
-     "sb_allow_modules",
-     "module_profile",
-     "modules_html",
-     "block_modules",
-     "home_settings",
-     "short_bio",
-     "gender",
-     "birth_date",
-     "interest",
-     "column_break_26",
-     "phone",
-     "location",
-     "bio",
-     "column_break_22",
-     "mobile_no",
-     "settings_tab",
-     "desk_settings_section",
-     "mute_sounds",
-     "desk_theme",
-     "banner_image",
-     "change_password",
-     "new_password",
-     "logout_all_sessions",
-     "reset_password_key",
-     "last_reset_password_key_generated_on",
-     "last_password_reset_date",
-     "redirect_url",
-     "document_follow_notifications_section",
-     "document_follow_notify",
-     "document_follow_frequency",
-     "column_break_75",
-     "follow_created_documents",
-     "follow_commented_documents",
-     "follow_liked_documents",
-     "follow_assigned_documents",
-     "follow_shared_documents",
-     "email_settings",
-     "email_signature",
-     "thread_notify",
-     "send_me_a_copy",
-     "allowed_in_mentions",
-     "user_emails",
-     "sb2",
-     "defaults",
-     "sb3",
-     "simultaneous_sessions",
-     "restrict_ip",
-     "last_ip",
-     "column_break1",
-     "login_after",
-     "user_type",
-     "last_active",
-     "section_break_63",
-     "login_before",
-     "bypass_restrict_ip_check_if_2fa_enabled",
-     "last_login",
-     "last_known_versions",
-     "third_party_authentication",
-     "social_logins",
-     "api_access",
-     "api_key",
-     "generate_keys",
-     "column_break_65",
-     "api_secret",
-     "connections_tab"
-    ],
-    "fields": [
-     {
-      "default": "1",
-      "fieldname": "enabled",
-      "fieldtype": "Check",
-      "label": "Enabled",
-      "oldfieldname": "enabled",
-      "oldfieldtype": "Check",
-      "read_only": 1
-     },
-     {
-      "depends_on": "enabled",
-      "fieldname": "section_break_3",
-      "fieldtype": "Section Break",
-      "label": "Basic Info"
-     },
-     {
-      "fieldname": "email",
-      "fieldtype": "Data",
-      "label": "Email",
-      "no_copy": 1,
-      "oldfieldname": "email",
-      "oldfieldtype": "Data",
-      "options": "Email",
-      "reqd": 1
-     },
-     {
-      "fieldname": "first_name",
-      "fieldtype": "Data",
-      "label": "First Name",
-      "oldfieldname": "first_name",
-      "oldfieldtype": "Data",
-      "reqd": 1
-     },
-     {
-      "fieldname": "middle_name",
-      "fieldtype": "Data",
-      "label": "Middle Name",
-      "oldfieldname": "middle_name",
-      "oldfieldtype": "Data"
-     },
-     {
-      "bold": 1,
-      "fieldname": "last_name",
-      "fieldtype": "Data",
-      "label": "Last Name",
-      "oldfieldname": "last_name",
-      "oldfieldtype": "Data"
-     },
-     {
-      "fieldname": "full_name",
-      "fieldtype": "Data",
-      "in_global_search": 1,
-      "in_standard_filter": 1,
-      "label": "Full Name",
-      "read_only": 1
-     },
-     {
-      "bold": 1,
-      "default": "1",
-      "depends_on": "eval:doc.__islocal",
-      "fieldname": "send_welcome_email",
-      "fieldtype": "Check",
-      "label": "Send Welcome Email"
-     },
-     {
-      "default": "0",
-      "fieldname": "unsubscribed",
-      "fieldtype": "Check",
-      "hidden": 1,
-      "label": "Unsubscribed",
-      "no_copy": 1
-     },
-     {
-      "fieldname": "column_break0",
-      "fieldtype": "Column Break",
-      "oldfieldtype": "Column Break",
-      "print_width": "50%",
-      "width": "50%"
-     },
-     {
-      "fieldname": "username",
-      "fieldtype": "Data",
-      "in_global_search": 1,
-      "in_standard_filter": 1,
-      "label": "Username",
-      "unique": 1
-     },
-     {
-      "fieldname": "language",
-      "fieldtype": "Link",
-      "label": "Language",
-      "options": "Language"
-     },
-     {
-      "fieldname": "time_zone",
-      "fieldtype": "Select",
-      "label": "Time Zone"
-     },
-     {
-      "description": "Get your globally recognized avatar from Gravatar.com",
-      "fieldname": "user_image",
-      "fieldtype": "Attach Image",
-      "hidden": 1,
-      "label": "User Image",
-      "no_copy": 1,
-      "print_hide": 1
-     },
-     {
-      "depends_on": "eval:in_list(['System User', 'Website User'], doc.user_type) && doc.enabled == 1",
-      "fieldname": "sb1",
-      "fieldtype": "Section Break",
-      "label": "Roles",
-      "permlevel": 1,
-      "read_only": 1
-     },
-     {
-      "fieldname": "role_profile_name",
-      "fieldtype": "Link",
-      "label": "Role Profile",
-      "options": "Role Profile",
-      "permlevel": 1
-     },
-     {
-      "fieldname": "roles_html",
-      "fieldtype": "HTML",
-      "label": "Roles HTML",
-      "read_only": 1
-     },
-     {
-      "fieldname": "roles",
-      "fieldtype": "Table",
-      "hidden": 1,
-      "label": "Roles Assigned",
-      "options": "Has Role",
-      "permlevel": 1,
-      "print_hide": 1,
-      "read_only": 1
-     },
-     {
-      "collapsible": 1,
-      "depends_on": "enabled",
-      "fieldname": "short_bio",
-      "fieldtype": "Tab Break",
-      "label": "More Information"
-     },
-     {
-      "fieldname": "gender",
-      "fieldtype": "Link",
-      "label": "Gender",
-      "oldfieldname": "gender",
-      "oldfieldtype": "Select",
-      "options": "Gender"
-     },
-     {
-      "fieldname": "phone",
-      "fieldtype": "Data",
-      "label": "Phone",
-      "options": "Phone"
-     },
-     {
-      "fieldname": "mobile_no",
-      "fieldtype": "Data",
-      "label": "Mobile No",
-      "options": "Phone",
-      "unique": 1
-     },
-     {
-      "fieldname": "birth_date",
-      "fieldtype": "Date",
-      "label": "Birth Date",
-      "no_copy": 1,
-      "oldfieldname": "birth_date",
-      "oldfieldtype": "Date"
-     },
-     {
-      "fieldname": "location",
-      "fieldtype": "Data",
-      "label": "Location",
-      "no_copy": 1
-     },
-     {
-      "fieldname": "banner_image",
-      "fieldtype": "Attach Image",
-      "label": "Banner Image"
-     },
-     {
-      "fieldname": "column_break_22",
-      "fieldtype": "Column Break"
-     },
-     {
-      "fieldname": "interest",
-      "fieldtype": "Small Text",
-      "label": "Interests"
-     },
-     {
-      "fieldname": "bio",
-      "fieldtype": "Small Text",
-      "label": "Bio",
-      "no_copy": 1
-     },
-     {
-      "default": "0",
-      "fieldname": "mute_sounds",
-      "fieldtype": "Check",
-      "label": "Mute Sounds"
-     },
-     {
-      "collapsible": 1,
-      "depends_on": "eval:doc.enabled && (!doc.__islocal || !cint(doc.send_welcome_email))",
-      "fieldname": "change_password",
-      "fieldtype": "Section Break",
-      "label": "Change Password"
-     },
-     {
-      "fieldname": "new_password",
-      "fieldtype": "Password",
-      "label": "Set New Password",
-      "no_copy": 1
-     },
-     {
-      "default": "1",
-      "fieldname": "logout_all_sessions",
-      "fieldtype": "Check",
-      "label": "Logout From All Devices After Changing Password"
-     },
-     {
-      "fieldname": "reset_password_key",
-      "fieldtype": "Data",
-      "hidden": 1,
-      "label": "Reset Password Key",
-      "no_copy": 1,
-      "print_hide": 1,
-      "read_only": 1
-     },
-     {
-      "fieldname": "last_password_reset_date",
-      "fieldtype": "Date",
-      "hidden": 1,
-      "label": "Last Password Reset Date",
-      "no_copy": 1,
-      "print_hide": 1,
-      "read_only": 1
-     },
-     {
-      "fieldname": "redirect_url",
-      "fieldtype": "Small Text",
-      "hidden": 1,
-      "label": "Redirect URL"
-     },
-     {
-      "collapsible": 1,
-      "fieldname": "document_follow_notifications_section",
-      "fieldtype": "Section Break",
-      "label": "Document Follow"
-     },
-     {
-      "default": "0",
-      "fieldname": "document_follow_notify",
-      "fieldtype": "Check",
-      "label": "Send Notifications For Documents Followed By Me"
-     },
-     {
-      "default": "Daily",
-      "depends_on": "eval:(doc.document_follow_notify== 1)",
-      "fieldname": "document_follow_frequency",
-      "fieldtype": "Select",
-      "label": "Frequency",
-      "options": "Hourly\nDaily\nWeekly"
-     },
-     {
-      "collapsible": 1,
-      "depends_on": "enabled",
-      "fieldname": "email_settings",
-      "fieldtype": "Section Break",
-      "label": "Email"
-     },
-     {
-      "default": "1",
-      "fieldname": "thread_notify",
-      "fieldtype": "Check",
-      "label": "Send Notifications For Email Threads"
-     },
-     {
-      "default": "0",
-      "fieldname": "send_me_a_copy",
-      "fieldtype": "Check",
-      "label": "Send Me A Copy of Outgoing Emails"
-     },
-     {
-      "default": "1",
-      "fieldname": "allowed_in_mentions",
-      "fieldtype": "Check",
-      "label": "Allowed In Mentions"
-     },
-     {
-      "fieldname": "email_signature",
-      "fieldtype": "Small Text",
-      "label": "Email Signature",
-      "no_copy": 1
-     },
-     {
-      "fieldname": "user_emails",
-      "fieldtype": "Table",
-      "label": "User Emails",
-      "options": "User Email",
-      "permlevel": 1
-     },
-     {
-      "depends_on": "eval:in_list(['System User'], doc.user_type)",
-      "fieldname": "sb_allow_modules",
-      "fieldtype": "Section Break",
-      "label": "Allow Modules",
-      "permlevel": 1
-     },
-     {
-      "fieldname": "modules_html",
-      "fieldtype": "HTML",
-      "label": "Modules HTML",
-      "permlevel": 1
-     },
-     {
-      "fieldname": "block_modules",
-      "fieldtype": "Table",
-      "hidden": 1,
-      "label": "Block Modules",
-      "options": "Block Module",
-      "permlevel": 1
-     },
-     {
-      "fieldname": "home_settings",
-      "fieldtype": "Code",
-      "hidden": 1,
-      "label": "Home Settings"
-     },
-     {
-      "description": "These values will be automatically updated in transactions and also will be useful to restrict permissions for this user on transactions containing these values.",
-      "fieldname": "sb2",
-      "fieldtype": "Section Break",
-      "hidden": 1,
-      "label": "Defaults",
-      "oldfieldtype": "Column Break",
-      "permlevel": 1,
-      "print_width": "50%",
-      "read_only": 1,
-      "width": "50%"
-     },
-     {
-      "description": "Enter default value fields (keys) and values. If you add multiple values for a field, the first one will be picked. These defaults are also used to set \"match\" permission rules. To see list of fields, go to \"Customize Form\".",
-      "fieldname": "defaults",
-      "fieldtype": "Table",
-      "hidden": 1,
-      "label": "User Defaults",
-      "no_copy": 1,
-      "options": "DefaultValue"
-     },
-     {
-      "collapsible": 1,
-      "depends_on": "enabled",
-      "fieldname": "sb3",
-      "fieldtype": "Section Break",
-      "label": "Security Settings",
-      "oldfieldtype": "Section Break",
-      "read_only": 1
-     },
-     {
-      "default": "1",
-      "fieldname": "simultaneous_sessions",
-      "fieldtype": "Int",
-      "label": "Simultaneous Sessions"
-     },
-     {
-      "bold": 1,
-      "default": "System User",
-      "description": "If the user has any role checked, then the user becomes a \"System User\". \"System User\" has access to the desktop",
-      "fieldname": "user_type",
-      "fieldtype": "Link",
-      "in_list_view": 1,
-      "in_standard_filter": 1,
-      "label": "User Type",
-      "oldfieldname": "user_type",
-      "oldfieldtype": "Select",
-      "options": "User Type",
-      "permlevel": 1
-     },
-     {
-      "description": "Allow user to login only after this hour (0-24)",
-      "fieldname": "login_after",
-      "fieldtype": "Int",
-      "label": "Login After",
-      "permlevel": 1
-     },
-     {
-      "description": "Allow user to login only before this hour (0-24)",
-      "fieldname": "login_before",
-      "fieldtype": "Int",
-      "label": "Login Before",
-      "permlevel": 1
-     },
-     {
-      "description": "Restrict user from this IP address only. Multiple IP addresses can be added by separating with commas. Also accepts partial IP addresses like (111.111.111)",
-      "fieldname": "restrict_ip",
-      "fieldtype": "Small Text",
-      "label": "Restrict IP",
-      "permlevel": 1
-     },
-     {
-      "default": "0",
-      "depends_on": "eval:doc.restrict_ip && doc.restrict_ip.length",
-      "description": "If enabled,  user can login from any IP Address using Two Factor Auth, this can also be set for all users in System Settings",
-      "fieldname": "bypass_restrict_ip_check_if_2fa_enabled",
-      "fieldtype": "Check",
-      "label": "Bypass Restricted IP Address Check If Two Factor Auth Enabled"
-     },
-     {
-      "fieldname": "column_break1",
-      "fieldtype": "Column Break",
-      "oldfieldtype": "Column Break",
-      "print_width": "50%",
-      "width": "50%"
-     },
-     {
-      "fieldname": "last_login",
-      "fieldtype": "Read Only",
-      "label": "Last Login",
-      "no_copy": 1,
-      "oldfieldname": "last_login",
-      "oldfieldtype": "Read Only",
-      "read_only": 1
-     },
-     {
-      "fieldname": "last_ip",
-      "fieldtype": "Read Only",
-      "label": "Last IP",
-      "no_copy": 1,
-      "oldfieldname": "last_ip",
-      "oldfieldtype": "Read Only",
-      "read_only": 1
-     },
-     {
-      "fieldname": "last_active",
-      "fieldtype": "Datetime",
-      "label": "Last Active",
-      "no_copy": 1,
-      "read_only": 1
-     },
-     {
-      "description": "Stores the JSON of last known versions of various installed apps. It is used to show release notes.",
-      "fieldname": "last_known_versions",
-      "fieldtype": "Text",
-      "hidden": 1,
-      "label": "Last Known Versions",
-      "read_only": 1
-     },
-     {
-      "collapsible": 1,
-      "depends_on": "enabled",
-      "fieldname": "third_party_authentication",
-      "fieldtype": "Section Break",
-      "label": "Third Party Authentication",
-      "permlevel": 1
-     },
-     {
-      "fieldname": "social_logins",
-      "fieldtype": "Table",
-      "label": "Social Logins",
-      "options": "User Social Login"
-     },
-     {
-      "collapsible": 1,
-      "fieldname": "api_access",
-      "fieldtype": "Section Break",
-      "label": "API Access"
-     },
-     {
-      "description": "API Key cannot be regenerated",
-      "fieldname": "api_key",
-      "fieldtype": "Data",
-      "label": "API Key",
-      "permlevel": 1,
-      "read_only": 1,
-      "unique": 1
-     },
-     {
-      "fieldname": "generate_keys",
-      "fieldtype": "Button",
-      "label": "Generate Keys",
-      "permlevel": 1
-     },
-     {
-      "fieldname": "column_break_65",
-      "fieldtype": "Column Break"
-     },
-     {
-      "fieldname": "api_secret",
-      "fieldtype": "Password",
-      "label": "API Secret",
-      "permlevel": 1,
-      "read_only": 1
-     },
-     {
-      "fieldname": "column_break_11",
-      "fieldtype": "Column Break"
-     },
-     {
-      "fieldname": "column_break_26",
-      "fieldtype": "Column Break"
-     },
-     {
-      "fieldname": "section_break_63",
-      "fieldtype": "Column Break"
-     },
-     {
-      "fieldname": "desk_theme",
-      "fieldtype": "Select",
-      "label": "Desk Theme",
-      "options": "Light\nDark\nAutomatic"
-     },
-     {
-      "fieldname": "module_profile",
-      "fieldtype": "Link",
-      "label": "Module Profile",
-      "options": "Module Profile"
-     },
-     {
-      "description": "Stores the datetime when the last reset password key was generated.",
-      "fieldname": "last_reset_password_key_generated_on",
-      "fieldtype": "Datetime",
-      "hidden": 1,
-      "label": "Last Reset Password Key Generated On",
-      "read_only": 1
-     },
-     {
-      "fieldname": "column_break_75",
-      "fieldtype": "Column Break"
-     },
-     {
-      "default": "0",
-      "depends_on": "eval:(doc.document_follow_notify== 1)",
-      "fieldname": "follow_created_documents",
-      "fieldtype": "Check",
-      "label": "Auto follow documents that you create"
-     },
-     {
-      "default": "0",
-      "depends_on": "eval:(doc.document_follow_notify== 1)",
-      "fieldname": "follow_commented_documents",
-      "fieldtype": "Check",
-      "label": "Auto follow documents that you comment on"
-     },
-     {
-      "default": "0",
-      "depends_on": "eval:(doc.document_follow_notify== 1)",
-      "fieldname": "follow_liked_documents",
-      "fieldtype": "Check",
-      "label": "Auto follow documents that you Like"
-     },
-     {
-      "default": "0",
-      "depends_on": "eval:(doc.document_follow_notify== 1)",
-      "fieldname": "follow_shared_documents",
-      "fieldtype": "Check",
-      "label": "Auto follow documents that are shared with you"
-     },
-     {
-      "default": "0",
-      "depends_on": "eval:(doc.document_follow_notify== 1)",
-      "fieldname": "follow_assigned_documents",
-      "fieldtype": "Check",
-      "label": "Auto follow documents that are assigned to you"
-     },
-     {
-      "fieldname": "user_details_tab",
-      "fieldtype": "Tab Break",
-      "label": "User Details"
-     },
-     {
-      "fieldname": "roles_permissions_tab",
-      "fieldtype": "Tab Break",
-      "label": "Roles & Permissions"
-     },
-     {
-      "fieldname": "settings_tab",
-      "fieldtype": "Tab Break",
-      "label": "Settings"
-     },
-     {
-      "fieldname": "connections_tab",
-      "fieldtype": "Tab Break",
-      "label": "Connections",
-      "show_dashboard": 1
-     },
-     {
-      "collapsible": 1,
-      "fieldname": "desk_settings_section",
-      "fieldtype": "Section Break",
-      "label": "Desk Settings"
-     }
-    ],
-    "icon": "fa fa-user",
-    "idx": 413,
-    "image_field": "user_image",
-    "links": [
-     {
-      "group": "Profile",
-      "link_doctype": "Contact",
-      "link_fieldname": "user"
-     },
-     {
-      "group": "Profile",
-      "link_doctype": "Blogger",
-      "link_fieldname": "user"
-     },
-     {
-      "group": "Logs",
-      "link_doctype": "Access Log",
-      "link_fieldname": "user"
-     },
-     {
-      "group": "Logs",
-      "link_doctype": "Activity Log",
-      "link_fieldname": "user"
-     },
-     {
-      "group": "Logs",
-      "link_doctype": "Energy Point Log",
-      "link_fieldname": "user"
-     },
-     {
-      "group": "Logs",
-      "link_doctype": "Route History",
-      "link_fieldname": "user"
-     },
-     {
-      "group": "Settings",
-      "link_doctype": "User Permission",
-      "link_fieldname": "user"
-     },
-     {
-      "group": "Settings",
-      "link_doctype": "Document Follow",
-      "link_fieldname": "user"
-     },
-     {
-      "group": "Activity",
-      "link_doctype": "Communication",
-      "link_fieldname": "user"
-     },
-     {
-      "group": "Activity",
-      "link_doctype": "ToDo",
-      "link_fieldname": "allocated_to"
-     },
-     {
-      "group": "Integrations",
-      "link_doctype": "Token Cache",
-      "link_fieldname": "user"
-     }
-    ],
-    "modified": "2022-09-19 16:05:46.485242",
-    "modified_by": "Administrator",
-    "module": "Core",
-    "name": "User",
-    "owner": "Administrator",
-    "permissions": [
-     {
-      "create": 1,
-      "delete": 1,
-      "email": 1,
-      "export": 1,
-      "import": 1,
-      "print": 1,
-      "read": 1,
-      "report": 1,
-      "role": "System Manager",
-      "share": 1,
-      "write": 1
-     },
-     {
-      "permlevel": 1,
-      "read": 1,
-      "role": "System Manager",
-      "write": 1
-     },
-     {
-      "role": "All",
-      "select": 1
-     }
-    ],
-    "quick_entry": 1,
-    "route": "user",
-    "search_fields": "full_name",
-    "show_name_in_global_search": 1,
-    "sort_field": "modified",
-    "sort_order": "DESC",
-    "states": [],
-    "title_field": "full_name",
-    "track_changes": 1
-   }   
-=======
  "actions": [],
  "allow_import": 1,
  "allow_rename": 1,
@@ -1589,5 +793,4 @@
  "states": [],
  "title_field": "full_name",
  "track_changes": 1
-}
->>>>>>> 61c97e85
+}