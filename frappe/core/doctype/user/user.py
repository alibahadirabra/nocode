--- conflicted
+++ resolved
@@ -535,8 +535,6 @@
 		# Delete EPS data
 		frappe.db.delete("Energy Point Log", {"user": self.name})
 
-<<<<<<< HEAD
-=======
 		# Remove user link from Workflow Action
 		frappe.db.set_value("Workflow Action", {"user": self.name}, "user", None)
 
@@ -552,13 +550,6 @@
 					note.remove(row)
 			note.save(ignore_permissions=True)
 
-		# Ask user to disable instead if document is still linked
-		try:
-			check_if_doc_is_linked(self)
-		except frappe.LinkExistsError:
-			frappe.throw(_("You can disable the user instead of deleting it."), frappe.LinkExistsError)
-
->>>>>>> 0199069c
 	def before_rename(self, old_name, new_name, merge=False):
 		# if merging, delete the old user notification settings
 		if merge:
