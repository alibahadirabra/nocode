# Copyright (c) 2015, Frappe Technologies Pvt. Ltd. and Contributors
# MIT License. See license.txt

from __future__ import unicode_literals
import frappe
<<<<<<< HEAD
from frappe.utils import cint, has_gravatar, format_datetime, now_datetime
=======
from frappe.utils import cint, get_gravatar, format_datetime, now_datetime, get_formatted_email
>>>>>>> 1e854f1e
from frappe import throw, msgprint, _
from frappe.auth import _update_password
from frappe.desk.notifications import clear_notifications
from frappe.utils.user import get_system_managers
import frappe.permissions
import frappe.share
import re

STANDARD_USERS = ("Guest", "Administrator")

from frappe.model.document import Document

class User(Document):
	__new_password = None
	def autoname(self):
		"""set name as email id"""
		if self.name not in STANDARD_USERS:
			self.email = self.email.strip()
			self.name = self.email

	def onload(self):
		self.set_onload('all_modules',
			[m.module_name for m in frappe.db.get_all('Desktop Icon',
				fields=['module_name'], filters={'standard': 1})])

	def validate(self):
		self.in_insert = self.get("__islocal")

		# clear new password
		self.__new_password = self.new_password
		self.new_password = ""

		if self.name not in STANDARD_USERS:
			self.validate_email_type(self.email)
		self.add_system_manager_role()
		self.set_system_user()
		self.set_full_name()
		self.check_enable_disable()
		self.update_gravatar()
		self.ensure_unique_roles()
		self.remove_all_roles_for_guest()
		self.validate_username()
		self.remove_disabled_roles()

		if self.language == "Loading...":
			self.language = None

	def set_full_name(self):
		self.full_name = " ".join(filter(None, [self.first_name, self.last_name]))

	def check_enable_disable(self):
		# do not allow disabling administrator/guest
		if not cint(self.enabled) and self.name in STANDARD_USERS:
			frappe.throw(_("User {0} cannot be disabled").format(self.name))

		if not cint(self.enabled):
			self.a_system_manager_should_exist()

		# clear sessions if disabled
		if not cint(self.enabled) and getattr(frappe.local, "login_manager", None):
			frappe.local.login_manager.logout(user=self.name)

	def add_system_manager_role(self):
		# if adding system manager, do nothing
		if not cint(self.enabled) or ("System Manager" in [user_role.role for user_role in
				self.get("user_roles")]):
			return

		if self.name not in STANDARD_USERS and self.user_type == "System User" and not self.get_other_system_managers():
			msgprint(_("Adding System Manager to this User as there must be atleast one System Manager"))
			self.append("user_roles", {
				"doctype": "UserRole",
				"role": "System Manager"
			})
			
		if self.name == 'Administrator':
			# Administrator should always have System Manager Role
			self.extend("user_roles", [
				{
					"doctype": "UserRole",
					"role": "System Manager"
				},
				{
					"doctype": "UserRole",
					"role": "Administrator"
				}			
			])

	def email_new_password(self, new_password=None):
		if new_password and not self.in_insert:
			_update_password(self.name, new_password)

			if self.send_password_update_notification:
				self.password_update_mail(new_password)
				frappe.msgprint(_("New password emailed"))

	def set_system_user(self):
		if self.user_roles or self.name == 'Administrator':
			self.user_type = 'System User'
		else:
			self.user_type = 'Website User'

	def on_update(self):
		# clear new password
		self.share_with_self()
		clear_notifications(user=self.name)
		frappe.clear_cache(user=self.name)
		self.send_password_notification(self.__new_password)

	def share_with_self(self):
		if self.user_type=="System User":
			frappe.share.add(self.doctype, self.name, self.name, share=1,
				flags={"ignore_share_permission": True})
		else:
			frappe.share.remove(self.doctype, self.name, self.name,
				flags={"ignore_share_permission": True, "ignore_permissions": True})

	def validate_share(self, docshare):
		if docshare.user == self.name:
			if self.user_type=="System User":
				if docshare.share != 1:
					frappe.throw(_("Sorry! User should have complete access to their own record."))
			else:
				frappe.throw(_("Sorry! Sharing with Website User is prohibited."))

	def send_password_notification(self, new_password):
		try:
			if self.in_insert:
				if self.name not in STANDARD_USERS:
					if new_password:
						# new password given, no email required
						_update_password(self.name, new_password)

					if not self.flags.no_welcome_mail and self.send_welcome_email:
						self.send_welcome_mail_to_user()
						msgprint(_("Welcome email sent"))
						return
			else:
				self.email_new_password(new_password)

		except frappe.OutgoingEmailError:
			pass # email server not set, don't send email


	def update_gravatar(self):
		if not self.user_image:
			self.user_image = has_gravatar(self.name)

	@Document.hook
	def validate_reset_password(self):
		pass

	def reset_password(self):
		from frappe.utils import random_string, get_url

		key = random_string(32)
		self.db_set("reset_password_key", key)
		self.password_reset_mail(get_url("/update-password?key=" + key))

	def get_other_system_managers(self):
		return frappe.db.sql("""select distinct user.name from tabUserRole user_role, tabUser user
			where user_role.role='System Manager'
				and user.docstatus<2
				and user.enabled=1
				and user_role.parent = user.name
			and user_role.parent not in ('Administrator', %s) limit 1""", (self.name,))

	def get_fullname(self):
		"""get first_name space last_name"""
		return (self.first_name or '') + \
			(self.first_name and " " or '') + (self.last_name or '')

	def password_reset_mail(self, link):
		self.send_login_mail(_("Password Reset"), "templates/emails/password_reset.html", {"link": link})

	def password_update_mail(self, password):
		self.send_login_mail(_("Password Update"), "templates/emails/password_update.html", {"new_password": password})

	def send_welcome_mail_to_user(self):
		from frappe.utils import random_string, get_url

		key = random_string(32)
		self.db_set("reset_password_key", key)
		link = get_url("/update-password?key=" + key)

		self.send_login_mail(_("Verify Your Account"), "templates/emails/new_user.html",
			{"link": link, "site_url": get_url()})

	def send_login_mail(self, subject, template, add_args):
		"""send mail with login details"""
		from frappe.utils.user import get_user_fullname
		from frappe.utils import get_url

		mail_titles = frappe.get_hooks().get("login_mail_title", [])
		title = frappe.db.get_default('company') or (mail_titles and mail_titles[0]) or ""

		full_name = get_user_fullname(frappe.session['user'])
		if full_name == "Guest":
			full_name = "Administrator"

		args = {
			'first_name': self.first_name or self.last_name or "user",
			'user': self.name,
			'title': title,
			'login_url': get_url(),
			'user_fullname': full_name
		}

		args.update(add_args)

		sender = frappe.session.user not in STANDARD_USERS and get_formatted_email(frappe.session.user) or None

		frappe.sendmail(recipients=self.email, sender=sender, subject=subject,
			message=frappe.get_template(template).render(args), as_bulk=self.flags.delay_emails)

	def a_system_manager_should_exist(self):
		if not self.get_other_system_managers():
			throw(_("There should remain at least one System Manager"))

	def on_trash(self):
		frappe.clear_cache(user=self.name)
		if self.name in STANDARD_USERS:
			throw(_("User {0} cannot be deleted").format(self.name))

		self.a_system_manager_should_exist()

		# disable the user and log him/her out
		self.enabled = 0
		if getattr(frappe.local, "login_manager", None):
			frappe.local.login_manager.logout(user=self.name)

		# delete their password
		frappe.db.sql("""delete from __Auth where user=%s""", (self.name,))

		# delete todos
		frappe.db.sql("""delete from `tabToDo` where owner=%s""", (self.name,))
		frappe.db.sql("""update tabToDo set assigned_by=null where assigned_by=%s""",
			(self.name,))

		# delete events
		frappe.db.sql("""delete from `tabEvent` where owner=%s
			and event_type='Private'""", (self.name,))

		# delete messages
		frappe.db.sql("""delete from `tabCommunication`
			where communication_type in ('Chat', 'Notification')
			and reference_doctype='User'
			and (reference_name=%s or owner=%s)""", (self.name, self.name))

	def before_rename(self, olddn, newdn, merge=False):
		frappe.clear_cache(user=olddn)
		self.validate_rename(olddn, newdn)

	def validate_rename(self, olddn, newdn):
		# do not allow renaming administrator and guest
		if olddn in STANDARD_USERS:
			throw(_("User {0} cannot be renamed").format(self.name))

		self.validate_email_type(newdn)

	def validate_email_type(self, email):
		from frappe.utils import validate_email_add
		validate_email_add(email.strip(), True)

	def after_rename(self, olddn, newdn, merge=False):
		tables = frappe.db.sql("show tables")
		for tab in tables:
			desc = frappe.db.sql("desc `%s`" % tab[0], as_dict=1)
			has_fields = []
			for d in desc:
				if d.get('Field') in ['owner', 'modified_by']:
					has_fields.append(d.get('Field'))
			for field in has_fields:
				frappe.db.sql("""\
					update `%s` set `%s`=%s
					where `%s`=%s""" % \
					(tab[0], field, '%s', field, '%s'), (newdn, olddn))

		# set email
		frappe.db.sql("""\
			update `tabUser` set email=%s
			where name=%s""", (newdn, newdn))

		# update __Auth table
		if not merge:
			frappe.db.sql("""update __Auth set user=%s where user=%s""", (newdn, olddn))

	def append_roles(self, *roles):
		"""Add roles to user"""
		current_roles = [d.role for d in self.get("user_roles")]
		for role in roles:
			if role in current_roles:
				continue
			self.append("user_roles", {"role": role})

	def add_roles(self, *roles):
		"""Add roles to user and save"""
		self.append_roles(*roles)
		self.save()

	def remove_roles(self, *roles):
		existing_roles = dict((d.role, d) for d in self.get("user_roles"))
		for role in roles:
			if role in existing_roles:
				self.get("user_roles").remove(existing_roles[role])

		self.save()

	def remove_all_roles_for_guest(self):
		if self.name == "Guest":
			self.set("user_roles", list(set(d for d in self.get("user_roles") if d.role == "Guest")))
			
	def remove_disabled_roles(self):
		disabled_roles = [d.name for d in frappe.get_all("Role", filters={"disabled":1})]
		for role in list(self.get('user_roles')):
			if role.role in disabled_roles:
				self.get('user_roles').remove(role)
		
	def ensure_unique_roles(self):
		exists = []
		for i, d in enumerate(self.get("user_roles")):
			if (not d.role) or (d.role in exists):
				self.get("user_roles").remove(d)
			else:
				exists.append(d.role)

	def validate_username(self):
		if not self.username and self.is_new() and self.first_name:
			self.username = frappe.scrub(self.first_name)

		if not self.username:
			return

		# strip space and @
		self.username = self.username.strip(" @")

		if self.username_exists():
			if self.user_type == 'System User':
				frappe.msgprint(_("Username {0} already exists").format(self.username))
				self.suggest_username()

			self.username = ""

		# should be made up of characters, numbers and underscore only
		if self.username and not re.match(r"^[\w]+$", self.username):
			frappe.msgprint(_("Username should not contain any special characters other than letters, numbers and underscore"))
			self.username = ""

	def suggest_username(self):
		def _check_suggestion(suggestion):
			if self.username != suggestion and not self.username_exists(suggestion):
				return suggestion

			return None

		# @firstname
		username = _check_suggestion(frappe.scrub(self.first_name))

		if not username:
			# @firstname_last_name
			username = _check_suggestion(frappe.scrub("{0} {1}".format(self.first_name, self.last_name or "")))

		if username:
			frappe.msgprint(_("Suggested Username: {0}").format(username))

		return username

	def username_exists(self, username=None):
		return frappe.db.get_value("User", {"username": username or self.username, "name": ("!=", self.name)})

	def get_blocked_modules(self):
		"""Returns list of modules blocked for that user"""
		return [d.module for d in self.block_modules] if self.block_modules else []

@frappe.whitelist()
def get_timezones():
	import pytz
	return {
		"timezones": pytz.all_timezones
	}

@frappe.whitelist()
def get_all_roles(arg=None):
	"""return all roles"""
	return [r[0] for r in frappe.db.sql("""select name from tabRole
		where name not in ('Administrator', 'Guest', 'All') and not disabled order by name""")]

@frappe.whitelist()
def get_user_roles(arg=None):
	"""get roles for a user"""
	return frappe.get_roles(frappe.form_dict['uid'])

@frappe.whitelist()
def get_perm_info(arg=None):
	"""get permission info"""
	return frappe.db.sql("""select * from tabDocPerm where role=%s
		and docstatus<2 order by parent, permlevel""", (frappe.form_dict['role'],), as_dict=1)

@frappe.whitelist(allow_guest=True)
def update_password(new_password, key=None, old_password=None):
	# verify old password
	if key:
		user = frappe.db.get_value("User", {"reset_password_key":key})
		if not user:
			return _("Cannot Update: Incorrect / Expired Link.")
	elif old_password:
		# verify old password
		frappe.local.login_manager.check_password(frappe.session.user, old_password)
		user = frappe.session.user

	_update_password(user, new_password)

	user_doc, redirect_url = reset_user_data(user)

	frappe.local.login_manager.login_as(user)

	if user_doc.user_type == "System User":
		return "/desk"
	else:
		return redirect_url if redirect_url else "/"

def reset_user_data(user):
	user_doc = frappe.get_doc("User", user)
	redirect_url = user_doc.redirect_url
	user_doc.reset_password_key = ''
	user_doc.redirect_url = ''
	user_doc.save(ignore_permissions=True)

	return user_doc, redirect_url

@frappe.whitelist()
def verify_password(password):
	frappe.local.login_manager.check_password(frappe.session.user, password)

@frappe.whitelist(allow_guest=True)
def sign_up(email, full_name):
	user = frappe.db.get("User", {"email": email})
	if user:
		if user.disabled:
			return _("Registered but disabled.")
		else:
			return _("Already Registered")
	else:
		if frappe.db.sql("""select count(*) from tabUser where
			HOUR(TIMEDIFF(CURRENT_TIMESTAMP, TIMESTAMP(modified)))=1""")[0][0] > 200:
			frappe.msgprint("Login is closed for sometime, please check back again in an hour.")
			raise Exception, "Too Many New Users"
		from frappe.utils import random_string
		user = frappe.get_doc({
			"doctype":"User",
			"email": email,
			"first_name": full_name,
			"enabled": 1,
			"new_password": random_string(10),
			"user_type": "Website User"
		})
		user.flags.ignore_permissions = True
		user.insert()
		return _("Registration Details Emailed.")

@frappe.whitelist(allow_guest=True)
def reset_password(user):
	if user=="Administrator":
		return _("Not allowed to reset the password of {0}").format(user)

	try:
		user = frappe.get_doc("User", user)
		user.validate_reset_password()
		user.reset_password()

		return _("Password reset instructions have been sent to your email")

	except frappe.DoesNotExistError:
		return _("User {0} does not exist").format(user)

def user_query(doctype, txt, searchfield, start, page_len, filters):
	from frappe.desk.reportview import get_match_cond
	txt = "%{}%".format(txt)
	return frappe.db.sql("""select name, concat_ws(' ', first_name, middle_name, last_name)
		from `tabUser`
		where enabled=1
			and docstatus < 2
			and name not in ({standard_users})
			and ({key} like %s
				or concat_ws(' ', first_name, middle_name, last_name) like %s)
			{mcond}
		order by
			case when name like %s then 0 else 1 end,
			case when concat_ws(' ', first_name, middle_name, last_name) like %s
				then 0 else 1 end,
			name asc
		limit %s, %s""".format(standard_users=", ".join(["%s"]*len(STANDARD_USERS)),
			key=searchfield, mcond=get_match_cond(doctype)),
			tuple(list(STANDARD_USERS) + [txt, txt, txt, txt, start, page_len]))

def get_total_users(exclude_users=None):
	"""Returns total no. of system users"""
	return len(get_system_users(exclude_users=exclude_users))

def get_system_users(exclude_users=None):
	if not exclude_users:
		exclude_users = []
	elif not isinstance(exclude_users, (list, tuple)):
		exclude_users = [exclude_users]

	exclude_users += list(STANDARD_USERS)

	system_users = frappe.db.sql_list("""select name from `tabUser`
		where enabled=1 and user_type != 'Website User'
		and name not in ({})""".format(", ".join(["%s"]*len(exclude_users))),
		exclude_users)

	return system_users

def get_active_users():
	"""Returns No. of system users who logged in, in the last 3 days"""
	return frappe.db.sql("""select count(*) from `tabUser`
		where enabled = 1 and user_type != 'Website User'
		and name not in ({})
		and hour(timediff(now(), last_active)) < 72""".format(", ".join(["%s"]*len(STANDARD_USERS))), STANDARD_USERS)[0][0]

def get_website_users():
	"""Returns total no. of website users"""
	return frappe.db.sql("""select count(*) from `tabUser`
		where enabled = 1 and user_type = 'Website User'""")[0][0]

def get_active_website_users():
	"""Returns No. of website users who logged in, in the last 3 days"""
	return frappe.db.sql("""select count(*) from `tabUser`
		where enabled = 1 and user_type = 'Website User'
		and hour(timediff(now(), last_active)) < 72""")[0][0]

def get_permission_query_conditions(user):
	if user=="Administrator":
		return ""

	else:
		return """(`tabUser`.name not in ({standard_users}))""".format(
			standard_users='"' + '", "'.join(STANDARD_USERS) + '"')

def has_permission(doc, user):
	if (user != "Administrator") and (doc.name in STANDARD_USERS):
		# dont allow non Administrator user to view / edit Administrator user
		return False

def notifify_admin_access_to_system_manager(login_manager=None):
	if (login_manager
		and login_manager.user == "Administrator"
		and frappe.local.conf.notifify_admin_access_to_system_manager):

		message = """<p>
			{dear_system_manager} <br><br>
			{access_message} <br><br>
			{is_it_unauthorized}
		</p>""".format(
			dear_system_manager=_("Dear System Manager,"),

			access_message=_("""Administrator accessed {0} on {1} via IP Address {2}.""").format(
				"""<a href="{site}" target="_blank">{site}</a>""".format(site=frappe.local.request.host_url),
				"""<b>{date_and_time}</b>""".format(date_and_time=format_datetime(now_datetime(), format_string="medium")),
				frappe.local.request_ip
			),

			is_it_unauthorized=_("If you think this is unauthorized, please change the Administrator password.")
		)

		frappe.sendmail(recipients=get_system_managers(), subject=_("Administrator Logged In"),
			message=message, bulk=True)

def extract_mentions(txt):
	"""Find all instances of @username in the string.
	The mentions will be separated by non-word characters or may appear at the start of the string"""
	return re.findall(r'(?:[^\w]|^)@([\w]*)', txt)<|MERGE_RESOLUTION|>--- conflicted
+++ resolved
@@ -3,11 +3,7 @@
 
 from __future__ import unicode_literals
 import frappe
-<<<<<<< HEAD
-from frappe.utils import cint, has_gravatar, format_datetime, now_datetime
-=======
 from frappe.utils import cint, get_gravatar, format_datetime, now_datetime, get_formatted_email
->>>>>>> 1e854f1e
 from frappe import throw, msgprint, _
 from frappe.auth import _update_password
 from frappe.desk.notifications import clear_notifications
@@ -82,7 +78,7 @@
 				"doctype": "UserRole",
 				"role": "System Manager"
 			})
-			
+
 		if self.name == 'Administrator':
 			# Administrator should always have System Manager Role
 			self.extend("user_roles", [
@@ -93,7 +89,7 @@
 				{
 					"doctype": "UserRole",
 					"role": "Administrator"
-				}			
+				}
 			])
 
 	def email_new_password(self, new_password=None):
@@ -319,13 +315,13 @@
 	def remove_all_roles_for_guest(self):
 		if self.name == "Guest":
 			self.set("user_roles", list(set(d for d in self.get("user_roles") if d.role == "Guest")))
-			
+
 	def remove_disabled_roles(self):
 		disabled_roles = [d.name for d in frappe.get_all("Role", filters={"disabled":1})]
 		for role in list(self.get('user_roles')):
 			if role.role in disabled_roles:
 				self.get('user_roles').remove(role)
-		
+
 	def ensure_unique_roles(self):
 		exists = []
 		for i, d in enumerate(self.get("user_roles")):
