{
 "allow_import": 1,
 "create_on_install": 1,
 "creation": "2012-12-12 11:19:22",
 "doctype": "DocType",
 "engine": "InnoDB",
 "field_order": [
  "file_name",
  "is_private",
  "preview",
  "preview_html",
  "section_break_5",
  "is_home_folder",
  "is_attachments_folder",
  "file_size",
  "column_break_5",
  "file_url",
  "thumbnail_url",
  "folder",
  "is_folder",
  "section_break_8",
  "attached_to_doctype",
  "column_break_10",
  "attached_to_name",
  "attached_to_field",
  "old_parent",
  "content_hash",
  "uploaded_to_dropbox",
  "uploaded_to_google_drive"
 ],
 "fields": [
  {
   "fieldname": "file_name",
   "fieldtype": "Data",
   "in_global_search": 1,
   "label": "File Name",
   "oldfieldname": "file_name",
   "oldfieldtype": "Data",
   "read_only": 1
  },
  {
   "default": "0",
   "depends_on": "eval:!doc.is_folder",
   "fieldname": "is_private",
   "fieldtype": "Check",
   "label": "Is Private"
  },
  {
   "fieldname": "preview",
   "fieldtype": "Section Break",
   "label": "Preview"
  },
  {
   "fieldname": "preview_html",
   "fieldtype": "HTML",
   "label": "Preview HTML"
  },
  {
   "fieldname": "section_break_5",
   "fieldtype": "Section Break"
  },
  {
   "default": "0",
   "fieldname": "is_home_folder",
   "fieldtype": "Check",
   "hidden": 1,
   "label": "Is Home Folder"
  },
  {
   "default": "0",
   "fieldname": "is_attachments_folder",
   "fieldtype": "Check",
   "hidden": 1,
   "label": "Is Attachments Folder"
  },
  {
   "fieldname": "file_size",
   "fieldtype": "Int",
   "in_list_view": 1,
   "label": "File Size",
   "length": 20,
   "read_only": 1
  },
  {
   "fieldname": "column_break_5",
   "fieldtype": "Column Break"
  },
  {
   "depends_on": "eval:!doc.is_folder",
   "fieldname": "file_url",
   "fieldtype": "Code",
   "label": "File URL",
   "read_only": 1
  },
  {
   "fieldname": "thumbnail_url",
   "fieldtype": "Small Text",
   "label": "Thumbnail URL",
   "read_only": 1
  },
  {
   "fieldname": "folder",
   "fieldtype": "Link",
   "hidden": 1,
   "label": "Folder",
   "options": "File",
   "read_only": 1
  },
  {
   "default": "0",
   "fieldname": "is_folder",
   "fieldtype": "Check",
   "label": "Is Folder",
   "read_only": 1
  },
  {
   "depends_on": "eval:!doc.is_folder",
   "fieldname": "section_break_8",
   "fieldtype": "Section Break"
  },
  {
   "fieldname": "attached_to_doctype",
   "fieldtype": "Link",
   "in_standard_filter": 1,
   "label": "Attached To DocType",
   "options": "DocType",
   "read_only": 1,
   "search_index": 1
  },
  {
   "fieldname": "column_break_10",
   "fieldtype": "Column Break"
  },
  {
   "fieldname": "attached_to_name",
   "fieldtype": "Data",
   "label": "Attached To Name",
   "read_only": 1,
   "search_index": 1
  },
  {
   "fieldname": "attached_to_field",
   "fieldtype": "Data",
   "label": "Attached To Field",
   "read_only": 1
  },
  {
   "fieldname": "old_parent",
   "fieldtype": "Data",
   "hidden": 1,
   "label": "old_parent"
  },
  {
   "fieldname": "content_hash",
   "fieldtype": "Data",
   "label": "Content Hash",
   "read_only": 1
  },
  {
   "default": "0",
   "fieldname": "uploaded_to_dropbox",
   "fieldtype": "Check",
   "label": "Uploaded To Dropbox",
   "read_only": 1
  },
  {
   "default": "0",
   "fieldname": "uploaded_to_google_drive",
   "fieldtype": "Check",
   "label": "Uploaded To Google Drive",
   "read_only": 1
  }
 ],
 "icon": "fa fa-file",
 "idx": 1,
<<<<<<< HEAD
 "modified": "2019-08-30 14:38:29.643864",
=======
 "modified": "2019-08-30 19:46:20.796453",
>>>>>>> 217e321f
 "modified_by": "Administrator",
 "module": "Core",
 "name": "File",
 "owner": "Administrator",
 "permissions": [
  {
   "create": 1,
   "delete": 1,
   "email": 1,
   "export": 1,
   "import": 1,
   "print": 1,
   "read": 1,
   "report": 1,
   "role": "System Manager",
   "share": 1,
   "write": 1
  },
  {
   "create": 1,
   "delete": 1,
   "email": 1,
   "export": 1,
   "if_owner": 1,
   "print": 1,
   "read": 1,
   "report": 1,
   "role": "All",
   "share": 1,
   "write": 1
  }
 ],
 "sort_field": "modified",
 "sort_order": "ASC",
 "title_field": "file_name",
 "track_changes": 1
}<|MERGE_RESOLUTION|>--- conflicted
+++ resolved
@@ -173,11 +173,7 @@
  ],
  "icon": "fa fa-file",
  "idx": 1,
-<<<<<<< HEAD
- "modified": "2019-08-30 14:38:29.643864",
-=======
  "modified": "2019-08-30 19:46:20.796453",
->>>>>>> 217e321f
  "modified_by": "Administrator",
  "module": "Core",
  "name": "File",
