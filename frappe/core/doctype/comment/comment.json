{
<<<<<<< HEAD
 "create_on_install": 1,
=======
>>>>>>> aec9ca89
 "creation": "2019-02-07 10:10:46.845678",
 "doctype": "DocType",
 "editable_grid": 1,
 "engine": "InnoDB",
 "field_order": [
  "comment_type",
  "comment_email",
  "subject",
  "comment_by",
  "published",
  "seen",
  "column_break_5",
  "reference_doctype",
  "reference_name",
  "link_doctype",
  "link_name",
  "reference_owner",
  "section_break_10",
  "content"
 ],
 "fields": [
  {
   "default": "Comment",
   "fieldname": "comment_type",
   "fieldtype": "Select",
   "label": "Comment Type",
   "options": "Comment\nLike\nInfo\nLabel\nWorkflow\nCreated\nSubmitted\nCancelled\nUpdated\nDeleted\nAssigned\nAssignment Completed\nAttachment\nAttachment Removed\nShared\nUnshared\nBot\nRelinked\nEdit",
   "reqd": 1
  },
  {
   "fieldname": "comment_email",
   "fieldtype": "Data",
   "in_list_view": 1,
   "label": "Comment Email"
  },
  {
   "fieldname": "subject",
   "fieldtype": "Text",
   "label": "Subject"
  },
  {
   "fieldname": "comment_by",
   "fieldtype": "Data",
   "in_list_view": 1,
   "label": "Comment By"
  },
  {
   "default": "0",
   "fieldname": "published",
   "fieldtype": "Check",
   "label": "Published"
  },
  {
   "default": "0",
   "fieldname": "seen",
   "fieldtype": "Check",
   "label": "Seen"
  },
  {
   "fieldname": "column_break_5",
   "fieldtype": "Column Break"
  },
  {
   "fieldname": "reference_doctype",
   "fieldtype": "Link",
   "in_list_view": 1,
   "label": "Reference Document Type",
   "options": "DocType"
  },
  {
   "fieldname": "reference_name",
   "fieldtype": "Dynamic Link",
   "label": "Reference Name",
   "options": "reference_doctype"
  },
  {
   "fieldname": "link_doctype",
   "fieldtype": "Link",
   "label": "Link DocType",
   "options": "DocType"
  },
  {
   "fieldname": "link_name",
   "fieldtype": "Dynamic Link",
   "label": "Link Name",
   "options": "link_doctype"
  },
  {
   "fieldname": "reference_owner",
   "fieldtype": "Data",
   "label": "Reference Owner",
   "read_only": 1
  },
  {
   "fieldname": "section_break_10",
   "fieldtype": "Section Break"
  },
  {
   "fieldname": "content",
   "fieldtype": "HTML Editor",
<<<<<<< HEAD
=======
   "ignore_xss_filter": 1,
>>>>>>> aec9ca89
   "in_list_view": 1,
   "label": "Content"
  }
 ],
<<<<<<< HEAD
 "modified": "2019-08-30 14:39:14.649399",
=======
 "modified": "2019-09-02 21:00:10.784787",
>>>>>>> aec9ca89
 "modified_by": "Administrator",
 "module": "Core",
 "name": "Comment",
 "owner": "Administrator",
 "permissions": [
  {
   "create": 1,
   "delete": 1,
   "email": 1,
   "export": 1,
   "print": 1,
   "read": 1,
   "report": 1,
   "role": "System Manager",
   "share": 1,
   "write": 1
  },
  {
   "create": 1,
   "delete": 1,
   "email": 1,
   "export": 1,
   "print": 1,
   "read": 1,
   "report": 1,
   "role": "Website Manager",
   "share": 1,
   "write": 1
  }
 ],
 "quick_entry": 1,
 "sort_field": "modified",
 "sort_order": "DESC",
 "title_field": "comment_type",
 "track_changes": 1
}<|MERGE_RESOLUTION|>--- conflicted
+++ resolved
@@ -1,8 +1,5 @@
 {
-<<<<<<< HEAD
  "create_on_install": 1,
-=======
->>>>>>> aec9ca89
  "creation": "2019-02-07 10:10:46.845678",
  "doctype": "DocType",
  "editable_grid": 1,
@@ -103,19 +100,12 @@
   {
    "fieldname": "content",
    "fieldtype": "HTML Editor",
-<<<<<<< HEAD
-=======
    "ignore_xss_filter": 1,
->>>>>>> aec9ca89
    "in_list_view": 1,
    "label": "Content"
   }
  ],
-<<<<<<< HEAD
- "modified": "2019-08-30 14:39:14.649399",
-=======
  "modified": "2019-09-02 21:00:10.784787",
->>>>>>> aec9ca89
  "modified_by": "Administrator",
  "module": "Core",
  "name": "Comment",
