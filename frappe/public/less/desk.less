@import "variables.less";
@import "mixins.less";
@import "common.less";

.nav-pills a, .nav-pills a:hover {
	border-bottom: none;
}

a.form-link {
	color: inherit;
	font-weight: bold;
	font-size: 102%;
}

a[disabled="disabled"] {
	color: @text-muted;
	text-decoration: none;
	cursor: default;

	&:hover {
		text-decoration: none;
	}
}

.link-btn {
	position: absolute;
	top: 2px;
	right: 4px;
	border-radius: 2px;
	padding: 3px;
	display: none;
	z-index: 3;
}

.link-primary& {
	color: @brand-primary;

	&:hover, &:focus {
		color: @brand-primary;
	}
}

.scroll-to-top {
	background-color: @light-bg;
	padding: 7px;
	border-radius: 3px;
}

.alert-badge {
	margin: 4px 0px;
}

.alert-badge .badge {
	margin-top: 3px;
}

/* alert */


#alert-container {
	position: fixed;
	bottom: 0px;
	right: 20px;
	z-index: 1050;
}

#alert-container .desk-alert {
  -webkit-box-shadow: 0 0px 5px rgba(0, 0, 0, 0.1);
     -moz-box-shadow: 0 0px 5px rgba(0, 0, 0, 0.1);
          box-shadow: 0 0px 5px rgba(0, 0, 0, 0.1);

	padding: 10px 40px 10px 20px;
	max-width: 400px;
	min-width: 200px;
	max-height: 200px;
	background-color: @light-yellow;
	border: 1px solid @border-color;

	// word-break: break-all;
	overflow-y: auto;
	position: relative;

	.close {
		color: inherit;
		line-height: inherit;
		opacity: 1;
		font-size: inherit;
		float: none;
		margin-left: 15px;
		margin-right: 15px;
		position: absolute;
		right: 0px;
	}
}

.missing-image {
	background-color: @light-bg;
	display: table-cell;
	vertical-align: middle;
	text-align: center;
	width: 140px;
	height: 140px;
}

.missing-image .octicon {
	font-size: 32px;
	color: @border-color;
}

.missing-image.small {
	width: 20px;
	height: 20px;
}

.missing-image.small .octicon {
	font-size: 16px;
}

.frappe-editor {
	cursor: text;
}

.frappe-editor img {
	max-width: 100%;
}

textarea.form-control {
	height: 120px;
}

.form-control[disabled], .form-control[readonly], fieldset[disabled] .form-control {
	background-color: @light-bg;
}


.link-select-row {
	padding: 5px;
	border-bottom: 1px solid @light-border-color;
}

.datepicker {
	font-family: inherit;
	z-index: 9999 !important;

	&--time-current-hours, &--time-current-minutes, &--time-current-seconds {
		font-family: inherit;
	}

	&--day-name {
		color: @text-color;
	}

	&--cell {
		&.-current- {
			color: @brand-primary;

			&.-in-range- {
				color: @brand-primary;
			}
		}

		&.-range-from-, &.-range-to- {
			border: 1px solid fade(@brand-primary, 30%);
			background: fade(@brand-primary, 10%);
		}

		&.-selected-, &.-current-.-selected- {
			background: @brand-primary;
		}

		&.-in-range- {
			background: fade(@brand-primary, 5%);
		}

		&.-in-range-.-focus- {
			background: fade(@brand-primary, 10%);
		}

		&.-selected-.-focus- {
			background: fade(@brand-primary, 90%);
		}

	}
}

.hidden-xs-inline, .hidden-xs-inline-block {
	display: none;
}

.awesomplete {
	width: 100%;

	&> ul {
		z-index: 1041;
		transition: none;
		background: #fff;
		max-height: 200px;
		overflow-y: auto;
		overflow-x: hidden;
		border-radius: 0px 0px 4px 4px;
		box-shadow: 0px 6px 12px rgba(0, 0, 0, 0.176);
		border-color: @border-color;

		&:before {
			display: none;
		}

		li[aria-selected="true"] mark, mark {
			padding: 0px;
			background-color: inherit;
		}

		&> li {
			font-size: 12px;
			padding: 9px 11.8px;
		}

		&> li .link-option {
			font-weight: normal;
		}

		&> li:hover, &> li[aria-selected=true] {
			background-color: @btn-bg;
			color: @text-color;
			text-shadow: none;
		}

		a:hover {
			text-decoration: none;
		}

		p {
			margin: 3px 0;
		}
	}

	@media (max-width: @screen-sm) {
		&>ul {
			top: 26px;
		}
	}
}

@media (min-width: 768px) {
	.video-modal {
		width: 700px;
	}
}

@media (min-width: 768px) {
	.hidden-xs-inline {
		display: inline;
	}
	.hidden-xs-inline-block {
		display: inline-block;
	}

	.listview-main-section {
		border-right: 1px solid @border-color;
	}
}

.panel-bg {
	background-color: @panel-bg;
}

.light-bg {
	background-color: @light-bg;
}

.modal-backdrop {
	opacity: 0.5;
	position: fixed;
}

.modal-header {
	padding: 10px 15px;
}

.modal-title {
	margin-top: 5px;
}

.form-control {
	position: relative;

	input {
		// for vertically aligned text in inputs
		padding: 6px 10px 8px;
	}
}

.link-field.ui-front {
	z-index: inherit;
}

.modal .hasDatepicker {
	z-index: 1140;
}

.link-field.ui-front {
	z-index: inherit;
}

.form-group {
	margin-bottom: 7px;
}

.print-preview {
	padding: 0px;
	max-width: 8.3in;
	margin: auto;
	min-height: 11.69in;
}

.open-notification {
    position:relative;
	left: 2px;
    display:inline-block;
    background:#ff5858;
    font-size: @text-medium;
    line-height:20px;
    padding:0 8px;
    color:#fff;
    border-radius:10px;
	cursor: pointer;
}

/* on small screens, show only icons on top */
@media (max-width: 767px) {
	.module-view-layout .nav-stacked > li {
		float: left;
		margin-bottom: 5px;
	}

	.nav-stacked > li + li {
	  margin-top: 0px;
	  margin-left: 2px;
	}
}

.msg-box {
	padding: 30px 15px;
	text-align: center;
	color: @text-muted;
}

.no-border {
	border: none !important;
}

.message-row {
	padding: 10px 15px;
}

.message-row .indicator {
	margin-left: -5px;
	margin-right: -20px;
}

.message-box {
	.indicator {
		margin-right: 15px;
		margin-top: 7px;
	}

	.timeline-head {
		padding: 30px;
		border: 0px;
		border-bottom: 1px solid @border-color;
	}
}

.page-only-label {
	margin-top: 5px;
	text-align: center;
}

.intro-area {
	padding: 15px 30px;
}

.footnote-area {
	padding: 0px 15px;
	border-top: 1px solid @border-color;
}

.file-upload {
	.input-group-addon {
		color: @text-muted;
		font-size: 12px;
	}

	.file-upload-or {
		font-size: 12px;
		margin: 0px 7px;
	}

	.uploaded-filename,
	.web-link-wrapper,
	.input-upload,
	.input-link {
		display: inline-block;
		vertical-align: middle;
	}

	.uploaded-filename-display {
		max-width: 194px;
	}
}

.frappe-rtl input ,.frappe-rtl textarea {
	direction: rtl
}

.text-editor {
	height: 400px;
	background-color: white;
	border-collapse: separate;
	border: 1px solid rgb(204, 204, 204);
	padding: 4px;
	box-sizing: content-box;
	-webkit-box-shadow: rgba(0, 0, 0, 0.0745098) 0px 1px 1px 0px inset;
	box-shadow: rgba(0, 0, 0, 0.0745098) 0px 1px 1px 0px inset;
	border-radius: 3px;
	overflow: scroll;
	outline: none;
}

.markdown-text-editor {
	height: 451px;
	font-family: Monaco, "Courier New", monospace;
}

.breadcrumb {
	font-size: 12px;
	background-color: #fff;
}

.breadcrumb.for-file-list {
	margin-bottom: 0px;
	padding: 18px 15px;
	border-bottom: 1px solid @border-color;
	border-radius: 0px;
}

// like pop-over
.liked-by-popover {
	min-width: 200px;
	margin-top: -10px;
	margin-bottom: -10px;

	li {
		margin: 15px 0px;
	}
}

.screenshot {
	border: 1px solid @border-color;
	box-shadow: 1px 1px 7px rgba(0,0,0,0.15);
	margin: 8px 0px;
	max-width: 100%;
}

.help-modal {
	a {
		color: @brand-primary;
	}

	.modal-dialog {
		width: 768px;
	}

	.modal-body {
		padding: 15px 27px;
	}

	.parent-link {
		&:before {
			font-family: 'Octicons';
			content: '\f0a4';
		}
	}

	.edit-container {
		padding-bottom: 12px;
	}

	@media (max-width: @screen-xs) {
		.modal-dialog {
			width: auto;
		}

		.modal-content {
			height: auto !important;
		}

		iframe {
			height: auto;
			width: 100%;
		}
	}
}

.search-dialog {
	.modal-dialog {
		width: 768px;
		height: 500px;
	}

	.modal-body {
		padding: 0px 20px;
	}

	input.form-control, .input-group-addon {
		border: none;
		border-left-style:none;
	}

	input.form-control:focus {
		outline: none;
		box-shadow: none;
	}

	.input-group-addon{
    	background-color: #FFF;
	}

	.layout-side-section,
	.layout-main-section {
		height: 500px;
		padding: 0px;
		overflow-y: scroll;
	}

	.layout-side-section {
		padding-left: 15px;
	}

	.results-area a {
		color: #5E64FF;
	}

	.module-section {
		.back-link {
			margin-bottom: 20px;
			margin-top: -10px;
		}

		.all-results-link:before {
			font-family: 'Octicons';
			content: '\f0a4';
		}
	}

	.dual-section .result a {
		color: black;
	}

	.dual-section .result a b{
		color: #4e6161;
	}

	.result-status {
		margin-top: 30px;
		text-align: center;
	}

	.more-results {
		display: none;
	}

	@media (max-width: @screen-xs) {
		.modal-dialog {
			width: auto;
		}

		.modal-content {
			height: auto !important;
		}
	}

	@media (max-width: @screen-sm) {
		.module-body {
			margin: 0px;
			border-top: none;
		}

		.layout-side-section .sidebar-menu {
			margin: 30px 0px;
		}
	}

}

.result {
	p {
		margin-top: 0.2em;
	}
}

.search-result {
<<<<<<< HEAD
  margin-bottom: 24px;
=======
	margin-bottom: 24px;
}

// summernote editor
.note-editor {
	margin-top: 5px;

	&.note-frame {
		border-color: @border-color;
	}

	.btn {
		outline: none !important;
	}

	.dropdown-style > li > a > * {
		margin: 0;
	}
	.fa.fa-check {
		color: @text-color !important;
	}
	.dropdown-menu {
		z-index: 100;
		max-height: 300px;
		overflow: scroll;
	}
>>>>>>> d0bf9ae3
}<|MERGE_RESOLUTION|>--- conflicted
+++ resolved
@@ -600,9 +600,6 @@
 }
 
 .search-result {
-<<<<<<< HEAD
-  margin-bottom: 24px;
-=======
 	margin-bottom: 24px;
 }
 
@@ -629,5 +626,4 @@
 		max-height: 300px;
 		overflow: scroll;
 	}
->>>>>>> d0bf9ae3
 }