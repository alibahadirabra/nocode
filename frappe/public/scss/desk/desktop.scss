--- conflicted
+++ resolved
@@ -210,14 +210,11 @@
 	// Overrides for each widgets
 	&.dashboard-widget-box {
 		min-height: 240px;
-<<<<<<< HEAD
-=======
 		border: 1px solid var(--border-color);
 
 		.widget-head {
 			padding: 4px 8px;
 		}
->>>>>>> 9ef10818
 
 		.filter-chart {
 			background-color: var(--control-bg);
@@ -351,12 +348,8 @@
 	&.onboarding-widget-box {
 		margin-bottom: var(--margin-2xl);
 		background-color: var(--bg-color);
-<<<<<<< HEAD
-		box-shadow: var(--card-shadow) ;
-=======
 		border-bottom: 1px solid var(--border-color);
 		border-radius: 0;
->>>>>>> 9ef10818
 
 		&.edit-mode:hover {
 			background-color: var(--bg-color);
@@ -576,9 +569,6 @@
 	}
 
 	&.links-widget-box {
-<<<<<<< HEAD
-		padding: 12px 7px;
-=======
 
 		.widget-head .widget-label .widget-title svg {
 			margin: 2px;
@@ -586,7 +576,6 @@
 		}
 
 		padding: 10px;
->>>>>>> 9ef10818
 
 		.link-item {
 			display: flex;
@@ -1093,17 +1082,10 @@
 					}
 				}
 			}
-<<<<<<< HEAD
 
 			.show-in-edit-mode {
 				display: block !important;
 
-=======
-
-			.show-in-edit-mode {
-				display: block !important;
-
->>>>>>> 9ef10818
 				&.drop-icon {
 					display: inline-block !important;
 				}
@@ -1112,19 +1094,6 @@
 
 		.standard-sidebar-section.show-control {
 			.desk-sidebar-item.standard-sidebar-item {
-<<<<<<< HEAD
-
-				&:hover, &.selected {
-					.drag-handle {
-						display: inline-block;
-					}
-
-					.setting-btn, .duplicate-page, .unhide-workspace-btn {
-						display: inline-block;
-						margin-right: 8px;
-					}
-
-=======
 
 				&:hover, &.selected {
 					.drag-handle {
@@ -1137,7 +1106,6 @@
 						margin-right: 8px;
 					}
 
->>>>>>> 9ef10818
 					.drop-icon {
 						padding: 10px 8px 10px 2px;
 						margin-left: -8px;
@@ -1154,11 +1122,7 @@
 
 	// widgets
 	.widget.number-widget-box {
-<<<<<<< HEAD
-		box-shadow: var(--shadow-sm);
-=======
 		border: 1px solid var(--border-color);
->>>>>>> 9ef10818
 	}
 
 
