--- conflicted
+++ resolved
@@ -3,23 +3,8 @@
 frappe.ui.notifications = {
 	config: {
 		"ToDo": { label: __("To Do") },
-<<<<<<< HEAD
 		"Event": { label: __("Calendar"), route: "calendar" },
-		"Email": { label: __("Email"), route: "List/Communication/Inbox" },
-		"Likes": { label: __("Likes"),
-			click: function() {
-				frappe.route_options = { show_likes: true };
-				if (frappe.get_route()[0]=="activity") {
-					frappe.pages['activity'].page.list.refresh();
-				} else {
-					frappe.set_route("activity");
-				}
-			}
-		},
-=======
-		"Event": { label: __("Calendar"), route: "List/Event/Calendar" },
 		"Email": { label: __("Email"), route: "List/Communication/Inbox" }
->>>>>>> 849f158a
 	},
 
 	update_notifications: function() {
