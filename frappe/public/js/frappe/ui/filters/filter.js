frappe.ui.Filter = class {
	constructor(opts) {
		$.extend(this, opts);
		if (this.value === null || this.value === undefined) {
			this.value = "";
		}

		this.utils = frappe.ui.filter_utils;
		this.set_conditions();
		this.set_conditions_from_config();
		this.make();
	}

	set_conditions() {
		this.conditions = [
			["=", __("Equals")],
			["!=", __("Not Equals")],
			["like", __("Like")],
			["not like", __("Not Like")],
			["in", __("In")],
			["not in", __("Not In")],
			["is", __("Is")],
			[">", ">"],
			["<", "<"],
			[">=", ">="],
			["<=", "<="],
			["Between", __("Between")],
			["Timespan", __("Timespan")],
		];

		this.nested_set_conditions = [
			["descendants of", __("Descendants Of")],
<<<<<<< HEAD
=======
			["descendants of (inclusive)", __("Descendants Of (inclusive)")],
>>>>>>> 9ef10818
			["not descendants of", __("Not Descendants Of")],
			["ancestors of", __("Ancestors Of")],
			["not ancestors of", __("Not Ancestors Of")],
		];

		this.conditions.push(...this.nested_set_conditions);

		this.invalid_condition_map = {
			Date: ["like", "not like"],
			Datetime: ["like", "not like", "in", "not in", "=", "!="],
			Data: ["Between", "Timespan"],
			Select: ["like", "not like", "Between", "Timespan"],
			Link: ["Between", "Timespan", ">", "<", ">=", "<="],
			Currency: ["Between", "Timespan"],
			Color: ["Between", "Timespan"],
			Check: this.conditions.map((c) => c[0]).filter((c) => c !== "="),
			Code: ["Between", "Timespan", ">", "<", ">=", "<=", "in", "not in"],
			"HTML Editor": ["Between", "Timespan", ">", "<", ">=", "<=", "in", "not in"],
			"Markdown Editor": ["Between", "Timespan", ">", "<", ">=", "<=", "in", "not in"],
			Password: ["Between", "Timespan", ">", "<", ">=", "<=", "in", "not in"],
			Rating: ["like", "not like", "Between", "in", "not in", "Timespan"],
<<<<<<< HEAD
=======
			Float: ["like", "not like", "Between", "in", "not in", "Timespan"],
>>>>>>> 9ef10818
		};
	}

	set_conditions_from_config() {
		if (frappe.boot.additional_filters_config) {
			this.filters_config = frappe.boot.additional_filters_config;
			for (let key of Object.keys(this.filters_config)) {
				const filter = this.filters_config[key];
				this.conditions.push([key, __(filter.label)]);
				for (let fieldtype of Object.keys(this.invalid_condition_map)) {
					if (!filter.valid_for_fieldtypes.includes(fieldtype)) {
						this.invalid_condition_map[fieldtype].push(key);
					}
				}
			}
		}
	}

	make() {
		this.filter_edit_area = $(
			frappe.render_template("edit_filter", {
				conditions: this.conditions,
			})
		);
		this.parent && this.filter_edit_area.appendTo(this.parent.find(".filter-edit-area"));
		this.make_select();
		this.set_events();
		this.setup();
	}

	make_select() {
		this.fieldselect = new frappe.ui.FieldSelect({
			parent: this.filter_edit_area.find(".fieldname-select-area"),
			doctype: this.parent_doctype,
			parent_doctype: this._parent_doctype,
			filter_fields: this.filter_fields,
			input_class: "input-xs",
			select: (doctype, fieldname) => {
				this.set_field(doctype, fieldname);
			},
		});

		if (this.fieldname) {
			this.fieldselect.set_value(this.doctype, this.fieldname);
		}
	}

	set_events() {
		this.filter_edit_area.find(".remove-filter").on("click", () => {
			this.remove();
			this.on_change();
		});

		this.filter_edit_area.find(".condition").change(() => {
			if (!this.field) return;

			let condition = this.get_condition();
			let fieldtype = null;

			if (["in", "like", "not in", "not like"].includes(condition)) {
				fieldtype = "Data";
				this.add_condition_help(condition);
			} else {
				this.filter_edit_area.find(".filter-description").empty();
			}

			if (
				["Select", "MultiSelect"].includes(this.field.df.fieldtype) &&
				["in", "not in"].includes(condition)
			) {
				fieldtype = "MultiSelect";
			}

			this.set_field(this.field.df.parent, this.field.df.fieldname, fieldtype, condition);
		});
	}

	setup() {
		const fieldname = this.fieldname || "name";
		// set the field
		return this.set_values(this.doctype, fieldname, this.condition, this.value);
	}

	setup_state(is_new) {
		let promise = Promise.resolve();
		if (is_new) {
			this.filter_edit_area.addClass("new-filter");
		} else {
			promise = this.update_filter_tag();
		}

		if (this.hidden) {
			promise.then(() => this.$filter_tag.hide());
		}
	}

	freeze() {
		this.update_filter_tag();
	}

	update_filter_tag() {
		if (this._filter_value_set) {
			return this._filter_value_set.then(() => {
				!this.$filter_tag ? this.make_tag() : this.set_filter_button_text();
				this.filter_edit_area.hide();
			});
		} else {
			return Promise.resolve();
		}
	}

	remove() {
		this.filter_edit_area.remove();
		this.field = null;
		// this.on_change(true);
	}

	set_values(doctype, fieldname, condition, value) {
		// presents given (could be via tags!)
		if (this.set_field(doctype, fieldname) === false) {
			return;
		}

		if (this.field.df.original_type === "Check") {
			value = value == 1 ? "Yes" : "No";
		}
		if (condition) this.set_condition(condition, true);

		// set value can be asynchronous, so update_filter_tag should happen after field is set
		this._filter_value_set = Promise.resolve();

		if (["in", "not in"].includes(condition) && Array.isArray(value)) {
			value = value.join(",");
		}

		if (Array.isArray(value)) {
			this._filter_value_set = this.field.set_value(value);
		} else if (value !== undefined || value !== null) {
			this._filter_value_set = this.field.set_value((value + "").trim());
		}
		return this._filter_value_set;
	}

	set_field(doctype, fieldname, fieldtype, condition) {
		// set in fieldname (again)
		let cur = {};
		if (this.field) for (let k in this.field.df) cur[k] = this.field.df[k];

		let original_docfield = (this.fieldselect.fields_by_name[doctype] || {})[fieldname];

		if (!original_docfield) {
			console.warn(`Field ${fieldname} is not selectable.`);
			this.remove();
			return false;
		}

		let df = copy_dict(original_docfield);

		// filter field shouldn't be read only or hidden
		df.read_only = 0;
		df.hidden = 0;
		df.is_filter = true;
		delete df.hidden_due_to_dependency;

		let c = condition ? condition : this.utils.get_default_condition(df);
		this.set_condition(c);

		this.utils.set_fieldtype(df, fieldtype, this.get_condition());

		// called when condition is changed,
		// don't change if all is well
		if (
			this.field &&
			cur.fieldname == fieldname &&
			df.fieldtype == cur.fieldtype &&
			df.parent == cur.parent &&
			df.options == cur.options
		) {
			return;
		}

		// clear field area and make field
		this.fieldselect.selected_doctype = doctype;
		this.fieldselect.selected_fieldname = fieldname;

		if (
			this.filters_config &&
			this.filters_config[condition] &&
			this.filters_config[condition].valid_for_fieldtypes.includes(df.fieldtype)
		) {
			let args = {};
			if (this.filters_config[condition].depends_on) {
				const field_name = this.filters_config[condition].depends_on;
				const filter_value = this.filter_list.get_filter_value(fieldname);
				args[field_name] = filter_value;
			}
			let setup_field = (field) => {
				df.fieldtype = field.fieldtype;
				df.options = field.options;
				df.fieldname = fieldname;
				this.make_field(df, cur.fieldtype);
			};
			if (this.filters_config[condition].data) {
				let field = this.filters_config[condition].data;
				setup_field(field);
			} else {
				frappe.xcall(this.filters_config[condition].get_field, args).then((field) => {
					this.filters_config[condition].data = field;
					setup_field(field);
				});
			}
		} else {
			this.make_field(df, cur.fieldtype);
		}
	}

	make_field(df, old_fieldtype) {
		let old_text = this.field ? this.field.get_value() : null;
		this.hide_invalid_conditions(df.fieldtype, df.original_type);
		this.toggle_nested_set_conditions(df);
		let field_area = this.filter_edit_area.find(".filter-field").empty().get(0);
		df.input_class = "input-xs";
		let f = frappe.ui.form.make_control({
			df: df,
			parent: field_area,
			only_input: true,
		});
		f.refresh();

		this.field = f;
		if (old_text && f.fieldtype === old_fieldtype) {
			this.field.set_value(old_text);
		}

		this.bind_filter_field_events();
	}

	bind_filter_field_events() {
		// Apply filter on input focus out
		this.field.$input.on("focusout", () => this.on_change());

		// run on enter
		$(this.field.wrapper)
			.find(":input")
			.keydown((e) => {
				if (e.which == 13 && this.field.df.fieldtype !== "MultiSelect") {
					this.on_change();
				}
			});
	}

	get_value() {
		return [
			this.fieldselect.selected_doctype,
			this.field.df.fieldname,
			this.get_condition(),
			this.get_selected_value(),
			this.hidden,
		];
	}

	get_selected_value() {
		return this.utils.get_selected_value(this.field, this.get_condition());
	}

	get_selected_label() {
		return this.utils.get_selected_label(this.field);
	}

	get_condition() {
		return this.filter_edit_area.find(".condition").val();
	}

	set_condition(condition, trigger_change = false) {
		let $condition_field = this.filter_edit_area.find(".condition");
		$condition_field.val(condition);
		if (trigger_change) $condition_field.change();
	}

	add_condition_help(condition) {
		const description = ["in", "not in"].includes(condition)
			? __("values separated by commas")
			: __("use % as wildcard");

		this.filter_edit_area.find(".filter-description").html(description);
	}

	make_tag() {
		if (!this.field) return;
		this.$filter_tag = this.get_filter_tag_element().insertAfter(
			this.parent.find(".active-tag-filters .clear-filters")
		);
		this.set_filter_button_text();
		this.bind_tag();
	}

	bind_tag() {
		this.$filter_tag.find(".remove-filter").on("click", this.remove.bind(this));

		let filter_button = this.$filter_tag.find(".toggle-filter");
		filter_button.on("click", () => {
			filter_button.closest(".tag-filters-area").find(".filter-edit-area").show();
			this.filter_edit_area.toggle();
		});
	}

	set_filter_button_text() {
		this.$filter_tag.find(".toggle-filter").html(this.get_filter_button_text());
	}

	get_filter_button_text() {
		let value = this.utils.get_formatted_value(
			this.field,
			this.get_selected_label() || this.get_selected_value()
		);
		return `${__(this.field.df.label)} ${__(this.get_condition())} ${__(value)}`;
	}

	get_filter_tag_element() {
		return $(`<div class="filter-tag btn-group">
			<button class="btn btn-default btn-xs toggle-filter"
				title="${__("Edit Filter")}">
			</button>
			<button class="btn btn-default btn-xs remove-filter"
				title="${__("Remove Filter")}">
				${frappe.utils.icon("close")}
			</button>
		</div>`);
	}

	hide_invalid_conditions(fieldtype, original_type) {
		let invalid_conditions =
			this.invalid_condition_map[original_type] ||
			this.invalid_condition_map[fieldtype] ||
			[];

		for (let condition of this.conditions) {
			this.filter_edit_area
				.find(`.condition option[value="${condition[0]}"]`)
				.toggle(!invalid_conditions.includes(condition[0]));
		}
	}

	toggle_nested_set_conditions(df) {
		let show_condition =
			df.fieldtype === "Link" && frappe.boot.nested_set_doctypes.includes(df.options);
		this.nested_set_conditions.forEach((condition) => {
			this.filter_edit_area
				.find(`.condition option[value="${condition[0]}"]`)
				.toggle(show_condition);
		});
	}
};

frappe.ui.filter_utils = {
	get_formatted_value(field, value) {
		if (field.df.fieldname === "docstatus") {
			value = { 0: "Draft", 1: "Submitted", 2: "Cancelled" }[value] || value;
		} else if (field.df.original_type === "Check") {
			value = { 0: "No", 1: "Yes" }[cint(value)];
		}
		return frappe.format(value, field.df, { only_value: 1 });
	},

	get_selected_value(field, condition) {
		if (!field) return;

		let val = field.get_value() || field.value;

		if (typeof val === "string") {
			val = strip(val);
		}

		if (condition == "is" && !val) {
			val = field.df.options[0].value;
		}

		if (field.df.original_type == "Check") {
			val = val == "Yes" ? 1 : 0;
		}

		if (["like", "not like"].includes(condition)) {
			// automatically append wildcards
			if (val && !(val.startsWith("%") || val.endsWith("%"))) {
				val = "%" + val + "%";
			}
		} else if (["in", "not in"].includes(condition)) {
			if (val) {
				val = val.split(",").map((v) => strip(v));
			}
		} else if (frappe.boot.additional_filters_config[condition]) {
			val = field.value || val;
		}
		if (val === "%") {
			val = "";
		}

		return val;
	},

	get_selected_label(field) {
		if (in_list(["Link", "Dynamic Link"], field.df.fieldtype)) {
			return field.get_label_value();
		}
	},

	get_default_condition(df) {
		if (df.fieldtype == "Data") {
			return "like";
		} else if (df.fieldtype == "Date" || df.fieldtype == "Datetime") {
			return "Between";
		} else {
			return "=";
		}
	},

	set_fieldtype(df, fieldtype, condition) {
		// reset
		if (df.original_type) df.fieldtype = df.original_type;
		else df.original_type = df.fieldtype;

		df.description = "";
		df.reqd = 0;
		df.ignore_link_validation = true;

		// given
		if (fieldtype) {
			df.fieldtype = fieldtype;
			return;
		}

		// scrub
		if (df.fieldname == "docstatus") {
			df.fieldtype = "Select";
			df.options = [
				{ value: 0, label: __("Draft") },
				{ value: 1, label: __("Submitted") },
				{ value: 2, label: __("Cancelled") },
			];
		} else if (df.fieldtype == "Check") {
			df.fieldtype = "Select";
			df.options = [
				{ label: __("Yes", null, "Checkbox is checked"), value: "Yes" },
				{ label: __("No", null, "Checkbox is not checked"), value: "No" },
			];
		} else if (
			[
				"Text",
				"Small Text",
				"Text Editor",
				"Code",
				"Attach",
				"Attach Image",
				"Markdown Editor",
				"HTML Editor",
				"Tag",
				"Phone",
				"JSON",
				"Comments",
				"Barcode",
				"Dynamic Link",
				"Read Only",
				"Assign",
				"Color",
			].indexOf(df.fieldtype) != -1
		) {
			df.fieldtype = "Data";
		} else if (
			df.fieldtype == "Link" &&
			[
				"=",
				"!=",
				"descendants of",
<<<<<<< HEAD
=======
				"descendants of (inclusive)",
>>>>>>> 9ef10818
				"ancestors of",
				"not descendants of",
				"not ancestors of",
			].indexOf(condition) == -1
		) {
			df.fieldtype = "Data";
		}
		if (df.fieldtype === "Data" && (df.options || "").toLowerCase() === "email") {
			df.options = null;
		}
		if (condition == "Between" && (df.fieldtype == "Date" || df.fieldtype == "Datetime")) {
			df.fieldtype = "DateRange";
		}
		if (
			condition == "Timespan" &&
			["Date", "Datetime", "DateRange", "Select"].includes(df.fieldtype)
		) {
			df.fieldtype = "Select";
			df.options = this.get_timespan_options([
				"Last",
				"Yesterday",
				"Today",
				"Tomorrow",
				"This",
				"Next",
			]);
		}
		if (condition === "is") {
			df.fieldtype = "Select";
			df.options = [
				{ label: __("Set", null, "Field value is set"), value: "set" },
				{ label: __("Not Set", null, "Field value is not set"), value: "not set" },
			];
		}
		return;
	},

	get_timespan_options(periods) {
		const period_map = {
			Last: ["Week", "Month", "Quarter", "6 months", "Year"],
			This: ["Week", "Month", "Quarter", "Year"],
			Next: ["Week", "Month", "Quarter", "6 months", "Year"],
		};
		let options = [];
		periods.forEach((period) => {
			if (period_map[period]) {
				period_map[period].forEach((p) => {
					options.push({
						label: `${period} ${p}`,
						value: `${period.toLowerCase()} ${p.toLowerCase()}`,
					});
				});
			} else {
				options.push({
					label: __(period),
					value: `${period.toLowerCase()}`,
				});
			}
		});
		return options;
	},
};<|MERGE_RESOLUTION|>--- conflicted
+++ resolved
@@ -30,10 +30,7 @@
 
 		this.nested_set_conditions = [
 			["descendants of", __("Descendants Of")],
-<<<<<<< HEAD
-=======
 			["descendants of (inclusive)", __("Descendants Of (inclusive)")],
->>>>>>> 9ef10818
 			["not descendants of", __("Not Descendants Of")],
 			["ancestors of", __("Ancestors Of")],
 			["not ancestors of", __("Not Ancestors Of")],
@@ -55,10 +52,7 @@
 			"Markdown Editor": ["Between", "Timespan", ">", "<", ">=", "<=", "in", "not in"],
 			Password: ["Between", "Timespan", ">", "<", ">=", "<=", "in", "not in"],
 			Rating: ["like", "not like", "Between", "in", "not in", "Timespan"],
-<<<<<<< HEAD
-=======
 			Float: ["like", "not like", "Between", "in", "not in", "Timespan"],
->>>>>>> 9ef10818
 		};
 	}
 
@@ -532,10 +526,7 @@
 				"=",
 				"!=",
 				"descendants of",
-<<<<<<< HEAD
-=======
 				"descendants of (inclusive)",
->>>>>>> 9ef10818
 				"ancestors of",
 				"not descendants of",
 				"not ancestors of",
