--- conflicted
+++ resolved
@@ -230,11 +230,6 @@
 	TextEditor: function(value) {
 		let formatted_value = frappe.form.formatters.Text(value);
 		// to use ql-editor styles
-<<<<<<< HEAD
-		if (!$(formatted_value).find('.ql-editor').length) {
-			formatted_value = `<div class="ql-editor read-mode">${formatted_value}</div>`;
-		}
-=======
 		try {
 			if (!$(formatted_value).find('.ql-editor').length) {
 				formatted_value = `<div class="ql-editor read-mode">${formatted_value}</div>`;
@@ -243,7 +238,6 @@
 			formatted_value = `<div class="ql-editor read-mode">${formatted_value}</div>`;
 		}
 
->>>>>>> 8ec26175
 		return formatted_value;
 	},
 	Code: function(value) {
