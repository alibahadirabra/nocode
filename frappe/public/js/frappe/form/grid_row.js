--- conflicted
+++ resolved
@@ -417,11 +417,7 @@
 		if (field.$input) {
 			field.$input.on('keydown', function(e) {
 				var { TAB, UP: UP_ARROW, DOWN: DOWN_ARROW } = frappe.ui.keyCode;
-<<<<<<< HEAD
-				if(!in_list([TAB, UP_ARROW, DOWN_ARROW], e.which)) {
-=======
 				if (!in_list([TAB, UP_ARROW, DOWN_ARROW], e.which)) {
->>>>>>> 9bbd627d
 					return;
 				}
 
@@ -430,45 +426,23 @@
 				var fieldtype = $(this).attr('data-fieldtype');
 
 				var move_up_down = function(base) {
-<<<<<<< HEAD
-					if(in_list(['Text', 'Small Text', 'Code', 'Text Editor', 'HTML Editor'], fieldtype) && !e.altKey) {
+					if (in_list(['Text', 'Small Text', 'Code', 'Text Editor', 'HTML Editor'], fieldtype) && !e.altKey) {
 						return false;
 					}
-					if(field.autocomplete_open) {
+					if (field.autocomplete_open) {
 						return false;
-=======
-					if (in_list(['Text', 'Small Text'], fieldtype)) {
-						return;
-					}
-					if (field.autocomplete_open) {
-						return;
-					}
-					if (field.autocomplete_open) {
-						return;
->>>>>>> 9bbd627d
 					}
 
 					base.toggle_editable_row();
 					var input = base.columns[fieldname].field.$input;
-<<<<<<< HEAD
-					if(input) {
+					if (input) {
 						input.focus();
 					}
 					return true;
 				};
 
 				// TAB
-				if(e.which==TAB && !e.shiftKey) {
-=======
-					if (input) {
-						input.focus();
-					}
-
-				};
-
-				// TAB
 				if (e.which === TAB && !e.shiftKey) {
->>>>>>> 9bbd627d
 					var last_column = me.wrapper.find(':input:enabled:last').get(0);
 					var is_last_column = $(this).attr('data-last-input') || last_column === this;
 
@@ -480,14 +454,8 @@
 								me.grid.grid_rows[me.grid.grid_rows.length - 1].toggle_editable_row();
 								me.grid.set_focus_on_row();
 							}, 100);
-<<<<<<< HEAD
-						}
-						// last column before last row
-						else {
-=======
 						} else {
 							// last column before last row
->>>>>>> 9bbd627d
 							me.grid.grid_rows[me.doc.idx].toggle_editable_row();
 							me.grid.set_focus_on_row(me.doc.idx);
 							return false;
@@ -496,26 +464,16 @@
 				} else if (e.which === UP_ARROW) {
 					if (me.doc.idx > 1) {
 						var prev = me.grid.grid_rows[me.doc.idx-2];
-<<<<<<< HEAD
 						if (move_up_down(prev)) {
 							return false;
 						}
-=======
-						move_up_down(prev);
-						return false;
->>>>>>> 9bbd627d
 					}
 				} else if (e.which === DOWN_ARROW) {
 					if (me.doc.idx < values.length) {
 						var next = me.grid.grid_rows[me.doc.idx];
-<<<<<<< HEAD
 						if (move_up_down(next)) {
 							return false;
 						}
-=======
-						move_up_down(next);
-						return false;
->>>>>>> 9bbd627d
 					}
 				}
 
