--- conflicted
+++ resolved
@@ -39,11 +39,8 @@
 import './rating';
 import './duration';
 import './icon';
-<<<<<<< HEAD
 import './phone';
-=======
 import './json';
->>>>>>> b8114eea
 
 frappe.ui.form.make_control = function (opts) {
 	var control_class_name = "Control" + opts.df.fieldtype.replace(/ /g, "");
