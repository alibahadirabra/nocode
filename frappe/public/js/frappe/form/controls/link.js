--- conflicted
+++ resolved
@@ -255,72 +255,6 @@
 				};
 
 				me.set_custom_query(args);
-<<<<<<< HEAD
-
-				frappe.call({
-					type: "POST",
-					method: "frappe.desk.search.search_link",
-					no_spinner: true,
-					args: args,
-					callback: function (r) {
-						if (!window.Cypress && !me.$input.is(":focus")) {
-							return;
-						}
-						r.results = me.merge_duplicates(r.results);
-
-						// show filter description in awesomplete
-						if (args.filters) {
-							let filter_string = me.get_filter_description(args.filters);
-							if (filter_string) {
-								r.results.push({
-									html: `<span class="text-muted" style="line-height: 1.5">${filter_string}</span>`,
-									value: "",
-									action: () => {},
-								});
-							}
-						}
-
-						if (!me.df.only_select) {
-							if (frappe.model.can_create(doctype)) {
-								// new item
-								r.results.push({
-									html:
-										"<span class='text-primary link-option'>" +
-										"<i class='fa fa-plus' style='margin-right: 5px;'></i> " +
-										__("Create a new {0}", [__(me.get_options())]) +
-										"</span>",
-									label: __("Create a new {0}", [__(me.get_options())]),
-									value: "create_new__link_option",
-									action: me.new_doc,
-								});
-							}
-
-							//custom link actions
-							let custom__link_options =
-								frappe.ui.form.ControlLink.link_options &&
-								frappe.ui.form.ControlLink.link_options(me);
-
-							if (custom__link_options) {
-								r.results = r.results.concat(custom__link_options);
-							}
-
-							// advanced search
-							if (locals && locals["DocType"]) {
-								// not applicable in web forms
-								r.results.push({
-									html:
-										"<span class='text-primary link-option'>" +
-										"<i class='fa fa-search' style='margin-right: 5px;'></i> " +
-										__("Advanced Search") +
-										"</span>",
-									label: __("Advanced Search"),
-									value: "advanced_search__link_option",
-									action: me.open_advanced_search,
-								});
-							}
-						}
-						me.$input.cache[doctype][term] = r.results;
-=======
 
 				frappe.call({
 					type: "POST",
@@ -387,7 +321,6 @@
 							}
 						}
 						me.$input.cache[doctype][term] = r.message;
->>>>>>> 9ef10818
 						me.awesomplete.list = me.$input.cache[doctype][term];
 						me.toggle_href(doctype);
 					},
