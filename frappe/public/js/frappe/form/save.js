--- conflicted
+++ resolved
@@ -36,11 +36,7 @@
 				freeze_message: freeze_message
 			});
 		} else {
-<<<<<<< HEAD
-			frappe.show_alert({message: __("No changes in document"), indicator: "blue"});
-=======
 			!frm.is_dirty() && frappe.show_alert({message: __("No changes in document"), indicator: "blue"});
->>>>>>> f0e08d57
 			$(btn).prop("disabled", false);
 		}
 	};
