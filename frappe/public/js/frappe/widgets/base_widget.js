import get_dialog_constructor from "./widget_dialog.js";

export default class Widget {
	constructor(opts) {
		Object.assign(this, opts);
		this.make();
	}

	refresh() {
		this.set_title();
		this.set_actions();
		this.set_body();
		this.setup_events();
		this.set_footer();
	}

	get_config() {
		return {
			name: this.name,
			label: this.label,
		};
	}

	customize(options) {
		this.in_customize_mode = true;
		this.action_area.empty();

		options.allow_sorting &&
			frappe.utils.add_custom_button(
<<<<<<< HEAD
				frappe.utils.icon("drag", "xs"),
=======
				frappe.utils.icon("es-line-drag", "xs"),
>>>>>>> 9ef10818
				null,
				"drag-handle",
				__("Drag"),
				null,
				this.action_area
			);

		if (options.allow_hiding) {
			if (this.hidden) {
				this.widget.removeClass("hidden");
				this.body.css("opacity", 0.5);
				this.title_field.css("opacity", 0.5);
				this.footer.css("opacity", 0.5);
			}
			const classname = this.hidden ? "fa fa-eye" : "fa fa-eye-slash";
			const title = this.hidden ? __("Show") : __("Hide");
			frappe.utils.add_custom_button(
				`<i class="${classname}" aria-hidden="true"></i>`,
				() => this.hide_or_show(),
				"show-or-hide-button",
				title,
				null,
				this.action_area
			);

			this.show_or_hide_button = this.action_area.find(".show-or-hide-button");
		}

		options.allow_edit &&
			frappe.utils.add_custom_button(
				frappe.utils.icon("es-line-edit-alt", "xs"),
				() => this.edit(),
				"edit-button",
				__("Edit"),
				null,
				this.action_area
			);
	}

	make() {
		this.make_widget();
		this.widget.appendTo(this.container);
	}

	make_widget() {
		this.widget = $(`<div class="widget" data-widget-name="${this.name ? this.name : ""}">
			<div class="widget-head">
				<div class="widget-label">
					<div class="widget-title"></div>
					<div class="widget-subtitle"></div>
				</div>
				<div class="widget-control"></div>
			</div>
			<div class="widget-body"></div>
			<div class="widget-footer"></div>
		</div>`);

		this.title_field = this.widget.find(".widget-title");
		this.subtitle_field = this.widget.find(".widget-subtitle");
		this.body = this.widget.find(".widget-body");
		this.action_area = this.widget.find(".widget-control");
		this.head = this.widget.find(".widget-head");
		this.footer = this.widget.find(".widget-footer");
		this.refresh();
	}

	set_title(max_chars) {
		let base = this.title || this.label || this.name;
		let title = max_chars ? frappe.ellipsis(base, max_chars) : base;

<<<<<<< HEAD
		if (this.icon) {
			let icon = frappe.utils.icon(this.icon, "lg");
			this.title_field[0].innerHTML = `${icon} <span class="ellipsis" title="${title}">${title}</span>`;
		} else {
			this.title_field[0].innerHTML = `<span class="ellipsis" title="${title}">${title}</span>`;
			if (max_chars) {
				this.title_field[0].setAttribute("title", this.title || this.label);
			}
=======
		this.title_field[0].innerHTML = `<span class="ellipsis" title="${title}">${title}</span>`;
		if (max_chars) {
			this.title_field[0].setAttribute("title", this.title || this.label);
>>>>>>> 9ef10818
		}
		this.subtitle && this.subtitle_field.html(this.subtitle);
	}

	delete(animate = true, dismissed = false) {
		let remove_widget = (setup_new) => {
			this.widget.remove();
			!dismissed && this.options.on_delete && this.options.on_delete(this.name, setup_new);
		};

		if (animate) {
			this.widget.addClass("zoom-out");
			// wait for animation
			setTimeout(() => {
				remove_widget(true);
			}, 300);
		} else {
			remove_widget(false);
		}
	}

	edit() {
		const dialog_class = get_dialog_constructor(this.widget_type);

		this.edit_dialog = new dialog_class({
			for_workspace: this.options?.for_workspace,
			label: this.label,
			type: this.widget_type,
			values: this.get_config(),
			primary_action: (data) => {
				Object.assign(this, data);
				data.name = this.name;
				this.new = true;
				this.refresh();
				this.options.on_edit && this.options.on_edit(data);
			},
			primary_action_label: __("Save"),
		});

		this.edit_dialog.make();
	}

	toggle_width() {
		if (this.width == "Full") {
			this.widget.removeClass("full-width");
			this.width = null;
			this.refresh();
		} else {
			this.widget.addClass("full-width");
			this.width = "Full";
			this.refresh();
		}

		const title = this.width == "Full" ? __("Collapse") : __("Expand");
		this.resize_button.attr("title", title);
	}

	hide_or_show() {
		if (!this.hidden) {
			this.body.css("opacity", 0.5);
			this.title_field.css("opacity", 0.5);
			this.footer.css("opacity", 0.5);
			this.hidden = true;
		} else {
			this.body.css("opacity", 1);
			this.title_field.css("opacity", 1);
			this.footer.css("opacity", 1);
			this.hidden = false;
		}
		this.show_or_hide_button.empty();

		const classname = this.hidden ? "fa fa-eye" : "fa fa-eye-slash";
		const title = this.hidden ? __("Show") : __("Hide");

		$(`<i class="${classname}" aria-hidden="true" title="${title}"></i>`).appendTo(
			this.show_or_hide_button
		);
	}

	setup_events() {
		//
	}

	set_actions() {
		//
	}

	set_body() {
		//
	}

	set_footer() {
		//
	}
}<|MERGE_RESOLUTION|>--- conflicted
+++ resolved
@@ -27,11 +27,7 @@
 
 		options.allow_sorting &&
 			frappe.utils.add_custom_button(
-<<<<<<< HEAD
-				frappe.utils.icon("drag", "xs"),
-=======
 				frappe.utils.icon("es-line-drag", "xs"),
->>>>>>> 9ef10818
 				null,
 				"drag-handle",
 				__("Drag"),
@@ -102,20 +98,9 @@
 		let base = this.title || this.label || this.name;
 		let title = max_chars ? frappe.ellipsis(base, max_chars) : base;
 
-<<<<<<< HEAD
-		if (this.icon) {
-			let icon = frappe.utils.icon(this.icon, "lg");
-			this.title_field[0].innerHTML = `${icon} <span class="ellipsis" title="${title}">${title}</span>`;
-		} else {
-			this.title_field[0].innerHTML = `<span class="ellipsis" title="${title}">${title}</span>`;
-			if (max_chars) {
-				this.title_field[0].setAttribute("title", this.title || this.label);
-			}
-=======
 		this.title_field[0].innerHTML = `<span class="ellipsis" title="${title}">${title}</span>`;
 		if (max_chars) {
 			this.title_field[0].setAttribute("title", this.title || this.label);
->>>>>>> 9ef10818
 		}
 		this.subtitle && this.subtitle_field.html(this.subtitle);
 	}
