class Picker {
	constructor(opts) {
		this.parent = opts.parent;
		this.width = opts.width;
		this.height = opts.height;
		this.set_icon(opts.icon);
		this.icons = opts.icons;
		this.setup_picker();
	}

	refresh() {
		this.update_icon_selected(true);
	}

	setup_picker() {
		this.icon_picker_wrapper = $(`
			<div class="icon-picker">
				<div class="search-icons">
<<<<<<< HEAD
					<input type="search" placeholder="Search for icons.." class="form-control">
=======
					<input type="search" placeholder="${__("Search for icons...")}" class="form-control">
>>>>>>> 9ef10818
					<span class="search-icon">${frappe.utils.icon("search", "sm")}</span>
				</div>
				<div class="icon-section">
					<div class="icons"></div>
				</div>
			</div>
		`);
		this.parent.append(this.icon_picker_wrapper);
		this.icon_wrapper = this.icon_picker_wrapper.find(".icons");
		this.search_input = this.icon_picker_wrapper.find(".search-icons > input");
		this.refresh();
		this.setup_icons();
	}

	setup_icons() {
		this.icons.forEach((icon) => {
			let $icon = $(
				`<div id="${icon}" class="icon-wrapper">${frappe.utils.icon(icon, "md")}</div>`
			);
			this.icon_wrapper.append($icon);
			const set_values = () => {
				this.set_icon(icon);
				this.update_icon_selected();
			};
			$icon.on("click", () => {
				set_values();
			});
			$icon.keydown((e) => {
				const key_code = e.keyCode;
				if ([13, 32].includes(key_code)) {
					e.preventDefault();
					set_values();
				}
			});
		});
		this.search_input.keyup((e) => {
			e.preventDefault();
			this.filter_icons();
		});

		this.search_input.on("search", () => {
			this.filter_icons();
		});
	}

	filter_icons() {
		let value = this.search_input.val();
		if (!value) {
			this.icon_wrapper.find(".icon-wrapper").removeClass("hidden");
		} else {
			this.icon_wrapper.find(".icon-wrapper").addClass("hidden");
			this.icon_wrapper.find(`.icon-wrapper[id*='${value}']`).removeClass("hidden");
		}
	}

	update_icon_selected(silent) {
		!silent && this.on_change && this.on_change(this.get_icon());
	}

	set_icon(icon) {
		this.icon = icon || "";
	}

	get_icon() {
		return this.icon || "";
	}
}

export default Picker;<|MERGE_RESOLUTION|>--- conflicted
+++ resolved
@@ -16,11 +16,7 @@
 		this.icon_picker_wrapper = $(`
 			<div class="icon-picker">
 				<div class="search-icons">
-<<<<<<< HEAD
-					<input type="search" placeholder="Search for icons.." class="form-control">
-=======
 					<input type="search" placeholder="${__("Search for icons...")}" class="form-control">
->>>>>>> 9ef10818
 					<span class="search-icon">${frappe.utils.icon("search", "sm")}</span>
 				</div>
 				<div class="icon-section">
