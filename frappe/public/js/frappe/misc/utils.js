--- conflicted
+++ resolved
@@ -591,8 +591,6 @@
 			return false;
 		}
 	}(),
-<<<<<<< HEAD
-=======
 	throttle: function (func, wait, options) {
 		var context, args, result;
 		var timeout = null;
@@ -633,7 +631,6 @@
 		}
 		return route;
 	}
->>>>>>> 4910b98d
 };
 
 window.in_list = function in_list(list, item) {
