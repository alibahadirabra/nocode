--- conflicted
+++ resolved
@@ -46,10 +46,6 @@
 					}
 				},
 				(errorMessage) => {
-<<<<<<< HEAD
-					// eslint-disable-line
-=======
->>>>>>> 9ef10818
 					// parse error, ignore it.
 				}
 			)
@@ -98,10 +94,6 @@
 	}
 
 	load_lib() {
-<<<<<<< HEAD
-		return frappe.require("/assets/frappe/node_modules/html5-qrcode/dist/html5-qrcode.min.js");
-=======
 		return frappe.require("/assets/frappe/node_modules/html5-qrcode/html5-qrcode.min.js");
->>>>>>> 9ef10818
 	}
 };