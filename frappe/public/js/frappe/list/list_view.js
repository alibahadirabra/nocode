--- conflicted
+++ resolved
@@ -5,13 +5,6 @@
 		const route = frappe.get_route();
 		const doctype = route[1];
 
-<<<<<<< HEAD
-window.cur_list = null;
-frappe.views.ListFactory = frappe.views.Factory.extend({
-	make: function (route) {
-		var me = this;
-		var doctype = route[1];
-=======
 		if (route.length === 2) {
 			// List/{doctype} => List/{doctype}/{last_view} or List
 			const user_settings = frappe.get_user_settings(doctype);
@@ -25,7 +18,6 @@
 		// ListView -> List
 		return this.constructor.name.split('View')[0];
 	}
->>>>>>> 4910b98d
 
 	show() {
 		this.init().then(() => {
@@ -77,22 +69,10 @@
 			} else {
 				resolve();
 			}
-<<<<<<< HEAD
-		}
-	},
-	set_cur_list: function () {
-		var route = frappe.get_route();
-		window.cur_list = frappe.container.page && frappe.container.page.list_view;
-		if (cur_list && cur_list.doctype !== route[1]) {
-			// changing...
-			window.cur_list = null;
-		}
-=======
 		});
 		// call refresh every 5 minutes
 		const interval = 5 * 60 * 1000;
 		setInterval(this.refresh, interval);
->>>>>>> 4910b98d
 	}
 
 	setup_page_head() {
