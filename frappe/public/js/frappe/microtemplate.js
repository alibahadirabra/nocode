// Simple JavaScript Templating
// Adapted from John Resig - http://ejohn.org/ - MIT Licensed

frappe.template = { compiled: {}, debug: {} };
<<<<<<< HEAD
=======

/* eslint-disable */
>>>>>>> 9ef10818
frappe.template.compile = function (str, name) {
	var key = name || str;

	if (!frappe.template.compiled[key]) {
		if (str.indexOf("'") !== -1) {
			str.replace(/'/g, "\\'");
			//console.warn("Warning: Single quotes (') may not work in templates");
		}

		// replace jinja style tags
		str = str.replace(/{{/g, "{%=").replace(/}}/g, "%}");

		// {% if not test %} --> {% if (!test) { %}
		str = str.replace(/{%\s?if\s?\s?not\s?([^\(][^%{]+)\s?%}/g, "{% if (! $1) { %}");

		// {% if test %} --> {% if (test) { %}
		str = str.replace(/{%\s?if\s?([^\(][^%{]+)\s?%}/g, "{% if ($1) { %}");

		// {% for item in list %}
		//       --> {% for (var i=0, len=list.length; i<len; i++) {  var item = list[i]; %}
		function replacer(match, p1, p2, offset, string) {
			var i = frappe.utils.get_random(3);
			var len = frappe.utils.get_random(3);
			return (
				"{% for (var " +
				i +
				"=0, " +
				len +
				"=" +
				p2 +
				".length; " +
				i +
				"<" +
				len +
				"; " +
				i +
				"++) { var " +
				p1 +
				" = " +
				p2 +
				"[" +
				i +
				"]; " +
				p1 +
				"._index = " +
				i +
				"; %}"
			);
		}
		str = str.replace(/{%\s?for\s([a-z._]+)\sin\s([a-z._]+)\s?%}/g, replacer);

		// {% endfor %} --> {% } %}
		str = str.replace(/{%\s?endif\s?%}/g, "{% }; %}");

		// {% else %} --> {% } else { %}
		str = str.replace(/{%\s?else\s?%}/g, "{% } else { %}");

		// {% endif %} --> {% } %}
		str = str.replace(/{%\s?endfor\s?%}/g, "{% }; %}");

		var fn_str =
			"var _p=[],print=function(){_p.push.apply(_p,arguments)};" +
			// Introduce the data as local variables using with(){}
			"with(obj){\n_p.push('" +
			// Convert the template into pure JavaScript
			str
				.replace(/[\r\t\n]/g, " ")
				.split("{%")
				.join("\t")
				.replace(/((^|%})[^\t]*)'/g, "$1\r")
				.replace(/\t=(.*?)%}/g, "',$1,'")
				.split("\t")
				.join("');\n")
				.split("%}")
				.join("\n_p.push('")
				.split("\r")
				.join("\\'") +
			"');}return _p.join('');";

		frappe.template.debug[name] = fn_str;
		try {
			frappe.template.compiled[key] = new Function("obj", fn_str);
		} catch (e) {
			console.log("Error in Template:");
			console.log(fn_str);
			if (e.lineNumber) {
				console.log("Error in Line " + e.lineNumber + ", Col " + e.columnNumber + ":");
				console.log(fn_str.split("\n")[e.lineNumber - 1]);
			}
		}
	}

	return frappe.template.compiled[key];
};
<<<<<<< HEAD
=======
/* eslint-enable */

>>>>>>> 9ef10818
frappe.render = function (str, data, name) {
	return frappe.template.compile(str, name)(data);
};
frappe.render_template = function (name, data) {
<<<<<<< HEAD
	if (name.indexOf(" ") !== -1) {
		var template = name;
=======
	let template;
	if (name.indexOf(" ") !== -1) {
		template = name;
>>>>>>> 9ef10818
	} else {
		template = frappe.templates[name];
	}
	if (data === undefined) {
		data = {};
	}
	if (!template) {
		frappe.throw(`Template <b>${name}</b> not found.`);
	}
	return frappe.render(template, data, name);
};
(frappe.render_grid = function (opts) {
	// build context
	if (opts.grid) {
		opts.columns = opts.grid.getColumns();
		opts.data = opts.grid.getData().getItems();
	}

	if (
		opts.print_settings &&
		opts.print_settings.orientation &&
		opts.print_settings.orientation.toLowerCase() === "landscape"
	) {
		opts.landscape = true;
	}

	// show landscape view if columns more than 10
	if (opts.landscape == null) {
		if (opts.columns && opts.columns.length > 10) {
			opts.landscape = true;
		} else {
			opts.landscape = false;
		}
	}

	// render content
	if (!opts.content) {
		opts.content = frappe.render_template(opts.template || "print_grid", opts);
	}

	// render HTML wrapper page
	opts.base_url = frappe.urllib.get_base_url();
	opts.print_css = frappe.boot.print_css;

	(opts.lang = opts.lang || frappe.boot.lang),
		(opts.layout_direction = opts.layout_direction || frappe.utils.is_rtl() ? "rtl" : "ltr");

	var html = frappe.render_template("print_template", opts);

	var w = window.open();

	if (!w) {
		frappe.msgprint(__("Please enable pop-ups in your browser"));
	}

	w.document.write(html);
	w.document.close();
}),
	(frappe.render_tree = function (opts) {
		opts.base_url = frappe.urllib.get_base_url();
		opts.landscape = false;
		opts.print_css = frappe.boot.print_css;
		opts.print_format_css_path = frappe.assets.bundled_asset("print_format.bundle.css");
		var tree = frappe.render_template("print_tree", opts);
		var w = window.open();

		if (!w) {
			frappe.msgprint(__("Please enable pop-ups in your browser"));
		}

		w.document.write(tree);
		w.document.close();
	});

frappe.render_pdf = function (html, opts = {}) {
	//Create a form to place the HTML content
	var formData = new FormData();

	//Push the HTML content into an element
	formData.append("html", html);
	if (opts.orientation) {
		formData.append("orientation", opts.orientation);
	}
	var blob = new Blob([], { type: "text/xml" });
	formData.append("blob", blob);

	var xhr = new XMLHttpRequest();
	xhr.open("POST", "/api/method/frappe.utils.print_format.report_to_pdf");
	xhr.setRequestHeader("X-Frappe-CSRF-Token", frappe.csrf_token);
	xhr.responseType = "arraybuffer";

	xhr.onload = function (success) {
		if (this.status === 200) {
			var blob = new Blob([success.currentTarget.response], { type: "application/pdf" });
			var objectUrl = URL.createObjectURL(blob);

			// Create a hidden a tag to force set report name
			// https://stackoverflow.com/questions/19327749/javascript-blob-filename-without-link
			let hidden_a_tag = document.createElement("a");
			document.body.appendChild(hidden_a_tag);
			hidden_a_tag.style = "display: none";
			hidden_a_tag.href = objectUrl;
			hidden_a_tag.download = opts.report_name || "report.pdf";

			// Open report in a new window
			hidden_a_tag.click();
			window.URL.revokeObjectURL(objectUrl);
		}
	};
	xhr.send(formData);
};<|MERGE_RESOLUTION|>--- conflicted
+++ resolved
@@ -2,11 +2,8 @@
 // Adapted from John Resig - http://ejohn.org/ - MIT Licensed
 
 frappe.template = { compiled: {}, debug: {} };
-<<<<<<< HEAD
-=======
 
 /* eslint-disable */
->>>>>>> 9ef10818
 frappe.template.compile = function (str, name) {
 	var key = name || str;
 
@@ -101,23 +98,15 @@
 
 	return frappe.template.compiled[key];
 };
-<<<<<<< HEAD
-=======
 /* eslint-enable */
 
->>>>>>> 9ef10818
 frappe.render = function (str, data, name) {
 	return frappe.template.compile(str, name)(data);
 };
 frappe.render_template = function (name, data) {
-<<<<<<< HEAD
-	if (name.indexOf(" ") !== -1) {
-		var template = name;
-=======
 	let template;
 	if (name.indexOf(" ") !== -1) {
 		template = name;
->>>>>>> 9ef10818
 	} else {
 		template = frappe.templates[name];
 	}
