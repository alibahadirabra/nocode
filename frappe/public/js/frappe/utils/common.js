--- conflicted
+++ resolved
@@ -332,12 +332,6 @@
 		};
 	})();
 
-<<<<<<< HEAD
-	const sanitise_javascript = (url) => {
-		// please do not ask how or why
-		const REGEX_SCRIPT =
-			/j[\s]*(&#x.{1,7})?a[\s]*(&#x.{1,7})?v[\s]*(&#x.{1,7})?a[\s]*(&#x.{1,7})?s[\s]*(&#x.{1,7})?c[\s]*(&#x.{1,7})?r[\s]*(&#x.{1,7})?i[\s]*(&#x.{1,7})?p[\s]*(&#x.{1,7})?t/gi;
-=======
 	/*
 	 * Strips out url containing the text `javascript` with or without any HTML Entities in it
 	 **/
@@ -371,7 +365,6 @@
 			Array.from("javascript").join(REGEX_ESC_UNIT.source),
 			"gi"
 		);
->>>>>>> 9ef10818
 
 		return url.replace(REGEX_SCRIPT, "");
 	};
