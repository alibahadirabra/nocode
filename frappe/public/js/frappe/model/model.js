// Copyright (c) 2015, Frappe Technologies Pvt. Ltd. and Contributors
// MIT License. See license.txt

frappe.provide("frappe.model");

$.extend(frappe.model, {
<<<<<<< HEAD
=======
	all_fieldtypes: [
		"Autocomplete",
		"Attach",
		"Attach Image",
		"Barcode",
		"Button",
		"Check",
		"Code",
		"Color",
		"Currency",
		"Data",
		"Date",
		"Datetime",
		"Duration",
		"Dynamic Link",
		"Float",
		"Geolocation",
		"Heading",
		"HTML",
		"HTML Editor",
		"Icon",
		"Image",
		"Int",
		"JSON",
		"Link",
		"Long Text",
		"Markdown Editor",
		"Password",
		"Percent",
		"Phone",
		"Read Only",
		"Rating",
		"Select",
		"Signature",
		"Small Text",
		"Table",
		"Table MultiSelect",
		"Text",
		"Text Editor",
		"Time",
	],

>>>>>>> 9ef10818
	no_value_type: [
		"Section Break",
		"Column Break",
		"Tab Break",
		"HTML",
		"Table",
		"Table MultiSelect",
		"Button",
		"Image",
		"Fold",
		"Heading",
	],

	layout_fields: ["Section Break", "Column Break", "Tab Break", "Fold"],

	std_fields_list: [
		"name",
		"owner",
		"creation",
		"modified",
		"modified_by",
		"_user_tags",
		"_comments",
		"_assign",
		"_liked_by",
		"docstatus",
		"idx",
	],

	child_table_field_list: ["parent", "parenttype", "parentfield"],

	core_doctypes_list: [
		"DocType",
		"DocField",
		"DocPerm",
		"User",
		"Role",
		"Has Role",
		"Page",
		"Module Def",
		"Print Format",
		"Report",
		"Customize Form",
		"Customize Form Field",
		"Property Setter",
		"Custom Field",
		"Client Script",
	],

	restricted_fields: [
		"name",
		"parent",
		"creation",
		"modified",
		"modified_by",
		"parentfield",
		"parenttype",
		"file_list",
		"flags",
		"docstatus",
	],

	std_fields: [
		{ fieldname: "name", fieldtype: "Link", label: __("ID") },
		{ fieldname: "owner", fieldtype: "Link", label: __("Created By"), options: "User" },
		{ fieldname: "idx", fieldtype: "Int", label: __("Index") },
		{ fieldname: "creation", fieldtype: "Datetime", label: __("Created On") },
		{ fieldname: "modified", fieldtype: "Datetime", label: __("Last Updated On") },
		{
			fieldname: "modified_by",
			fieldtype: "Link",
			label: __("Last Updated By"),
			options: "User",
		},
		{ fieldname: "_user_tags", fieldtype: "Data", label: __("Tags") },
		{ fieldname: "_liked_by", fieldtype: "Data", label: __("Liked By") },
		{ fieldname: "_comments", fieldtype: "Text", label: __("Comments") },
		{ fieldname: "_assign", fieldtype: "Text", label: __("Assigned To") },
		{ fieldname: "docstatus", fieldtype: "Int", label: __("Document Status") },
	],

	numeric_fieldtypes: ["Int", "Float", "Currency", "Percent", "Duration"],

	std_fields_table: [{ fieldname: "parent", fieldtype: "Data", label: __("Parent") }],

	table_fields: ["Table", "Table MultiSelect"],

	new_names: {},
	events: {},
	user_settings: {},

	init: function () {
		// setup refresh if the document is updated somewhere else
		frappe.realtime.on("doc_update", function (data) {
			var doc = locals[data.doctype] && locals[data.doctype][data.name];

			if (doc) {
				// current document is dirty, show message if its not me
				if (
					frappe.get_route()[0] === "Form" &&
					cur_frm.doc.doctype === doc.doctype &&
					cur_frm.doc.name === doc.name
				) {
					if (data.modified !== cur_frm.doc.modified && !frappe.ui.form.is_saving) {
						if (!cur_frm.is_dirty()) {
							cur_frm.debounced_reload_doc();
						} else {
							doc.__needs_refresh = true;
							cur_frm.show_conflict_message();
						}
					}
				} else {
					if (!doc.__unsaved) {
						// no local changes, remove from locals
						frappe.model.remove_from_locals(doc.doctype, doc.name);
					} else {
						// show message when user navigates back
						doc.__needs_refresh = true;
					}
				}
			}
		});
	},

	is_value_type: function (fieldtype) {
		if (typeof fieldtype == "object") {
			fieldtype = fieldtype.fieldtype;
		}
		// not in no-value type
		return frappe.model.no_value_type.indexOf(fieldtype) === -1;
	},

	is_non_std_field: function (fieldname) {
		return ![...frappe.model.std_fields_list, ...frappe.model.child_table_field_list].includes(
			fieldname
		);
	},

	get_std_field: function (fieldname, ignore = false) {
		var docfield = $.map(
			[].concat(frappe.model.std_fields).concat(frappe.model.std_fields_table),
			function (d) {
				if (d.fieldname == fieldname) return d;
			}
		);
		if (!docfield.length) {
			//Standard fields are ignored in case of adding columns as a result of groupby
			if (ignore) {
				return { fieldname: fieldname };
			} else {
				frappe.msgprint(__("Unknown Column: {0}", [fieldname]));
			}
		}
		return docfield[0];
	},

	get_from_localstorage: function (doctype) {
		if (localStorage["_doctype:" + doctype]) {
			return JSON.parse(localStorage["_doctype:" + doctype]);
		}
	},

	set_in_localstorage: function (doctype, docs) {
		try {
			localStorage["_doctype:" + doctype] = JSON.stringify(docs);
		} catch (e) {
			// if quota is exceeded, clear local storage and set item
			console.warn("localStorage quota exceeded, clearing doctype cache");
			frappe.model.clear_local_storage();
			localStorage["_doctype:" + doctype] = JSON.stringify(docs);
		}
	},

	clear_local_storage: function () {
		for (var key in localStorage) {
			if (key.startsWith("_doctype:")) {
				localStorage.removeItem(key);
			}
		}
	},

	with_doctype: function (doctype, callback, async) {
		if (locals.DocType[doctype]) {
			callback && callback();
			return Promise.resolve();
		} else {
			let cached_timestamp = null;
			let cached_doc = null;

			let cached_docs = frappe.model.get_from_localstorage(doctype);

			if (cached_docs) {
				cached_doc = cached_docs.filter((doc) => doc.name === doctype)[0];
				if (cached_doc) {
					cached_timestamp = cached_doc.modified;
				}
			}

			return frappe.call({
				method: "frappe.desk.form.load.getdoctype",
				type: "GET",
				args: {
					doctype: doctype,
					with_parent: 1,
					cached_timestamp: cached_timestamp,
				},
				async: async,
				callback: function (r) {
					if (r.exc) {
						frappe.msgprint(__("Unable to load: {0}", [__(doctype)]));
						throw "No doctype";
					}
					if (r.message == "use_cache") {
						frappe.model.sync(cached_doc);
					} else {
						frappe.model.set_in_localstorage(doctype, r.docs);
					}
					frappe.model.init_doctype(doctype);

					if (r.user_settings) {
						// remember filters and other settings from last view
						frappe.model.user_settings[doctype] = JSON.parse(r.user_settings);
						frappe.model.user_settings[doctype].updated_on = moment().toString();
					}
					callback && callback(r);
				},
			});
		}
	},

	init_doctype: function (doctype) {
		var meta = locals.DocType[doctype];
<<<<<<< HEAD
		if (meta.__list_js) {
			eval(meta.__list_js);
		}
		if (meta.__custom_list_js) {
			eval(meta.__custom_list_js);
		}
		if (meta.__calendar_js) {
			eval(meta.__calendar_js);
		}
		if (meta.__map_js) {
			eval(meta.__map_js);
		}
		if (meta.__tree_js) {
			eval(meta.__tree_js);
		}
=======
		for (const asset_key of [
			"__list_js",
			"__custom_list_js",
			"__calendar_js",
			"__map_js",
			"__tree_js",
		]) {
			if (meta[asset_key]) {
				new Function(meta[asset_key])();
			}
		}

>>>>>>> 9ef10818
		if (meta.__templates) {
			$.extend(frappe.templates, meta.__templates);
		}
	},

	with_doc: function (doctype, name, callback) {
		return new Promise((resolve) => {
			if (!name) name = doctype; // single type
			if (
				locals[doctype] &&
				locals[doctype][name] &&
				frappe.model.get_docinfo(doctype, name)
			) {
				callback && callback(name);
				resolve(frappe.get_doc(doctype, name));
			} else {
				return frappe.call({
					method: "frappe.desk.form.load.getdoc",
					type: "GET",
					args: {
						doctype: doctype,
						name: name,
					},
					callback: function (r) {
						callback && callback(name, r);
						resolve(frappe.get_doc(doctype, name));
					},
				});
			}
		});
	},

	get_docinfo: function (doctype, name) {
		return (frappe.model.docinfo[doctype] && frappe.model.docinfo[doctype][name]) || null;
	},

	set_docinfo: function (doctype, name, key, value) {
		if (frappe.model.docinfo[doctype] && frappe.model.docinfo[doctype][name]) {
			frappe.model.docinfo[doctype][name][key] = value;
		}
	},

	get_shared: function (doctype, name) {
		return frappe.model.get_docinfo(doctype, name).shared;
	},

	get_server_module_name: function (doctype) {
		var dt = frappe.model.scrub(doctype);
		var module = frappe.model.scrub(locals.DocType[doctype].module);
		var app = frappe.boot.module_app[module];
		return app + "." + module + ".doctype." + dt + "." + dt;
	},

	scrub: function (txt) {
		return txt.replace(/ /g, "_").toLowerCase(); // use to slugify or create a slug, a "code-friendly" string
	},

	unscrub: function (txt) {
<<<<<<< HEAD
		return __(txt || "")
			.replace(/-|_/g, " ")
			.replace(/\w*/g, function (keywords) {
				return keywords.charAt(0).toUpperCase() + keywords.substr(1).toLowerCase();
			});
=======
		return (txt || "").replace(/-|_/g, " ").replace(/\w*/g, function (keywords) {
			return keywords.charAt(0).toUpperCase() + keywords.substr(1).toLowerCase();
		});
>>>>>>> 9ef10818
	},

	can_create: function (doctype) {
		return frappe.boot.user.can_create.indexOf(doctype) !== -1;
	},

	can_select: function (doctype) {
		if (frappe.boot.user) {
			return frappe.boot.user.can_select.indexOf(doctype) !== -1;
		}
	},

	can_read: function (doctype) {
		if (frappe.boot.user) {
			return frappe.boot.user.can_read.indexOf(doctype) !== -1;
		}
	},

	can_write: function (doctype) {
		return frappe.boot.user.can_write.indexOf(doctype) !== -1;
	},

	can_get_report: function (doctype) {
		return frappe.boot.user.can_get_report.indexOf(doctype) !== -1;
	},

	can_delete: function (doctype) {
		if (!doctype) return false;
		return frappe.boot.user.can_delete.indexOf(doctype) !== -1;
	},

	can_cancel: function (doctype) {
		if (!doctype) return false;
		return frappe.boot.user.can_cancel.indexOf(doctype) !== -1;
	},

	has_workflow: function (doctype) {
		return frappe.get_list("Workflow", { document_type: doctype, is_active: 1 }).length;
	},

	is_submittable: function (doctype) {
		if (!doctype) return false;
		return locals.DocType[doctype] && locals.DocType[doctype].is_submittable;
	},

	is_table: function (doctype) {
		if (!doctype) return false;
		return locals.DocType[doctype] && locals.DocType[doctype].istable;
	},

	is_single: function (doctype) {
		if (!doctype) return false;
		return frappe.boot.single_types.indexOf(doctype) != -1;
	},

	is_tree: function (doctype) {
		if (!doctype) return false;
		return locals.DocType[doctype] && locals.DocType[doctype].is_tree;
	},

	is_fresh(doc) {
		// returns true if document has been recently loaded (5 seconds ago)
		return doc && doc.__last_sync_on && new Date() - doc.__last_sync_on < 5000;
	},

	can_import: function (doctype, frm, meta = null) {
		if (meta && !meta.allow_import) return false;

		// system manager can always import
		if (frappe.user_roles.includes("System Manager")) return true;

		if (frm) return frm.perm[0].import === 1;
		return frappe.boot.user.can_import.indexOf(doctype) !== -1;
	},

	can_export: function (doctype, frm) {
		// system manager can always export
		if (frappe.user_roles.includes("System Manager")) return true;

		if (frm) return frm.perm[0].export === 1;
		return frappe.boot.user.can_export.indexOf(doctype) !== -1;
	},

	can_print: function (doctype, frm) {
		if (frm) return frm.perm[0].print === 1;
		return frappe.boot.user.can_print.indexOf(doctype) !== -1;
	},

	can_email: function (doctype, frm) {
		if (frm) return frm.perm[0].email === 1;
		return frappe.boot.user.can_email.indexOf(doctype) !== -1;
	},

	can_share: function (doctype, frm) {
		let disable_sharing = cint(frappe.sys_defaults.disable_document_sharing);
<<<<<<< HEAD

		if (disable_sharing && frappe.session.user !== "Administrator") {
			return false;
		}

		if (frm) {
			return frm.perm[0].share === 1;
		}
		return frappe.boot.user.can_share.indexOf(doctype) !== -1;
	},

	can_set_user_permissions: function (doctype, frm) {
		// system manager can always set user permissions
		if (frappe.user_roles.includes("System Manager")) return true;

		if (frm) return frm.perm[0].set_user_permissions === 1;
		return frappe.boot.user.can_set_user_permissions.indexOf(doctype) !== -1;
=======

		if (disable_sharing && frappe.session.user !== "Administrator") {
			return false;
		}

		if (frm) {
			return frm.perm[0].share === 1;
		}
		return frappe.boot.user.can_share.indexOf(doctype) !== -1;
>>>>>>> 9ef10818
	},

	has_value: function (dt, dn, fn) {
		// return true if property has value
		var val = locals[dt] && locals[dt][dn] && locals[dt][dn][fn];
		var df = frappe.meta.get_docfield(dt, fn, dn);

<<<<<<< HEAD
		if (frappe.model.table_fields.includes(df.fieldtype)) {
			var ret = false;
=======
		let ret;
		if (frappe.model.table_fields.includes(df.fieldtype)) {
			ret = false;
>>>>>>> 9ef10818
			$.each(locals[df.options] || {}, function (k, d) {
				if (d.parent == dn && d.parenttype == dt && d.parentfield == df.fieldname) {
					ret = true;
					return false;
				}
			});
		} else {
			ret = !is_null(val);
		}
		return ret ? true : false;
	},

	get_list: function (doctype, filters) {
		var docsdict = locals[doctype] || locals[":" + doctype] || {};
		if ($.isEmptyObject(docsdict)) return [];
		return frappe.utils.filter_dict(docsdict, filters);
	},

	get_value: function (doctype, filters, fieldname, callback) {
		if (callback) {
			frappe.call({
				method: "frappe.client.get_value",
				args: {
					doctype: doctype,
					fieldname: fieldname,
					filters: filters,
				},
				callback: function (r) {
					if (!r.exc) {
						callback(r.message);
					}
				},
			});
		} else {
			if (
				["number", "string"].includes(typeof filters) &&
				locals[doctype] &&
				locals[doctype][filters]
			) {
				return locals[doctype][filters][fieldname];
			} else {
				var l = frappe.get_list(doctype, filters);
				return l.length && l[0] ? l[0][fieldname] : null;
			}
		}
	},

	set_value: function (
		doctype,
		docname,
		fieldname,
		value,
		fieldtype,
		skip_dirty_trigger = false
	) {
		/* help: Set a value locally (if changed) and execute triggers */

		var doc;
		if ($.isPlainObject(doctype)) {
			// first parameter is the doc, shift parameters to the left
			doc = doctype;
			fieldname = docname;
			value = fieldname;
		} else {
			doc = locals[doctype] && locals[doctype][docname];
		}

		let to_update = fieldname;
		let tasks = [];
		if (!$.isPlainObject(to_update)) {
			to_update = {};
			to_update[fieldname] = value;
		}

		$.each(to_update, (key, value) => {
			if (doc && doc[key] !== value) {
				if (doc.__unedited && !(!doc[key] && !value)) {
					// unset unedited flag for virgin rows
					doc.__unedited = false;
				}

				doc[key] = value;
				tasks.push(() => frappe.model.trigger(key, value, doc, skip_dirty_trigger));
			} else {
				// execute link triggers (want to reselect to execute triggers)
				if (in_list(["Link", "Dynamic Link"], fieldtype) && doc) {
					tasks.push(() => frappe.model.trigger(key, value, doc, skip_dirty_trigger));
				}
			}
		});

		return frappe.run_serially(tasks);
	},

	on: function (doctype, fieldname, fn) {
		/* help: Attach a trigger on change of a particular field.
		To trigger on any change in a particular doctype, use fieldname as "*"
		*/
		/* example: frappe.model.on("Customer", "age", function(fieldname, value, doc) {
		  if(doc.age < 16) {
		   	frappe.msgprint("Warning, Customer must atleast be 16 years old.");
		    raise "CustomerAgeError";
		  }
		}) */
		frappe.provide("frappe.model.events." + doctype);
		if (!frappe.model.events[doctype][fieldname]) {
			frappe.model.events[doctype][fieldname] = [];
		}
		frappe.model.events[doctype][fieldname].push(fn);
	},

	trigger: function (fieldname, value, doc, skip_dirty_trigger = false) {
		const tasks = [];

		function enqueue_events(events) {
			if (!events) return;

			for (const fn of events) {
				if (!fn) continue;

				tasks.push(() => {
					const return_value = fn(fieldname, value, doc, skip_dirty_trigger);

					// if the trigger returns a promise, return it,
					// or use the default promise frappe.after_ajax
					if (return_value && return_value.then) {
						return return_value;
					} else {
						return frappe.after_server_call();
					}
				});
			}
		}

		if (frappe.model.events[doc.doctype]) {
			enqueue_events(frappe.model.events[doc.doctype][fieldname]);
			enqueue_events(frappe.model.events[doc.doctype]["*"]);
		}

		return frappe.run_serially(tasks);
	},

	get_doc: function (doctype, name) {
		if (!name) name = doctype;
		if ($.isPlainObject(name)) {
			var doc = frappe.get_list(doctype, name);
			return doc && doc.length ? doc[0] : null;
		}
		return locals[doctype] ? locals[doctype][name] : null;
	},

	get_children: function (doctype, parent, parentfield, filters) {
<<<<<<< HEAD
		if ($.isPlainObject(doctype)) {
			var doc = doctype;
			var filters = parentfield;
			var parentfield = parent;
=======
		let doc;
		if ($.isPlainObject(doctype)) {
			doc = doctype;
			filters = parentfield;
			parentfield = parent;
>>>>>>> 9ef10818
		} else {
			doc = frappe.get_doc(doctype, parent);
		}

		var children = doc[parentfield] || [];
		if (filters) {
			return frappe.utils.filter_dict(children, filters);
		} else {
			return children;
		}
	},

	clear_table: function (doc, parentfield) {
<<<<<<< HEAD
		for (var i = 0, l = (doc[parentfield] || []).length; i < l; i++) {
			var d = doc[parentfield][i];
=======
		for (const d of doc[parentfield] || []) {
>>>>>>> 9ef10818
			delete locals[d.doctype][d.name];
		}
		doc[parentfield] = [];
	},

	remove_from_locals: function (doctype, name) {
		this.clear_doc(doctype, name);
		if (frappe.views.formview[doctype]) {
			delete frappe.views.formview[doctype].frm.opendocs[name];
		}
	},

	clear_doc: function (doctype, name) {
		var doc = locals[doctype] && locals[doctype][name];
		if (!doc) return;

		var parent = null;
		if (doc.parenttype) {
<<<<<<< HEAD
			var parent = doc.parent,
				parenttype = doc.parenttype,
=======
			parent = doc.parent;
			var parenttype = doc.parenttype,
>>>>>>> 9ef10818
				parentfield = doc.parentfield;
		}
		delete locals[doctype][name];
		if (parent) {
			var parent_doc = locals[parenttype][parent];
			var newlist = [],
				idx = 1;
			$.each(parent_doc[parentfield], function (i, d) {
				if (d.name != name) {
					newlist.push(d);
					d.idx = idx;
					idx++;
				}
				parent_doc[parentfield] = newlist;
			});
		}
	},

	get_no_copy_list: function (doctype) {
		var no_copy_list = ["name", "amended_from", "amendment_date", "cancel_reason"];

		var docfields = frappe.get_doc("DocType", doctype).fields || [];
		for (var i = 0, j = docfields.length; i < j; i++) {
			var df = docfields[i];
			if (cint(df.no_copy)) no_copy_list.push(df.fieldname);
		}

		return no_copy_list;
	},

	delete_doc: function (doctype, docname, callback) {
		let title = docname;
		const title_field = frappe.get_meta(doctype).title_field;
		if (frappe.get_meta(doctype).autoname == "hash" && title_field) {
			const value = frappe.model.get_value(doctype, docname, title_field);
			if (value) {
				title = `${value} (${docname})`;
			}
		}
		frappe.confirm(__("Permanently delete {0}?", [title.bold()]), function () {
			return frappe.call({
				method: "frappe.client.delete",
				args: {
					doctype: doctype,
					name: docname,
				},
				freeze: true,
				freeze_message: __("Deleting {0}...", [title]),
				callback: function (r, rt) {
					if (!r.exc) {
						frappe.utils.play_sound("delete");
						frappe.model.clear_doc(doctype, docname);
						if (callback) callback(r, rt);
					}
				},
			});
		});
	},

	rename_doc: function (doctype, docname, callback) {
		let message = __("Merge with existing");
		let warning = __("This cannot be undone");
		let merge_label = message + " <b>(" + warning + ")</b>";

		var d = new frappe.ui.Dialog({
			title: __("Rename {0}", [__(docname)]),
			fields: [
				{
					label: __("New Name"),
					fieldname: "new_name",
					fieldtype: "Data",
					reqd: 1,
					default: docname,
				},
				{ label: merge_label, fieldtype: "Check", fieldname: "merge" },
			],
		});

		d.set_primary_action(__("Rename"), function () {
			d.hide();
			var args = d.get_values();
			if (!args) return;
			return frappe.call({
				method: "frappe.rename_doc",
				freeze: true,
				freeze_message: "Updating related fields...",
				args: {
					doctype: doctype,
					old: docname,
					new: args.new_name,
					merge: args.merge,
				},
				btn: d.get_primary_btn(),
				callback: function (r, rt) {
					if (!r.exc) {
						$(document).trigger("rename", [
							doctype,
							docname,
							r.message || args.new_name,
						]);
						if (locals[doctype] && locals[doctype][docname])
							delete locals[doctype][docname];
						d.hide();
						if (callback) callback(r.message);
					}
				},
			});
		});
		d.show();
	},

	round_floats_in: function (doc, fieldnames) {
		if (!fieldnames) {
			fieldnames = frappe.meta.get_fieldnames(doc.doctype, doc.parent, {
				fieldtype: ["in", ["Currency", "Float"]],
			});
		}
		for (var i = 0, j = fieldnames.length; i < j; i++) {
			var fieldname = fieldnames[i];
			doc[fieldname] = flt(doc[fieldname], precision(fieldname, doc));
		}
	},

	validate_missing: function (doc, fieldname) {
		if (!doc[fieldname]) {
			frappe.throw(
				__("Please specify") +
					": " +
					__(frappe.meta.get_label(doc.doctype, fieldname, doc.parent || doc.name))
			);
		}
	},

	get_all_docs: function (doc) {
		var all = [doc];
		for (var key in doc) {
			if ($.isArray(doc[key]) && !key.startsWith("_")) {
				var children = doc[key];
				for (var i = 0, l = children.length; i < l; i++) {
					all.push(children[i]);
				}
			}
		}
		return all;
	},

	get_full_column_name: function (fieldname, doctype) {
		if (fieldname.includes("`tab")) return fieldname;
		return "`tab" + doctype + "`.`" + fieldname + "`";
	},

	is_numeric_field: function (fieldtype) {
		if (!fieldtype) return;
		if (typeof fieldtype === "object") {
			fieldtype = fieldtype.fieldtype;
		}
		return frappe.model.numeric_fieldtypes.includes(fieldtype);
	},

	set_default_views_for_doctype(doctype, frm) {
		frappe.model.with_doctype(doctype, () => {
			let meta = frappe.get_meta(doctype);
			let default_views = ["List", "Report", "Dashboard", "Kanban"];

			if (meta.is_calendar_and_gantt && frappe.views.calendar[doctype]) {
				let views = ["Calendar", "Gantt"];
				default_views.push(...views);
			}

			if (meta.is_tree) {
				default_views.push("Tree");
			}

			if (frm.doc.image_field) {
				default_views.push("Image");
			}

			if (doctype === "Communication" && frappe.boot.email_accounts.length) {
				default_views.push("Inbox");
			}

			if (
<<<<<<< HEAD
				(frm.doc.fields.find((i) => i.fieldname === "latitude") &&
					frm.doc.fields.find((i) => i.fieldname === "longitude")) ||
				frm.doc.fields.find(
=======
				(frm.doc.fields?.find((i) => i.fieldname === "latitude") &&
					frm.doc.fields?.find((i) => i.fieldname === "longitude")) ||
				frm.doc.fields?.find(
>>>>>>> 9ef10818
					(i) => i.fieldname === "location" && i.fieldtype == "Geolocation"
				)
			) {
				default_views.push("Map");
			}

			frm.set_df_property("default_view", "options", default_views);
		});
	},
});

// legacy
frappe.get_doc = frappe.model.get_doc;
frappe.get_children = frappe.model.get_children;
frappe.get_list = frappe.model.get_list;

var getchildren = function (doctype, parent, parentfield) {
	var children = [];
	$.each(locals[doctype] || {}, function (i, d) {
		if (d.parent === parent && d.parentfield === parentfield) {
			children.push(d);
		}
	});
	return children;
};<|MERGE_RESOLUTION|>--- conflicted
+++ resolved
@@ -4,8 +4,6 @@
 frappe.provide("frappe.model");
 
 $.extend(frappe.model, {
-<<<<<<< HEAD
-=======
 	all_fieldtypes: [
 		"Autocomplete",
 		"Attach",
@@ -48,7 +46,6 @@
 		"Time",
 	],
 
->>>>>>> 9ef10818
 	no_value_type: [
 		"Section Break",
 		"Column Break",
@@ -281,23 +278,6 @@
 
 	init_doctype: function (doctype) {
 		var meta = locals.DocType[doctype];
-<<<<<<< HEAD
-		if (meta.__list_js) {
-			eval(meta.__list_js);
-		}
-		if (meta.__custom_list_js) {
-			eval(meta.__custom_list_js);
-		}
-		if (meta.__calendar_js) {
-			eval(meta.__calendar_js);
-		}
-		if (meta.__map_js) {
-			eval(meta.__map_js);
-		}
-		if (meta.__tree_js) {
-			eval(meta.__tree_js);
-		}
-=======
 		for (const asset_key of [
 			"__list_js",
 			"__custom_list_js",
@@ -310,7 +290,6 @@
 			}
 		}
 
->>>>>>> 9ef10818
 		if (meta.__templates) {
 			$.extend(frappe.templates, meta.__templates);
 		}
@@ -369,17 +348,9 @@
 	},
 
 	unscrub: function (txt) {
-<<<<<<< HEAD
-		return __(txt || "")
-			.replace(/-|_/g, " ")
-			.replace(/\w*/g, function (keywords) {
-				return keywords.charAt(0).toUpperCase() + keywords.substr(1).toLowerCase();
-			});
-=======
 		return (txt || "").replace(/-|_/g, " ").replace(/\w*/g, function (keywords) {
 			return keywords.charAt(0).toUpperCase() + keywords.substr(1).toLowerCase();
 		});
->>>>>>> 9ef10818
 	},
 
 	can_create: function (doctype) {
@@ -475,7 +446,6 @@
 
 	can_share: function (doctype, frm) {
 		let disable_sharing = cint(frappe.sys_defaults.disable_document_sharing);
-<<<<<<< HEAD
 
 		if (disable_sharing && frappe.session.user !== "Administrator") {
 			return false;
@@ -485,25 +455,6 @@
 			return frm.perm[0].share === 1;
 		}
 		return frappe.boot.user.can_share.indexOf(doctype) !== -1;
-	},
-
-	can_set_user_permissions: function (doctype, frm) {
-		// system manager can always set user permissions
-		if (frappe.user_roles.includes("System Manager")) return true;
-
-		if (frm) return frm.perm[0].set_user_permissions === 1;
-		return frappe.boot.user.can_set_user_permissions.indexOf(doctype) !== -1;
-=======
-
-		if (disable_sharing && frappe.session.user !== "Administrator") {
-			return false;
-		}
-
-		if (frm) {
-			return frm.perm[0].share === 1;
-		}
-		return frappe.boot.user.can_share.indexOf(doctype) !== -1;
->>>>>>> 9ef10818
 	},
 
 	has_value: function (dt, dn, fn) {
@@ -511,14 +462,9 @@
 		var val = locals[dt] && locals[dt][dn] && locals[dt][dn][fn];
 		var df = frappe.meta.get_docfield(dt, fn, dn);
 
-<<<<<<< HEAD
-		if (frappe.model.table_fields.includes(df.fieldtype)) {
-			var ret = false;
-=======
 		let ret;
 		if (frappe.model.table_fields.includes(df.fieldtype)) {
 			ret = false;
->>>>>>> 9ef10818
 			$.each(locals[df.options] || {}, function (k, d) {
 				if (d.parent == dn && d.parenttype == dt && d.parentfield == df.fieldname) {
 					ret = true;
@@ -671,18 +617,11 @@
 	},
 
 	get_children: function (doctype, parent, parentfield, filters) {
-<<<<<<< HEAD
-		if ($.isPlainObject(doctype)) {
-			var doc = doctype;
-			var filters = parentfield;
-			var parentfield = parent;
-=======
 		let doc;
 		if ($.isPlainObject(doctype)) {
 			doc = doctype;
 			filters = parentfield;
 			parentfield = parent;
->>>>>>> 9ef10818
 		} else {
 			doc = frappe.get_doc(doctype, parent);
 		}
@@ -696,12 +635,7 @@
 	},
 
 	clear_table: function (doc, parentfield) {
-<<<<<<< HEAD
-		for (var i = 0, l = (doc[parentfield] || []).length; i < l; i++) {
-			var d = doc[parentfield][i];
-=======
 		for (const d of doc[parentfield] || []) {
->>>>>>> 9ef10818
 			delete locals[d.doctype][d.name];
 		}
 		doc[parentfield] = [];
@@ -720,13 +654,8 @@
 
 		var parent = null;
 		if (doc.parenttype) {
-<<<<<<< HEAD
-			var parent = doc.parent,
-				parenttype = doc.parenttype,
-=======
 			parent = doc.parent;
 			var parenttype = doc.parenttype,
->>>>>>> 9ef10818
 				parentfield = doc.parentfield;
 		}
 		delete locals[doctype][name];
@@ -909,15 +838,9 @@
 			}
 
 			if (
-<<<<<<< HEAD
-				(frm.doc.fields.find((i) => i.fieldname === "latitude") &&
-					frm.doc.fields.find((i) => i.fieldname === "longitude")) ||
-				frm.doc.fields.find(
-=======
 				(frm.doc.fields?.find((i) => i.fieldname === "latitude") &&
 					frm.doc.fields?.find((i) => i.fieldname === "longitude")) ||
 				frm.doc.fields?.find(
->>>>>>> 9ef10818
 					(i) => i.fieldname === "location" && i.fieldtype == "Geolocation"
 				)
 			) {
