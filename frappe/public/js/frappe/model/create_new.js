--- conflicted
+++ resolved
@@ -161,10 +161,6 @@
 				if (!user_default) {
 					user_default = frappe.defaults.get_user_default(df.fieldname);
 				}
-<<<<<<< HEAD
-
-=======
->>>>>>> 9ef10818
 				if (
 					!user_default &&
 					df.remember_last_selected_value &&
