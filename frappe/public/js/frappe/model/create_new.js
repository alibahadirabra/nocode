// Copyright (c) 2015, Frappe Technologies Pvt. Ltd. and Contributors
// MIT License. See license.txt

frappe.provide("frappe.model");

$.extend(frappe.model, {
	new_names: {},
	new_name_count: {},

	get_new_doc: function(
		doctype,
		parent_doc,
		parentfield,
		with_mandatory_children
	) {
		frappe.provide("locals." + doctype);
		var doc = {
			docstatus: 0,
			doctype: doctype,
			name: frappe.model.get_new_name(doctype),
			__islocal: 1,
			__unsaved: 1,
			owner: frappe.session.user
		};
		frappe.model.set_default_values(doc, parent_doc);

		if (parent_doc) {
			$.extend(doc, {
				parent: parent_doc.name,
				parentfield: parentfield,
				parenttype: parent_doc.doctype
			});
			if (!parent_doc[parentfield]) parent_doc[parentfield] = [];
			doc.idx = parent_doc[parentfield].length + 1;
			parent_doc[parentfield].push(doc);
		} else {
			frappe.provide("frappe.model.docinfo." + doctype + "." + doc.name);
		}

		frappe.model.add_to_locals(doc);

		if (with_mandatory_children) {
			frappe.model.create_mandatory_children(doc);
		}

		if (!parent_doc) {
			doc.__run_link_triggers = 1;
		}

		// set the name if called from a link field
		if (frappe.route_options && frappe.route_options.name_field) {
			var meta = frappe.get_meta(doctype);
			// set title field / name as name
			if (meta.autoname && meta.autoname.indexOf("field:") !== -1) {
				doc[meta.autoname.substr(6)] = frappe.route_options.name_field;
			} else if (meta.title_field) {
				doc[meta.title_field] = frappe.route_options.name_field;
			}

			delete frappe.route_options.name_field;
		}

		// set route options
		if (frappe.route_options && !doc.parent) {
			$.each(frappe.route_options, function(fieldname, value) {
				var df = frappe.meta.has_field(doctype, fieldname);
				if (
					df &&
					in_list(
						["Link", "Data", "Select", "Dynamic Link"],
						df.fieldtype
					) &&
					!df.no_copy
				) {
					doc[fieldname] = value;
				}
			});
			frappe.route_options = null;
		}

		return doc;
	},

	make_new_doc_and_get_name: function(doctype, with_mandatory_children) {
		return frappe.model.get_new_doc(
			doctype,
			null,
			null,
			with_mandatory_children
		).name;
	},

	get_new_name: function(doctype) {
		var cnt = frappe.model.new_name_count;
		if (!cnt[doctype]) cnt[doctype] = 0;
		cnt[doctype]++;
		return frappe.router.slug(`new-${doctype}-${cnt[doctype]}`);
	},

	set_default_values: function(doc, parent_doc) {
		var doctype = doc.doctype;
		var docfields = frappe.meta.get_docfields(doctype);
		var updated = [];
		for (var fid = 0; fid < docfields.length; fid++) {
			var f = docfields[fid];
			if (
				!in_list(frappe.model.no_value_type, f.fieldtype) &&
				doc[f.fieldname] == null
			) {
				if (f.no_default) continue;
				var v = frappe.model.get_default_value(f, doc, parent_doc);
				if (v) {
					if (in_list(["Int", "Check"], f.fieldtype)) v = cint(v);
					else if (in_list(["Currency", "Float"], f.fieldtype))
						v = flt(v);

					doc[f.fieldname] = v;
					updated.push(f.fieldname);
				} else if (
					f.fieldtype == "Select" &&
					f.options &&
					typeof f.options === "string" &&
					!in_list(["[Select]", "Loading..."], f.options)
				) {
					doc[f.fieldname] = f.options.split("\n")[0];
				}
			}
		}
		return updated;
	},

	create_mandatory_children: function(doc) {
		var meta = frappe.get_meta(doc.doctype);
		if (meta && meta.istable) return;

		// create empty rows for mandatory table fields
		frappe.meta.get_docfields(doc.doctype).forEach(function(df) {
			if (df.fieldtype === "Table" && df.reqd) {
				frappe.model.add_child(doc, df.fieldname);
			}
		});
	},

	get_default_value: function(df, doc, parent_doc) {
		var user_default = "";
		var user_permissions = frappe.defaults.get_user_permissions();
		let allowed_records = [];
		let default_doc = null;
		let value = null;
		if (user_permissions) {
			({
				allowed_records,
				default_doc
			} = frappe.perm.filter_allowed_docs_for_doctype(
				user_permissions[df.options],
				doc.doctype
			));
		}
		var meta = frappe.get_meta(doc.doctype);
		var has_user_permissions =
			df.fieldtype === "Link" &&
			!$.isEmptyObject(user_permissions) &&
			df.ignore_user_permissions != 1 &&
			allowed_records.length;

		// don't set defaults for "User" link field using User Permissions!
		if (df.fieldtype === "Link" && df.options !== "User") {
			// If user permission has Is Default enabled or single-user permission has found against respective doctype.
			if (has_user_permissions && default_doc) {
				value = default_doc;
			} else {
				// 2 - look in user defaults

				if (!df.ignore_user_permissions) {
					var user_defaults = frappe.defaults.get_user_defaults(df.options);
					if (user_defaults && user_defaults.length===1) {
						// Use User Permission value when only when it has a single value
						user_default = user_defaults[0];
					}
				}
				
				if (!user_default) {
					user_default = frappe.defaults.get_user_default(df.fieldname);
				} else if (
					!user_default &&
					df.remember_last_selected_value &&
					frappe.boot.user.last_selected_values
				) {
					user_default = frappe.boot.user.last_selected_values[df.options];
				}

				var is_allowed_user_default =
					user_default &&
					(!has_user_permissions ||
						allowed_records.includes(user_default));

				// is this user default also allowed as per user permissions?
				if (is_allowed_user_default) {
					value = user_default;
				}
			}
		}

		// 3 - look in default of docfield
		if (!value || df["default"]) {
			const default_val = String(df["default"]);
			if (
				default_val == "__user" ||
				default_val.toLowerCase() == "user"
			) {
				value = frappe.session.user;
			} else if (default_val == "user_fullname") {
				value = frappe.session.user_fullname;
			} else if (default_val == "Today") {
				value = frappe.datetime.get_today();
			} else if ((default_val || "").toLowerCase() === "now") {
				value = frappe.datetime.now_datetime();
			} else if (default_val[0] === ":") {
				var boot_doc = frappe.model.get_default_from_boot_docs(
					df,
					doc,
					parent_doc
				);
				var is_allowed_boot_doc =
					!has_user_permissions || allowed_records.includes(boot_doc);

				if (is_allowed_boot_doc) {
					value = boot_doc;
				}
			} else if (df.fieldname === meta.title_field) {
				// ignore defaults for title field
				value = "";
			} else {
				// is this default value is also allowed as per user permissions?
				var is_allowed_default =
					!has_user_permissions ||
					allowed_records.includes(df.default);
				if (
					df.fieldtype !== "Link" ||
					df.options === "User" ||
					is_allowed_default
				) {
					value = df["default"];
				}
			}
		} else if (df.fieldtype == "Time") {
			value = frappe.datetime.now_time();
		}

		// set it here so we know it was set as a default
		df.__default_value = value;

		return value;
	},

	get_default_from_boot_docs: function(df, doc, parent_doc) {
		// set default from partial docs passed during boot like ":User"
		if (frappe.get_list(df["default"]).length > 0) {
			var ref_fieldname = df["default"]
				.slice(1)
				.toLowerCase()
				.replace(" ", "_");
			var ref_value = parent_doc
				? parent_doc[ref_fieldname]
				: frappe.defaults.get_user_default(ref_fieldname);
			var ref_doc = ref_value
				? frappe.get_doc(df["default"], ref_value)
				: null;

			if (ref_doc && ref_doc[df.fieldname]) {
				return ref_doc[df.fieldname];
			}
		}
	},

	add_child: function(parent_doc, doctype, parentfield, idx) {
		// if given doc, fieldname only
		if (arguments.length === 2) {
			parentfield = doctype;
			doctype = frappe.meta.get_field(parent_doc.doctype, parentfield)
				.options;
		}

		// create row doc
		idx = idx ? idx - 0.1 : (parent_doc[parentfield] || []).length + 1;

		var child = frappe.model.get_new_doc(doctype, parent_doc, parentfield);
		child.idx = idx;

		// renum for fraction
		if (idx !== cint(idx)) {
			var sorted = parent_doc[parentfield].sort(function(a, b) {
				return a.idx - b.idx;
			});
			for (var i = 0, j = sorted.length; i < j; i++) {
				var d = sorted[i];
				d.idx = i + 1;
			}
		}

		if (cur_frm && cur_frm.doc == parent_doc) cur_frm.dirty();

		return child;
	},

	copy_doc: function(doc, from_amend, parent_doc, parentfield) {
<<<<<<< HEAD
		var no_copy_list = [
			"name",
			"amended_from",
			"amendment_date",
			"cancel_reason"
		];
		var newdoc = frappe.model.get_new_doc(
			doc.doctype,
			parent_doc,
			parentfield
		);

		for (var key in doc) {
=======
		var no_copy_list = ['name','amended_from','amendment_date','cancel_reason', "shop_id"];
		var newdoc = frappe.model.get_new_doc(doc.doctype, parent_doc, parentfield);

		for(var key in doc) {
>>>>>>> 1d3b1427
			// dont copy name and blank fields
			var df = frappe.meta.get_docfield(doc.doctype, key);

			if (
				df &&
				key.substr(0, 2) != "__" &&
				!in_list(no_copy_list, key) &&
				!(df && (!from_amend && cint(df.no_copy) == 1))
			) {
				var value = doc[key] || [];
				if (frappe.model.table_fields.includes(df.fieldtype)) {
					for (var i = 0, j = value.length; i < j; i++) {
						var d = value[i];
						frappe.model.copy_doc(
							d,
							from_amend,
							newdoc,
							df.fieldname
						);
					}
				} else {
					newdoc[key] = doc[key];
				}
			}
		}

		var user = frappe.session.user;

		newdoc.__islocal = 1;
		newdoc.docstatus = 0;
		newdoc.owner = user;
		newdoc.creation = "";
		newdoc.modified_by = user;
		newdoc.modified = "";

		return newdoc;
	},

	open_mapped_doc: function(opts) {
		if (opts.frm && opts.frm.doc.__unsaved) {
			frappe.throw(
				__(
					"You have unsaved changes in this form. Please save before you continue."
				)
			);
		} else if (!opts.source_name && opts.frm) {
			opts.source_name = opts.frm.doc.name;
		} else if (!opts.frm && !opts.source_name) {
			opts.source_name = null;
		}

		return frappe.call({
			type: "POST",
			method: "frappe.model.mapper.make_mapped_doc",
			args: {
				method: opts.method,
				source_name: opts.source_name,
				args: opts.args || null,
				selected_children: opts.frm ? opts.frm.get_selected() : null
			},
			freeze: true,
			freeze_message: opts.freeze_message || "",
			callback: function(r) {
				if (!r.exc) {
					frappe.model.sync(r.message);
					if (opts.run_link_triggers) {
						frappe.get_doc(
							r.message.doctype,
							r.message.name
						).__run_link_triggers = true;
					}
					frappe.set_route("Form", r.message.doctype, r.message.name);
				}
			}
		});
	}
});

frappe.create_routes = {};
frappe.new_doc = function(doctype, opts, init_callback) {
	if (doctype === "File") {
		new frappe.ui.FileUploader({
			folder: opts ? opts.folder : "Home"
		});
		return;
	}
	return new Promise(resolve => {
		if (opts && $.isPlainObject(opts)) {
			frappe.route_options = opts;
		}
		frappe.model.with_doctype(doctype, function() {
			if (frappe.create_routes[doctype]) {
				frappe
					.set_route(frappe.create_routes[doctype])
					.then(() => resolve());
			} else {
				frappe.ui.form
					.make_quick_entry(doctype, null, init_callback)
					.then(() => resolve());
			}
		});
	});
};<|MERGE_RESOLUTION|>--- conflicted
+++ resolved
@@ -304,8 +304,8 @@
 	},
 
 	copy_doc: function(doc, from_amend, parent_doc, parentfield) {
-<<<<<<< HEAD
 		var no_copy_list = [
+			"shop_id",
 			"name",
 			"amended_from",
 			"amendment_date",
@@ -318,12 +318,6 @@
 		);
 
 		for (var key in doc) {
-=======
-		var no_copy_list = ['name','amended_from','amendment_date','cancel_reason', "shop_id"];
-		var newdoc = frappe.model.get_new_doc(doc.doctype, parent_doc, parentfield);
-
-		for(var key in doc) {
->>>>>>> 1d3b1427
 			// dont copy name and blank fields
 			var df = frappe.meta.get_docfield(doc.doctype, key);
 
