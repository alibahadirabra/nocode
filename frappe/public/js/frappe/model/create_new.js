--- conflicted
+++ resolved
@@ -61,11 +61,7 @@
 		if(frappe.route_options && !doc.parent) {
 			$.each(frappe.route_options, function(fieldname, value) {
 				var df = frappe.meta.has_field(doctype, fieldname);
-<<<<<<< HEAD
-				if(df && in_list(['Link', 'Select'], df.fieldtype)) {
-=======
 				if(df && in_list(['Link', 'Select'], df.fieldtype) && !df.no_copy) {
->>>>>>> c9917974
 					doc[fieldname]=value;
 				}
 			});
