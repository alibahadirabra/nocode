// Copyright (c) 2018, Frappe Technologies Pvt. Ltd. and Contributors
// MIT License. See license.txt
import DataTable from 'frappe-datatable';

frappe.provide('frappe.views');
frappe.provide('frappe.query_reports');

frappe.standard_pages['query-report'] = function() {
	var wrapper = frappe.container.add_page('query-report');

	frappe.ui.make_app_page({
		parent: wrapper,
		title: __('Query Report'),
		single_column: true,
	});

	frappe.query_report = new frappe.views.QueryReport({
		parent: wrapper,
	});

	$(wrapper).bind('show', function() {
		frappe.query_report.show();
	});
};

frappe.views.QueryReport = class QueryReport extends frappe.views.BaseList {
	show() {
		this.init().then(() => this.load());
	}

	init() {
		if (this.init_promise) {
			return this.init_promise;
		}

		let tasks = [
			this.setup_defaults,
			this.setup_page,
			this.setup_report_wrapper,
			this.setup_events
		].map(fn => fn.bind(this));
		this.init_promise = frappe.run_serially(tasks);
		return this.init_promise;
	}

	setup_defaults() {
		this.route = frappe.get_route();
		this.page_name = frappe.get_route_str();

		// Setup buttons
		this.primary_action = null;
		this.secondary_action = {
			label: __('Refresh'),
			action: () => {
				this.setup_progress_bar();
				this.refresh();
			}
		};

		// throttle refresh for 300ms
		this.refresh = frappe.utils.throttle(this.refresh, 300);

		this.menu_items = [];
	}

	setup_events() {
		frappe.realtime.on("report_generated", (data) => {
			if(data.report_name) {
				this.prepared_report_action = "Rebuild";
				// If generated report and currently active Prepared Report has same fiters
				// then refresh the Prepared Report
				// Otherwise show alert with the link to the Prepared Report
				if(data.name == this.prepared_report_doc_name) {
					this.refresh();
				} else {
					let alert_message = `Report ${this.report_name} generated.
						<a href="#query-report/${this.report_name}/?prepared_report_name=${data.name}">View</a>`;
					frappe.show_alert({message: alert_message, indicator: 'orange'});
				}
			}
		});
		this.page.wrapper.on('click', '[data-action]', (e) => {
			let action_name = $(e.currentTarget).data('action');
			let action = this[action_name];
			if (action.call) {
				action.call(this, e);
			}
		});
	}

	load() {
		if (frappe.get_route().length < 2) {
			this.toggle_nothing_to_show(true);
			return;
		}
		if (this.report_name !== frappe.get_route()[1]) {
			// this.toggle_loading(true);
			// different report
			this.load_report();
		} else {
			// same report
			// don't do anything to preserve state
			// like filters and datatable column widths
		}
	}

	load_report() {
		this.page.clear_inner_toolbar();
		this.route = frappe.get_route();
		this.page_name = frappe.get_route_str();
		this.report_name = this.route[1];
		this.page_title = __(this.report_name);
		this.show_save = false;
		this.menu_items = this.get_menu_items();
		this.datatable = null;
		this.prepared_report_action = "New";


		frappe.run_serially([
			() => this.get_report_doc(),
			() => this.get_report_settings(),
			() => this.setup_progress_bar(),
			() => this.setup_page_head(),
			() => this.refresh_report(),
			() => this.add_make_chart_button()
		]);
	}

	add_make_chart_button(){
		this.page.add_inner_button(__("Set Chart"), () => {
			this.get_possible_chart_options();
		});
	}

	refresh_report() {
		this.toggle_message(true);

		return frappe.run_serially([
			() => this.setup_filters(),
			() => this.set_route_filters(),
			() => this.report_settings.onload && this.report_settings.onload(this),
			() => this.get_user_settings(),
			() => this.refresh()
		]);
	}

	get_report_doc() {
		return frappe.model.with_doc('Report', this.report_name)
			.then(doc => {
				this.report_doc = doc;
			})
			.then(() => frappe.model.with_doctype(this.report_doc.ref_doctype));
	}

	get_report_settings() {
		if (frappe.query_reports[this.report_name]) {
			this.report_settings = this.get_local_report_settings();
			return this._load_script;
		}

		this._load_script = (new Promise(resolve => frappe.call({
			method: 'frappe.desk.query_report.get_script',
			args: { report_name: this.report_name },
			callback: resolve
		}))).then(r => {
			frappe.dom.eval(r.message.script || '');
			return r;
		}).then(r => {
			return frappe.after_ajax(() => {
				this.report_settings = this.get_local_report_settings();
				this.report_settings.html_format = r.message.html_format;
				this.report_settings.execution_time = r.message.execution_time || 0;
			});
		});

		return this._load_script;
	}

	get_local_report_settings() {
		let report_script_name = this.report_doc.report_type === 'Custom Report'
			? this.report_doc.reference_report
			: this.report_name;
		return frappe.query_reports[report_script_name];
	}

	setup_progress_bar() {
		let seconds_elapsed = 0;
		const execution_time = this.report_settings.execution_time || 0;

		if (execution_time < 5) return;

		this.interval = setInterval(function()  {
			seconds_elapsed += 1;
			frappe.show_progress(__('Preparing Report'), seconds_elapsed, execution_time);
		}, 1000);
	}

	setup_filters() {
		this.clear_filters();
		const { filters = [] } = this.report_settings;

		this.filters = filters.map(df => {
			if (df.fieldtype === 'Break') return;

			let f = this.page.add_field(df);

			if (df.default) {
				f.set_input(df.default);
			}

			if (df.get_query) f.get_query = df.get_query;
			if (df.on_change) f.on_change = df.on_change;

			df.onchange = () => {
				if (this.previous_filters
					&& (JSON.stringify(this.previous_filters) == JSON.stringify(this.get_filter_values()))) {
					// filter values have not changed
					return;
				}
				this.previous_filters = this.get_filter_values();

				// clear previous_filters after 3 seconds, to allow refresh for new data
				setTimeout(() => this.previous_filters = null, 10000);

				if (f.on_change) {
					f.on_change(this);
				} else {
					if (this.prepared_report) {
						this.reset_report_view();
					}
					else if (!this._no_refresh) {
						this.refresh();
					}
				}
			};

			f = Object.assign(f, df);

			return f;

		}).filter(Boolean);

		if (this.filters.length === 0) {
			// hide page form if no filters
			this.page.hide_form();
		} else {
			this.page.show_form();
		}
	}

	set_filters(filters) {
		this.filters.map(f => {
			f.set_input(filters[f.fieldname]);
		});
	}

	set_route_filters() {
		if(frappe.route_options) {
			const fields = Object.keys(frappe.route_options);

			const filters_to_set = this.filters.filter(f => fields.includes(f.df.fieldname));

			const promises = filters_to_set.map(f => {
				return () => {
					const value = frappe.route_options[f.df.fieldname];
					return f.set_value(value);
				};
			});
			promises.push(() => {
				frappe.route_options = null;
			});

			return frappe.run_serially(promises);
		}
	}

	clear_filters() {
		this.page.clear_fields();
	}

	refresh() {
		this.toggle_message(true);
		let filters = this.get_filter_values(true);
		let query = frappe.utils.get_query_string(frappe.get_route_str());

		if(query) {
			let obj = frappe.utils.get_query_params(query);
			filters = Object.assign(filters || {}, obj);
		}

		// only one refresh at a time
		if (this.last_ajax) {
			this.last_ajax.abort();
		}

		return new Promise(resolve => {
			this.last_ajax = frappe.call({
				method: 'frappe.desk.query_report.run',
				type: 'GET',
				args: {
					report_name: this.report_name,
					filters: filters,
				},
				callback: resolve,
				always: () => this.page.btn_secondary.prop('disabled', false)
			})
		}).then(r => {
			let data = r.message;
			this.hide_status();
			clearInterval(this.interval);

			this.execution_time = data.execution_time || 0.1;

			if (data.prepared_report) {
				this.prepared_report = true;
				const query_string = frappe.utils.get_query_string(frappe.get_route_str());
				const query_params = frappe.utils.get_query_params(query_string);
				// If query_string contains prepared_report_name then set filters
				// to match the mentioned prepared report doc and disable editing
				if(query_params.prepared_report_name) {
					this.prepared_report_action = "Edit";
					const filters_from_report = JSON.parse(data.doc.filters);
					Object.values(this.filters).forEach(function(field) {
						if (filters_from_report[field.fieldname]) {
							field.set_input(filters_from_report[field.fieldname]);
						}
						field.input.disabled = true;
					});
				}
				this.add_prepared_report_buttons(data.doc);
			}
			this.toggle_message(false);
			if (data.result && data.result.length) {
				this.prepare_report_data(data);

				const chart_options = this.get_chart_options(data);
				this.$chart.empty();
				if(chart_options) {
					this.render_chart(chart_options);
				}

				this.render_datatable();
			} else {
				this.toggle_nothing_to_show(true);
			}

			this.show_footer_message();
			frappe.hide_progress();
		});
	}

	add_prepared_report_buttons(doc) {
		if(doc){
			this.page.add_inner_button(__("Download Report"), function (){
				window.open(
					frappe.urllib.get_full_url(
						"/api/method/frappe.core.doctype.prepared_report.prepared_report.download_attachment?"
						+"dn="+encodeURIComponent(doc.name)));
			});

			const part1 = __('This report was generated {0}.', [frappe.datetime.comment_when(doc.report_end_time)]);
			const part2 = __('To get the updated report, click on {0}.', [__('Rebuild')]);
			const part3 = __('See all past reports.');

			this.show_status(`
				<span class="indicator orange">
					${part1}
					${part2}
					<a href="#List/Prepared%20Report?report_name=${this.report_name}">${part3}</a>
				</span>
			`);
		};

		// Three cases
		// 1. First time with given filters, no data.
		// 2. Showing data from specific report
		// 3. Showing data from an old report without specific report name
		if(this.prepared_report_action == "New") {
			this.page.set_primary_action(
				__("Generate New Report"),
				() => {
					this.generate_background_report();
				}
			);
		} else if(this.prepared_report_action == "Edit") {
			this.page.set_primary_action(
				__("Edit"),
				() => {
					frappe.set_route(frappe.get_route());
				}
			);
		} else if(this.prepared_report_action == "Rebuild"){
			this.page.set_primary_action(
				__("Rebuild"),
				this.generate_background_report.bind(this)
			);
		}
	}

	generate_background_report() {
		let mandatory = this.filters.filter(f => f.df.reqd);
		let missing_mandatory = mandatory.filter(f => !f.get_value());
		if (!missing_mandatory.length){
			let filters = this.get_filter_values(true);
			return new Promise(resolve => frappe.call({
				method: 'frappe.desk.query_report.background_enqueue_run',
				type: 'GET',
				args: {
					report_name: this.report_name,
					filters: filters
				},
				callback: resolve
			})).then(r => {
				const data = r.message;
				// Rememeber the name of Prepared Report doc
				this.prepared_report_doc_name = data.name;
				let alert_message = `Report initiated. You can track its status
					<a class='text-info' href='#Form/Prepared Report/${data.name}'>here</a>`;
				frappe.show_alert({message: alert_message, indicator: 'orange'});
				this.toggle_nothing_to_show(true);
			});
		}
	}

	prepare_report_data(data) {
		this.raw_data = data;
		this.columns = this.prepare_columns(data.columns);
		this.data = this.prepare_data(data.result);
<<<<<<< HEAD

		this.tree_report = this.data.some(d => 'indent' in d) || this.data.some(d => '_isGroup' in d && 'totals' in d);
=======
		this.linked_doctypes = this.get_linked_doctypes();
		this.tree_report = this.data.some(d => 'indent' in d);
>>>>>>> 284eec4f
	}

	render_datatable() {
		let data = this.data;

		if (this.raw_data.add_total_row) {
			data = data.slice();
			data.splice(-1, 1);
		}

		if (this.datatable) {
			this.datatable.options.treeView = this.tree_report;
			this.datatable.refresh(data, this.columns);
		} else {
			let datatable_options = {
				columns: this.columns,
				data: data,
				inlineFilters: true,
				treeView: this.tree_report,
				layout: 'fixed',
				cellHeight: 33,
				showTotalRow: this.raw_data.add_total_row,
				hooks: {
					columnTotal: frappe.utils.report_column_total
				}
			};

			if (this.report_settings.get_datatable_options) {
				datatable_options = this.report_settings.get_datatable_options(datatable_options);
			}
			this.datatable = new DataTable(this.$report[0], datatable_options);
		}

		if (this.report_settings.after_datatable_render) {
			this.report_settings.after_datatable_render(this.datatable);
		}
	}

	get_chart_options(data) {
		let options = this.report_settings.get_chart_data
			? this.report_settings.get_chart_data(data.columns, data.result)
			: data.chart
				? data.chart
				: undefined;

		if (!(options && options.data && options.data.labels && options.data.labels.length > 0)) return;

		return options;
	}

	render_chart(options, height=200) {
		Object.assign(options, {
			height: height
		});

		this.$chart.empty();
		this.chart = new Chart(this.$chart[0], options);
		this.$chart.show();
	}

	get_possible_chart_options() {
		const columns = this.raw_data.columns;
		const rows =  this.raw_data.result.filter(value => Object.keys(value).length);
		const has_total_row = this.raw_data.add_total_row;
		const first_row = Array.isArray(rows[0]) ? rows[0] : Object.values(rows[0]);

		const indices = first_row.reduce((accumulator, current_value, current_index) => {
			if (Number.isFinite(current_value)) {
				accumulator.push(current_index);
			}
			return accumulator;
		}, []);

		function get_column_values(column_name) {
			return rows.map(row => row[column_name]);
		}

		function make_chart_options({ y_field, x_field, chart_type, color }) {
			const type = chart_type.toLowerCase();
			const colors = color ? [color] : undefined;

			let labels = get_column_values(x_field);

			let dataset_values = get_column_values(y_field).map(d => Number(d));

			if(has_total_row) {
				labels = labels.slice(0, -1);
				dataset_values = dataset_values.slice(0, -1);
			}

			return {
				data: {
					labels: labels,
					datasets: [
						{ values: dataset_values }
					]
				},
				type: type,
				colors: colors
			};
		}

		function preview_chart() {
			const wrapper = $(dialog.fields_dict["chart_preview"].wrapper);
			const values = dialog.get_values(true);
			let options = make_chart_options(values);

			Object.assign(options, {
				height: 150
			});

			wrapper.empty();
			new Chart(wrapper[0], options);
			wrapper.find('.chart-container .title, .chart-container .sub-title').hide();
			wrapper.show();
		}

		function get_options(fields) {
			return fields.map((field) => {
				return {label: field.label, value: field.fieldname};
			});
		}

		const numeric_fields = columns.filter((col, i) => indices.includes(i));
		const non_numeric_fields = columns.filter((col, i) => !indices.includes(i))

		const dialog = new frappe.ui.Dialog({
			title: __('Create Chart'),
			fields: [
				{
					fieldname: 'y_field',
					label: 'Y Field',
					fieldtype: 'Select',
					options: get_options(numeric_fields),
					onchange: preview_chart
				},
				{
					fieldname: 'x_field',
					label: 'X Field',
					fieldtype: 'Select',
					options: get_options(non_numeric_fields),
					onchange: preview_chart
				},
				{
					fieldname: 'cb_1',
					fieldtype: 'Column Break'
				},
				{
					fieldname: 'chart_type',
					label: 'Type of Chart',
					fieldtype: 'Select',
					options: ['Bar', 'Line', 'Percentage', 'Pie'],
					default: 'Bar',
					onchange: preview_chart
				},
				{
					fieldname: 'color',
					label: 'Color',
					fieldtype: 'Color',
					depends_on: doc => ['Bar', 'Line'].includes(doc.chart_type),
					onchange: preview_chart,
				},
				{
					fieldname: 'sb_1',
					fieldtype: 'Section Break',
					label: 'Chart Preview'
				},
				{
					fieldname: 'chart_preview',
					label: 'Chart Preview',
					fieldtype: 'HTML',
				}
			],
			primary_action_label: __('Create'),
			primary_action: (values) => {
				let options = make_chart_options(values);

				let x_field_label = numeric_fields.filter((field) => field.fieldname == values.y_field)[0].label;
				let y_field_label = non_numeric_fields.filter((field) => field.fieldname == values.x_field)[0].label;

				options.title = __(`${this.report_name}: ${x_field_label} vs ${y_field_label}`);

				this.render_chart(options);

				dialog.hide();
			}
		});

		dialog.show();

		// load preview after dialog animation
		setTimeout(preview_chart, 500);
	}

	get_user_settings() {
		return frappe.model.user_settings.get(this.report_name)
			.then(user_settings => {
				this.user_settings = user_settings;
			});
	}

	prepare_columns(columns) {
		return columns.map(column => {
			if (typeof column === 'string') {
				if (column.includes(':')) {
					let [label, fieldtype, width] = column.split(':');
					let options;

					if (fieldtype.includes('/')) {
						[fieldtype, options] = fieldtype.split('/');
					}

					column = {
						label,
						fieldname: label,
						fieldtype,
						width,
						options
					};
				} else {
					column = {
						label: column,
						fieldname: column,
						fieldtype: 'Data'
					};
				}
			}

			const format_cell = (value, row, column, data) => {
				value = frappe.format(value, column,
					{for_print: false, always_show_decimals: true}, data);
				if (data && data._isGroupTotal) {
					value = $(`<span>${value}</span>`);
					var $value = $(value).css("font-weight", "bold");
					value = $value.wrap("<p></p>").parent().html();
				}
				return value;
			};

			let compareFn = null;
			if (column.fieldtype === 'Date') {
				compareFn = (cell, keyword) => {
					if (!cell.content) return null;
					if (keyword.length !== 'YYYY-MM-DD'.length) return null;

					const keywordValue = frappe.datetime.user_to_obj(keyword);
					const cellValue = frappe.datetime.str_to_obj(cell.content);
					return [+cellValue, +keywordValue];
				};
			}

			return Object.assign(column, {
				id: column.fieldname,
				name: column.label,
				width: parseInt(column.width) || null,
				editable: false,
				compareValue: compareFn,
				format: (value, row, column, data) => {
					if (this.report_settings.formatter) {
						return this.report_settings.formatter(value, row, column, data, format_cell);
					}
					return format_cell(value, row, column, data);
				}
			});
		});
	}

	prepare_data(data) {
		let res = data.map(row => {
			let row_obj = {};
			if (Array.isArray(row)) {
				this.columns.forEach((column, i) => {
					row_obj[column.id] = row[i];
				});

				return row_obj;
			}
			return row;
		});

		if (this.raw_data.add_total_row) {
			res[res.length - 1].is_total_row = true;
		}
		return res;
	}

	get_visible_columns() {
		const visible_column_ids = this.datatable.datamanager.getColumns(true).map(col => col.id);

		return visible_column_ids
			.map(id => this.columns.find(col => col.id === id))
			.filter(Boolean);
	}

	get_filter_values(raise) {
		const mandatory = this.filters.filter(f => f.df.reqd);
		const missing_mandatory = mandatory.filter(f => !f.get_value());
		if (raise && missing_mandatory.length > 0) {
			let message = __('Please set filters');
			this.toggle_message(raise, message);
			throw "Filter missing";
		}

		const filters = this.filters
			.filter(f => f.get_value())
			.map(f => {
				var v = f.get_value();
				// hidden fields dont have $input
				if(f.df.hidden) v = f.value;
				if(v === '%') v = null;
				return {
					[f.df.fieldname]: v
				};
			})
			.reduce((acc, f) => {
				Object.assign(acc, f);
				return acc;
			}, {});
		return filters;
	}

	get_filter(fieldname) {
		const field = (this.filters || []).find(f => f.df.fieldname === fieldname);
		if (!field) {
			console.warn(`[Query Report] Invalid filter: ${fieldname}`);
		}
		return field;
	}

	get_filter_value(fieldname) {
		const field = this.get_filter(fieldname);
		return field ? field.get_value() : null;
	}

	set_filter_value(fieldname, value) {
		let field_value_map = {};
		if (typeof fieldname === 'string') {
			field_value_map[fieldname] = value;
		} else {
			field_value_map = fieldname;
		}

		this._no_refresh = true;
		Object.keys(field_value_map)
			.forEach((fieldname, i, arr) => {
				const value = field_value_map[fieldname];

				if (i === arr.length - 1) {
					this._no_refresh = false;
				}

				this.get_filter(fieldname).set_value(value);
			});
	}

	set_breadcrumbs() {
		if (!this.report_doc || !this.report_doc.ref_doctype) return;
		const ref_doctype = frappe.get_meta(this.report_doc.ref_doctype);
		frappe.breadcrumbs.add(ref_doctype.module);
	}

	print_report(print_settings) {
		const custom_format = this.report_settings.html_format || null;
		const filters_html = this.get_filters_html_for_print();
		const landscape = print_settings.orientation == 'Landscape';

		frappe.render_grid({
			template: custom_format,
			title: __(this.report_name),
			subtitle: filters_html,
			print_settings: print_settings,
			landscape: landscape,
			filters: this.get_filter_values(),
			data: custom_format ? this.data : this.get_data_for_print(),
			columns: custom_format ? this.columns : this.get_columns_for_print(),
			report: this
		});
	}

	pdf_report(print_settings) {
		const base_url = frappe.urllib.get_base_url();
		const print_css = frappe.boot.print_css;
		const landscape = print_settings.orientation == 'Landscape';

		const custom_format = this.report_settings.html_format || null;
		const columns = custom_format ? this.columns : this.get_columns_for_print();
		const data = custom_format ? this.data : this.get_data_for_print();
		const applied_filters = this.get_filter_values();

		const filters_html = this.get_filters_html_for_print();
		const content = frappe.render_template(custom_format || 'print_grid', {
			title: __(this.report_name),
			subtitle: filters_html,
			filters: applied_filters,
			data: data,
			columns: columns,
			report: this
		});

		// Render Report in HTML
		const html = frappe.render_template('print_template', {
			title: __(this.report_name),
			content: content,
			base_url: base_url,
			print_css: print_css,
			print_settings: print_settings,
			landscape: landscape,
			columns: columns
		});

		frappe.render_pdf(html, print_settings);
	}

	get_filters_html_for_print() {
		const applied_filters = this.get_filter_values();
		return Object.keys(applied_filters)
			.map(fieldname => {
				const label = frappe.query_report.get_filter(fieldname).df.label;
				const value = applied_filters[fieldname];
				return `<h6>${__(label)}: ${value}</h6>`;
			})
			.join('');
	}

	export_report() {
		if (this.export_dialog) {
			this.export_dialog.clear();
			this.export_dialog.show();
			return;
		}

		this.export_dialog = frappe.prompt([
			{
				label: __('Select File Format'),
				fieldname: 'file_format',
				fieldtype: 'Select',
				options: ['Excel', 'CSV'],
				default: 'Excel',
				reqd: 1,
				onchange: () => {
					this.export_dialog.set_df_property('with_indentation',
						'hidden', this.export_dialog.get_value('file_format') !== 'CSV');
				}
			},
			{
				label: __('With Group Indentation'),
				fieldname: 'with_indentation',
				fieldtype: 'Check',
				hidden: 1
			}
		], ({ file_format, with_indentation }) => {
			if (file_format === 'CSV') {
				const column_row = this.columns.map(col => col.label);
				const data = this.get_data_for_csv(with_indentation);
				const out = [column_row].concat(data);

				frappe.tools.downloadify(out, null, this.report_name);
			} else {
				let filters = this.get_filter_values(true);
				if (frappe.urllib.get_dict("prepared_report_name")) {
					filters = Object.assign(frappe.urllib.get_dict("prepared_report_name"), filters);
				}

				const visible_idx = this.datatable.datamanager.getFilteredRowIndices();
				if (visible_idx.length + 1 === this.datatable.datamanager.flatData.length) {
					visible_idx.push(visible_idx.length);
				}

				const args = {
					cmd: 'frappe.desk.query_report.export_query',
					report_name: this.report_name,
					file_format_type: file_format,
					filters: filters,
					visible_idx: visible_idx,
				};

				open_url_post(frappe.request.url, args);
			}
		}, __('Export Report: '+ this.report_name), __('Download'));
	}

	get_data_for_csv(with_indentation = false) {

		const indices = this.datatable.datamanager.getFilteredRowIndices();
		const rows = indices.map(i => this.datatable.datamanager.getRow(i));
		return rows.map(row => {
			const standard_column_count = this.datatable.datamanager.getStandardColumnCount();
			return row
				.slice(standard_column_count)
				.map((cell, i) => {
				if (with_indentation && i === 0) {
					return '   '.repeat(row.meta.indent) + cell.content;
				}
				return cell.content;
			});
		});
	}

	get_data_for_print() {
		const indices = this.datatable.datamanager.rowViewOrder.filter(index => {
			return this.datatable.bodyRenderer.visibleRowIndices.includes(index);
		});

		let rows = indices.map(i => this.datatable.datamanager.flatData[i]);
		if (this.raw_data.add_total_row) {
			let totalRow = this.datatable.bodyRenderer.getTotalRow().reduce((row, cell) => {
				row[cell.column.id] = cell.content;
				return row;
			}, {});
			totalRow.is_total_row = true;

			rows.push(totalRow);
		}

		return rows;
	}

	get_columns_for_print() {
		return this.get_visible_columns();
	}

	get_menu_items() {
		return [
			{
				label: __('Refresh'),
				action: () => this.refresh(),
				class: 'visible-xs'
			},
			{
				label: __('Edit'),
				action: () => frappe.set_route('Form', 'Report', this.report_name),
				condition: () => frappe.user.is_report_manager(),
				standard: true
			},
			{
				label: __('Print'),
				action: () => {
					frappe.ui.get_print_settings(
						false,
						print_settings => this.print_report(print_settings),
						this.report_doc.letter_head
					);
				},
				condition: () => frappe.model.can_print(this.report_doc.ref_doctype),
				standard: true
			},
			{
				label: __('PDF'),
				action: () => {
					frappe.ui.get_print_settings(
						false,
						print_settings => this.pdf_report(print_settings),
						this.report_doc.letter_head
					);
				},
				condition: () => frappe.model.can_print(this.report_doc.ref_doctype),
				standard: true
			},
			{
				label: __('Export'),
				action: () => this.export_report(),
				standard: true
			},
			{
				label: __('Setup Auto Email'),
				action: () => frappe.set_route('List', 'Auto Email Report', {'report' : this.report_name}),
				standard: true
			},
			{
				label: __('Add Column'),
				action: () => {
					let d = new frappe.ui.Dialog({
						title: __('Add Column'),
						fields: [
							{
								fieldtype: 'Select',
								fieldname: 'doctype',
								label: __('From Document Type'),
								options: this.linked_doctypes.map(df => ({ label: df.doctype, value: df.doctype })),
								change: () => {
									let doctype = d.get_value('doctype');
									frappe.model.with_doctype(doctype, () => {
										let fields = frappe.meta.get_docfields(doctype)
											.map(df => ({ label: df.label, value: df.fieldname }));
										d.set_df_property('field', 'options', fields);

									});
								}
							},
							{
								fieldtype: 'Select',
								label: __('Field'),
								fieldname: 'field',
								options: []
							},
							{
								fieldtype: 'Select',
								label: __('Insert After'),
								fieldname: 'insert_after',
								options: this.columns.map(df => df.label)
							}
						],
						primary_action: (values) => {
							const custom_columns = [];
							let df = frappe.meta.get_docfield(values.doctype, values.field);
							custom_columns.push({
								fieldname: df.fieldname,
								fieldtype: df.fieldtype,
								label: df.label,
								link_field: this.doctype_field_map[values.doctype],
								doctype: values.doctype,
								options: df.fieldtype === "Link" ? frappe.model.unscrub(df.fieldname) : undefined,
								width: 100
							});

							frappe.call({
								method: 'frappe.desk.query_report.get_data_for_custom_field',
								args: {
									field: values.field,
									doctype: values.doctype
								},
								callback: (r) => {
									const custom_data = r.message;
									const link_field = this.doctype_field_map[values.doctype];
									this.add_custom_column(custom_columns, custom_data, link_field, values.field, values.insert_after);
									d.hide();
								}
							});
							this.show_save = true;
							this.set_menu_items();
						}
					})

					d.show();
				},
				standard: true
			},
			{
				label: __('Save'),
				action: () => {
					let d = new frappe.ui.Dialog({
						title: __('Save Report'),
						fields: [
							{
								fieldtype: 'Data',
								fieldname: 'report_name',
								label: __("Report Name"),
								default: this.report_doc.is_standard == 'No' ? this.report_name : "",
							}
						],
						primary_action: (values) => {
							frappe.call({
								method: "frappe.desk.query_report.save_report",
								args: {
									reference_report: this.report_name,
									report_name: values.report_name,
									columns: this.columns
								},
								callback: function(r) {
									this.show_save = false;
									d.hide();
									frappe.set_route('query-report', r.message);
								}
							});
						}
					});
					d.show();
				},
				condition: () => this.show_save,
				standard: true
			},
			{
				label: __('User Permissions'),
				action: () => frappe.set_route('List', 'User Permission', {
					doctype: 'Report',
					name: this.report_name
				}),
				condition: () => frappe.model.can_set_user_permissions('Report'),
				standard: true
			}
		];
	}

	add_custom_column(custom_column, custom_data, link_field, column_field, insert_after) {
		const column = this.prepare_columns(custom_column);

		const insert_after_index = this.columns
			.findIndex(column => column.label === insert_after);
		this.columns.splice(insert_after_index + 1, 0, column[0]);

		this.data.forEach(row => {
			row[column_field] = custom_data[row[link_field]];
		});

		this.render_datatable();
	}

	get_linked_doctypes() {
		let doctypes = [];
		let dynamic_links = [];
		let dynamic_doctypes = new Set();
		this.doctype_field_map = {};

		this.columns.forEach(df => {
			if (df.fieldtype == "Link" && df.options && df.options != "Currency") {
				doctypes.push({
					doctype: df.options,
					fieldname: df.fieldname
				});
			}
			else if (df.fieldtype == "Dynamic Link" && df.options) {
				dynamic_links.push({
					link_name: df.options,
					fieldname: df.fieldname
				});
			}
		});

		this.data.forEach(row => {
			dynamic_links.forEach(field => {
				if (row[field.link_name]){
					dynamic_doctypes.add(row[field.link_name] + ":" + field.fieldname);
				}
			});
		});

		doctypes = doctypes.concat(Array.from(dynamic_doctypes).map(d => {
			const doc_field_pair = d.split(":");
			return {
				doctype: doc_field_pair[0],
				fieldname: doc_field_pair[1]
			};
		}));

		doctypes.forEach(doc => {
			this.doctype_field_map[doc.doctype] = doc.fieldname;
		});

		return doctypes;
	}

	setup_report_wrapper() {
		if (this.$report) return;

		let page_form = this.page.main.find('.page-form');
		this.$status = $(`<div class="form-message text-muted small"></div>`)
			.hide().insertAfter(page_form);

		this.$chart = $('<div class="chart-wrapper">').hide().appendTo(this.page.main);
		this.$report = $('<div class="report-wrapper">').appendTo(this.page.main);
		this.$message = $(this.message_div('')).hide().appendTo(this.page.main);
	}

	show_status(status_message) {
		this.$status.html(status_message).show();
	}

	hide_status() {
		this.$status.hide();
	}

	show_footer_message() {
		const message = __('For comparison, use >5, <10 or =324. For ranges, use 5:10 (for values between 5 & 10).');
		const execution_time_msg = __('Execution Time: {0} sec', [this.execution_time || 0.1]);

		this.page.footer.removeClass('hide').addClass('text-muted col-md-12').html(`
			<span class="text-left col-md-6">${message}</span><span class="text-right col-md-6">${execution_time_msg}</span>
		`);

		this.page.wrapper.find('.tree-footer').remove();
		if (this.tree_report) {
			this.$tree_footer = this.page.footer.clone().addClass('tree-footer');
			this.$tree_footer.html(`<div class="col-md-12">
				<button class="btn btn-xs btn-default" data-action="expand_all_rows">
					${__('Expand All')}</button>
				<button class="btn btn-xs btn-default" data-action="collapse_all_rows">
					${__('Collapse All')}</button>
			</div>`);
			this.page.footer.before(this.$tree_footer);
			this.$tree_footer.find('[data-action=collapse_all_rows]').show();
			this.$tree_footer.find('[data-action=expand_all_rows]').hide();
		}
	}

	expand_all_rows() {
		this.datatable.rowmanager.expandAllNodes();
	}

	collapse_all_rows() {
		this.datatable.rowmanager.collapseAllNodes();
	}

	message_div(message) {
		return `<div class='flex justify-center align-center text-muted' style='height: 50vh;'>
			<div>${message}</div>
		</div>`;
	}

	reset_report_view() {
		this.hide_status();
		this.toggle_nothing_to_show(true);
		this.refresh();
	}

	toggle_loading(flag) {
		this.toggle_message(flag, __('Loading') + '...');
	}


	toggle_nothing_to_show(flag) {
		let message = this.prepared_report
			? __('This is a background report. Please set the appropriate filters and then generate a new one.')
			: __('Nothing to show')

		this.toggle_message(flag, message);

		if (flag && this.prepared_report) {
			this.prepared_report_action = "New";
			this.add_prepared_report_buttons();
		}
	}

	toggle_message(flag, message) {
		if (flag) {
			this.$message.find('div').html(message);
			this.$message.show();
		} else {
			this.$message.hide();
		}
		this.$report.toggle(!flag);
		this.$chart.toggle(!flag);
	}
	// backward compatibility
	get get_values() {
		return this.get_filter_values;
	}
};

Object.defineProperty(frappe, 'query_report_filters_by_name', {
	get() {
		console.warn('[Query Report] frappe.query_report_filters_by_name is deprecated. Please use the new api: frappe.query_report.get_filter_value(fieldname) and frappe.query_report.set_filter_value(fieldname, value)');
		return null;
	}
});<|MERGE_RESOLUTION|>--- conflicted
+++ resolved
@@ -426,13 +426,8 @@
 		this.raw_data = data;
 		this.columns = this.prepare_columns(data.columns);
 		this.data = this.prepare_data(data.result);
-<<<<<<< HEAD
-
+		this.linked_doctypes = this.get_linked_doctypes();
 		this.tree_report = this.data.some(d => 'indent' in d) || this.data.some(d => '_isGroup' in d && 'totals' in d);
-=======
-		this.linked_doctypes = this.get_linked_doctypes();
-		this.tree_report = this.data.some(d => 'indent' in d);
->>>>>>> 284eec4f
 	}
 
 	render_datatable() {
@@ -1212,8 +1207,6 @@
 					${__('Collapse All')}</button>
 			</div>`);
 			this.page.footer.before(this.$tree_footer);
-			this.$tree_footer.find('[data-action=collapse_all_rows]').show();
-			this.$tree_footer.find('[data-action=expand_all_rows]').hide();
 		}
 	}
 
