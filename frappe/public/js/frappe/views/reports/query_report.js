// Copyright (c) 2018, Frappe Technologies Pvt. Ltd. and Contributors
// MIT License. See license.txt
import DataTable from "frappe-datatable";

<<<<<<< HEAD
frappe.provide("frappe.widget.utils");
frappe.provide("frappe.views");
frappe.provide("frappe.query_reports");

=======
// Expose DataTable globally to allow customizations.
window.DataTable = DataTable;

frappe.provide("frappe.widget.utils");
frappe.provide("frappe.views");
frappe.provide("frappe.query_reports");

>>>>>>> 9ef10818
frappe.standard_pages["query-report"] = function () {
	var wrapper = frappe.container.add_page("query-report");

	frappe.ui.make_app_page({
		parent: wrapper,
		title: __("Query Report"),
		single_column: true,
	});

	frappe.query_report = new frappe.views.QueryReport({
		parent: wrapper,
	});

	$(wrapper).bind("show", function () {
		frappe.query_report.show();
	});
};

frappe.views.QueryReport = class QueryReport extends frappe.views.BaseList {
	show() {
		this.init().then(() => this.load());
	}

	init() {
		if (this.init_promise) {
			return this.init_promise;
		}

		let tasks = [
			this.setup_defaults,
			this.setup_page,
			this.setup_report_wrapper,
			this.setup_events,
		].map((fn) => fn.bind(this));
		this.init_promise = frappe.run_serially(tasks);
		return this.init_promise;
	}

	setup_defaults() {
		this.route = frappe.get_route();
		this.page_name = frappe.get_route_str();

		// Setup buttons
		this.primary_action = null;

		// throttle refresh for 300ms
		this.refresh = frappe.utils.throttle(this.refresh, 300);

		this.ignore_prepared_report = false;
		this.menu_items = [];
	}

	update_url_with_filters() {
		if (frappe.get_route_str() == this.page_name) {
			window.history.replaceState(null, null, this.get_url_with_filters());
		}
	}

	get_url_with_filters() {
		const query_params = Object.entries(this.get_filter_values())
			.map(([field, value], _idx) => {
				// multiselects
				if (Array.isArray(value)) {
					if (!value.length) return "";
					value = JSON.stringify(value);
				}
				return `${field}=${encodeURIComponent(value)}`;
			})
			.filter(Boolean)
			.join("&");

		let full_url = window.location.href.replace(window.location.search, "");
		if (query_params) {
			full_url += "?" + query_params;
		}
		return full_url;
	}

	set_default_secondary_action() {
		this.refresh_button && this.refresh_button.remove();
		this.refresh_button = this.page.add_action_icon(
			"es-line-reload",
			() => {
				this.setup_progress_bar();
				this.refresh();
			},
			"",
			__("Reload Report")
		);
	}

	get_no_result_message() {
		return `<div class="msg-box no-border">
			<div>
				<img src="/assets/frappe/images/ui-states/list-empty-state.svg" alt="Generic Empty State" class="null-state">
			</div>
			<p>${__("Nothing to show")}</p>
		</div>`;
	}

	setup_events() {
		frappe.realtime.on("report_generated", (data) => {
			this.toggle_primary_button_disabled(false);
			if (data.report_name) {
				this.prepared_report_action = "Rebuild";
				// If generated report and currently active Prepared Report has same fiters
				// then refresh the Prepared Report
				// Otherwise show alert with the link to the Prepared Report
				if (data.name == this.prepared_report_doc_name) {
					this.refresh();
				} else {
					let alert_message = `Report ${this.report_name} generated.
						<a href="#query-report/${this.report_name}/?prepared_report_name=${data.name}">View</a>`;
					frappe.show_alert({ message: alert_message, indicator: "orange" });
				}
			}
		});
		this.page.wrapper.on("click", "[data-action]", (e) => {
			let action_name = $(e.currentTarget).data("action");
			let action = this[action_name];
			if (action.call) {
				action.call(this, e);
			}
		});
	}

	load() {
		if (frappe.get_route().length < 2) {
			this.toggle_nothing_to_show(true);
			return;
		}

		let route_options = {};
		route_options = Object.assign(route_options, frappe.route_options);

		if (this.report_name !== frappe.get_route()[1]) {
			// different report
			this.load_report(route_options);
		} else if (frappe.has_route_options()) {
			// filters passed through routes
			// so refresh report again
			this.refresh_report(route_options);
		} else {
			// same report
			// don't do anything to preserve state
			// like filters and datatable column widths
		}
	}

	load_report(route_options) {
		this.page.clear_inner_toolbar();
		this.route = frappe.get_route();
		this.page_name = frappe.get_route_str();
		this.report_name = this.route[1];
		this.page_title = __(this.report_name);
		this.show_save = false;
		this.menu_items = this.get_menu_items();
		this.datatable = null;
		this.prepared_report_action = "New";

		frappe.run_serially([
			() => this.get_report_doc(),
			() => this.get_report_settings(),
			() => this.setup_progress_bar(),
			() => this.setup_page_head(),
			() => this.refresh_report(route_options),
			() => this.add_chart_buttons_to_toolbar(true),
			() => this.add_card_button_to_toolbar(true),
		]);
	}

	add_card_button_to_toolbar() {
		if (!frappe.model.can_create("Number Card")) return;
<<<<<<< HEAD
		this.page.add_inner_button(__("Create Card"), () => {
			this.add_card_to_dashboard();
		});
=======
		this.page.add_inner_button(
			__("Create Card"),
			() => {
				this.add_card_to_dashboard();
			},
			__("Actions")
		);
>>>>>>> 9ef10818
	}

	add_chart_buttons_to_toolbar(show) {
		if (!frappe.model.can_create("Dashboard Chart")) return;
		if (show) {
			this.create_chart_button && this.create_chart_button.remove();
			this.create_chart_button = this.page.add_inner_button(
				__("Set Chart"),
				() => {
					this.open_create_chart_dialog();
				},
				__("Actions")
			);

			if (this.chart_fields || this.chart_options) {
				this.add_to_dashboard_button && this.add_to_dashboard_button.remove();
<<<<<<< HEAD
				this.add_to_dashboard_button = this.page.add_button(
					__("Add Chart to Dashboard"),
					() => {
						this.add_chart_to_dashboard();
					}
=======
				this.add_to_dashboard_button = this.page.add_inner_button(
					__("Add Chart to Dashboard"),
					() => {
						this.add_chart_to_dashboard();
					},
					__("Actions")
>>>>>>> 9ef10818
				);
			}
		} else {
			this.create_chart_button && this.create_chart_button.remove();
			this.add_to_dashboard_button && this.add_to_dashboard_button.remove();
		}
	}

	add_card_to_dashboard() {
		let field_options = frappe.report_utils.get_field_options_from_report(
			this.columns,
			this.raw_data
		);
		const dashboard_field = frappe.dashboard_utils.get_dashboard_link_field();
		const set_standard = frappe.boot.developer_mode;

		const dialog = new frappe.ui.Dialog({
			title: __("Create Card"),
			fields: [
				{
					fieldname: "report_field",
					label: __("Field"),
					fieldtype: "Select",
					options: field_options.numeric_fields,
				},
				{
					fieldname: "cb_1",
					fieldtype: "Column Break",
				},
				{
					fieldname: "report_function",
					label: __("Function"),
					options: ["Sum", "Average", "Minimum", "Maximum"],
					fieldtype: "Select",
				},
				{
					fieldname: "sb_1",
					label: __("Add to Dashboard"),
					fieldtype: "Section Break",
				},
				dashboard_field,
				{
					fieldname: "cb_2",
					fieldtype: "Column Break",
				},
				{
					fieldname: "label",
					label: __("Card Label"),
					fieldtype: "Data",
				},
			],
			primary_action_label: __("Add"),
			primary_action: (values) => {
				if (!values.label) {
					values.label = `${values.report_function} of ${toTitle(values.report_field)}`;
				}
				this.create_number_card(values, values.dashboard, values.label, set_standard);
				dialog.hide();
			},
		});

		dialog.show();
	}

	add_chart_to_dashboard() {
		if (this.chart_fields || this.chart_options) {
			const dashboard_field = frappe.dashboard_utils.get_dashboard_link_field();
			const set_standard = frappe.boot.developer_mode;

			const dialog = new frappe.ui.Dialog({
				title: __("Create Chart"),
				fields: [
					{
						fieldname: "dashboard_chart_name",
						label: "Chart Name",
						fieldtype: "Data",
					},
					dashboard_field,
				],
				primary_action_label: __("Add"),
				primary_action: (values) => {
					this.create_dashboard_chart(
						this.chart_fields || this.chart_options,
						values.dashboard,
						values.dashboard_chart_name,
						set_standard
					);
					dialog.hide();
				},
			});

			dialog.show();
		} else {
			frappe.msgprint(__("Please Set Chart"));
		}
	}

	create_number_card(values, dashboard_name, card_name, set_standard) {
		let args = {
			dashboard: dashboard_name || null,
			type: "Report",
			report_name: this.report_name,
			filters_json: JSON.stringify(this.get_filter_values()),
			set_standard: set_standard,
		};
		Object.assign(args, values);

		this.add_to_dashboard(
			"frappe.desk.doctype.number_card.number_card.create_report_number_card",
			args,
			dashboard_name,
			card_name,
			"Number Card"
		);
	}

	create_dashboard_chart(chart_args, dashboard_name, chart_name, set_standard) {
		let args = {
			dashboard: dashboard_name || null,
			chart_type: "Report",
			report_name: this.report_name,
			type: chart_args.chart_type || frappe.model.unscrub(chart_args.type),
			color: chart_args.color,
			filters_json: JSON.stringify(this.get_filter_values()),
			custom_options: {},
			set_standard: set_standard,
		};

		for (let key in chart_args) {
			if (key != "data") {
				args["custom_options"][key] = chart_args[key];
			}
		}

		if (this.chart_fields) {
			let x_field_title = toTitle(chart_args.x_field);
			let y_field_title = toTitle(chart_args.y_fields[0]);
			chart_name = chart_name || `${this.report_name}: ${x_field_title} vs ${y_field_title}`;

			Object.assign(args, {
				chart_name: chart_name,
				x_field: chart_args.x_field,
				y_axis: chart_args.y_axis_fields.map((f) => {
					return { y_field: f.y_field, color: f.color };
				}),
				use_report_chart: 0,
			});
		} else {
			chart_name = chart_name || this.report_name;
			Object.assign(args, {
				chart_name: chart_name,
				use_report_chart: 1,
			});
		}

		this.add_to_dashboard(
			"frappe.desk.doctype.dashboard_chart.dashboard_chart.create_report_chart",
			args,
			dashboard_name,
			chart_name,
			"Dashboard Chart"
		);
	}

	add_to_dashboard(method, args, dashboard_name, name, doctype) {
		frappe.xcall(method, { args: args }).then(() => {
			let message;
			if (dashboard_name) {
				let dashboard_route_html = `<a href="/app/dashboard-view/${dashboard_name}">${dashboard_name}</a>`;
				message = __("New {0} {1} added to Dashboard {2}", [
					__(doctype),
					name,
					dashboard_route_html,
				]);
			} else {
				message = __("New {0} {1} created", [__(doctype), name]);
			}

			frappe.msgprint(message, __("New {0} Created", [__(doctype)]));
		});
	}

	refresh_report(route_options) {
		this.toggle_message(true);
		this.toggle_report(false);

		return frappe.run_serially([
			() => this.setup_filters(),
			() => this.set_route_filters(route_options),
			() => this.page.clear_custom_actions(),
			() => this.report_settings.onload && this.report_settings.onload(this),
			() => this.refresh(),
		]);
	}

	get_report_doc() {
		return frappe.model
			.with_doc("Report", this.report_name)
			.then((doc) => {
				this.report_doc = doc;
			})
			.then(() => frappe.model.with_doctype(this.report_doc.ref_doctype));
	}

	get_report_settings() {
		return new Promise((resolve, reject) => {
			if (frappe.query_reports[this.report_name]) {
				this.report_settings = frappe.query_reports[this.report_name];
				resolve();
			} else {
				frappe
					.xcall("frappe.desk.query_report.get_script", {
						report_name: this.report_name,
					})
					.then((settings) => {
						frappe.dom.eval(settings.script || "");
						frappe.after_ajax(() => {
							this.report_settings = this.get_local_report_settings(
								settings.custom_report_name
							);
							this.report_settings.html_format = settings.html_format;
							this.report_settings.execution_time = settings.execution_time || 0;
							frappe.query_reports[this.report_name] = this.report_settings;

							if (this.report_doc.filters && !this.report_settings.filters) {
								// add configured filters
								this.report_settings.filters = this.report_doc.filters;
							}

							resolve();
						});
					})
					.catch(reject);
			}
		});
	}

	get_local_report_settings(custom_report_name) {
		let report_script_name =
			this.report_doc.report_type === "Custom Report"
				? custom_report_name
					? custom_report_name
					: this.report_doc.reference_report
				: this.report_name;
		return frappe.query_reports[report_script_name] || {};
	}

	setup_progress_bar() {
		let seconds_elapsed = 0;
		const execution_time = this.report_settings.execution_time || 0;

		if (execution_time < 5) return;

		this.interval = setInterval(function () {
			seconds_elapsed += 1;
			frappe.show_progress(__("Preparing Report"), seconds_elapsed, execution_time);
		}, 1000);
	}

	refresh_filters_dependency() {
		this.filters.forEach((filter) => {
			filter.guardian_has_value = true;

			if (filter.df.depends_on) {
				filter.guardian_has_value = this.evaluate_depends_on_value(
					filter.df.depends_on,
					filter.df.label
				);

				if (filter.guardian_has_value) {
					if (filter.df.hidden_due_to_dependency) {
						filter.df.hidden_due_to_dependency = false;
						this.toggle_filter_display(filter.df.fieldname, false);
					}
				} else {
					if (!filter.df.hidden_due_to_dependency) {
						filter.df.hidden_due_to_dependency = true;
						this.toggle_filter_display(filter.df.fieldname, true);
						filter.set_value(filter.df.default || null);
					}
				}
			}
		});
	}

	evaluate_depends_on_value(expression, filter_label) {
		let out = null;
		let doc = this.get_filter_values();
		if (doc) {
			if (typeof expression === "boolean") {
				out = expression;
			} else if (expression.substr(0, 5) == "eval:") {
				try {
					out = frappe.utils.eval(expression.substr(5), { doc });
				} catch (e) {
					frappe.throw(
						__('Invalid "depends_on" expression set in filter {0}', [filter_label])
					);
				}
			} else {
				var value = doc[expression];
				if ($.isArray(value)) {
					out = !!value.length;
				} else {
					out = !!value;
				}
			}
		}
		return out;
	}

	setup_filters() {
		this.clear_filters();
		const { filters = [] } = this.report_settings;

		let filter_area = this.page.page_form;

		this.filters = filters
			.map((df) => {
				if (df.fieldtype === "Break") return;

				let f = this.page.add_field(df, filter_area);

				if (df.default) {
					f.set_input(df.default);
				}

				if (df.get_query) f.get_query = df.get_query;
				if (df.on_change) f.on_change = df.on_change;

				df.onchange = () => {
					this.refresh_filters_dependency();

					let current_filters = this.get_filter_values();
					if (
						this.previous_filters &&
						JSON.stringify(this.previous_filters) === JSON.stringify(current_filters)
					) {
						// filter values have not changed
						return;
					}

					// clear previous_filters after 10 seconds, to allow refresh for new data
					this.previous_filters = current_filters;
					setTimeout(() => (this.previous_filters = null), 10000);

					if (f.on_change) {
						f.on_change(this);
					} else {
						if (this.prepared_report) {
							this.reset_report_view();
						} else if (!this._no_refresh) {
							this.refresh(true);
						}
					}
				};

				f = Object.assign(f, df);

				return f;
			})
			.filter(Boolean);

		this.refresh_filters_dependency();
		if (this.filters.length === 0) {
			// hide page form if no filters
			this.page.hide_form();
		} else {
			this.page.show_form();
		}
	}

	set_filters(filters) {
		this.filters.map((f) => {
			f.set_input(filters[f.fieldname]);
		});
	}

	set_route_filters(route_options) {
		if (!route_options) route_options = frappe.route_options;

		if (route_options) {
			const fields = Object.keys(route_options);

			const filters_to_set = this.filters.filter((f) => fields.includes(f.df.fieldname));

			const promises = filters_to_set.map((f) => {
				return () => {
					let value = route_options[f.df.fieldname];
					if (typeof value === "string" && value[0] === "[") {
						// multiselect array
						value = JSON.parse(value);
					}
					f.set_value(value);
				};
			});
			promises.push(() => {
				frappe.route_options = null;
			});

			this.ignore_prepared_report = route_options["ignore_prepared_report"] || false;

			return frappe.run_serially(promises);
		}
	}

	clear_filters() {
		this.page.clear_fields();
	}

	refresh(have_filters_changed) {
		this.toggle_message(true);
		this.toggle_report(false);
		let filters = this.get_filter_values(true);

		// for custom reports,
		// are_default_filters is true if the filters haven't been modified and for all filters,
		// the filter value is the default value or there's no default value for the filter and the current value is empty.
		// are_default_filters is false otherwise.

		let are_default_filters = this.filters
			.map((filter) => {
				return (
					!have_filters_changed &&
					(filter.default === filter.value || (!filter.default && !filter.value))
				);
			})
			.every((res) => res === true);

		this.show_loading_screen();

		// only one refresh at a time
		if (this.last_ajax) {
			this.last_ajax.abort();
		}

		const query_params = this.get_query_params();

		if (query_params.prepared_report_name) {
			filters.prepared_report_name = query_params.prepared_report_name;
		}

		return new Promise((resolve) => {
			this.last_ajax = frappe.call({
				method: "frappe.desk.query_report.run",
				type: "GET",
				args: {
					report_name: this.report_name,
					filters: filters,
					ignore_prepared_report: this.ignore_prepared_report,
					is_tree: this.report_settings.tree,
					parent_field: this.report_settings.parent_field,
					are_default_filters: are_default_filters,
				},
				callback: resolve,
				always: () => this.page.btn_secondary.prop("disabled", false),
			});
		})
			.then((r) => {
				let data = r.message;
				this.hide_status();
				clearInterval(this.interval);

				this.execution_time = data.execution_time || 0.1;

				if (data.custom_filters) {
					this.set_filters(data.custom_filters);
					this.previous_filters = data.custom_filters;
				}

				if (data.prepared_report) {
					this.prepared_report = true;
					this.prepared_report_document = data.doc;
					// If query_string contains prepared_report_name then set filters
					// to match the mentioned prepared report doc and disable editing
					if (query_params.prepared_report_name) {
						this.prepared_report_action = "Edit";
						const filters_from_report = JSON.parse(data.doc.filters);
						Object.values(this.filters).forEach(function (field) {
							if (filters_from_report[field.fieldname]) {
								field.set_input(filters_from_report[field.fieldname]);
							}
							if (field.input) {
								field.input.disabled = true;
							}
						});
					}
					this.add_prepared_report_buttons(data.doc);
				}

				if (data.report_summary) {
					this.$summary.empty();
					this.render_summary(data.report_summary);
				}

				if (data.message && !data.prepared_report) this.show_status(data.message);

				this.toggle_message(false);
				if (data.result && data.result.length) {
					this.prepare_report_data(data);
					this.chart_options = this.get_chart_options(data);

					this.$chart.empty();
					if (this.chart_options) {
						this.render_chart(this.chart_options);
					} else {
						this.$chart.empty();
						if (this.chart_fields) {
							this.chart_options = frappe.report_utils.make_chart_options(
								this.columns,
								this.raw_data,
								this.chart_fields
							);
							this.chart_options && this.render_chart(this.chart_options);
						}
					}
					this.render_datatable();
					this.add_chart_buttons_to_toolbar(true);
					this.add_card_button_to_toolbar();
					this.$report.show();
				} else {
					this.data = [];
					this.toggle_nothing_to_show(true);
					this.add_chart_buttons_to_toolbar(false);
				}

				this.show_footer_message();
				frappe.hide_progress();
			})
			.finally(() => {
				this.hide_loading_screen();
				this.update_url_with_filters();
			});
	}

	render_summary(data) {
		data.forEach((summary) => {
			frappe.utils.build_summary_item(summary).appendTo(this.$summary);
		});

		this.$summary.show();
	}

	get_query_params() {
		const query_string = frappe.utils.get_query_string(frappe.get_route_str());
		return frappe.utils.get_query_params(query_string);
	}

	add_prepared_report_buttons(doc) {
		if (doc) {
			this.page.add_inner_button(__("Download Report"), function () {
				window.open(
					frappe.urllib.get_full_url(
						"/api/method/frappe.core.doctype.prepared_report.prepared_report.download_attachment?" +
							"dn=" +
							encodeURIComponent(doc.name)
					)
				);
			});

			let pretty_diff = frappe.datetime.comment_when(doc.report_end_time);
			const days_old = frappe.datetime.get_day_diff(
				frappe.datetime.now_datetime(),
				doc.report_end_time
			);
			if (days_old > 1) {
				pretty_diff = `<span style="color:var(--red-600)">${pretty_diff}</span>`;
			}
			const part1 = __("This report was generated {0}.", [pretty_diff]);
			const part2 = __("To get the updated report, click on {0}.", [__("Rebuild")]);
			const part3 = __("See all past reports.");

			this.show_status(`
				<div class="indicator orange">
					<span>
						${part1}
						${part2}
						<a href="/app/List/Prepared%20Report?report_name=${this.report_name}"> ${part3}</a>
					</span>
				</div>
			`);
		}

		// Three cases
		// 1. First time with given filters, no data.
		// 2. Showing data from specific report
		// 3. Showing data from an old report without specific report name
		this.primary_action_map = {
			New: {
				label: __("Generate New Report"),
				click: () => {
					this.show_warning_or_generate_report();
				},
			},
			Edit: {
				label: __("Edit"),
				click: () => {
					frappe.set_route(frappe.get_route());
				},
			},
			Rebuild: {
				label: __("Rebuild"),
				click: () => {
					this.show_warning_or_generate_report();
				},
			},
		};

		let primary_action = this.primary_action_map[this.prepared_report_action];

		if (!this.primary_button || this.primary_button.text() !== primary_action.label) {
			this.primary_button = this.page.set_primary_action(
				primary_action.label,
				primary_action.click
			);
		}
	}

	toggle_primary_button_disabled(disable) {
		this.primary_button.prop("disabled", disable);
	}

	show_warning_or_generate_report() {
		frappe
			.xcall(
				"frappe.core.doctype.prepared_report.prepared_report.get_reports_in_queued_state",
				{
					filters: this.get_filter_values(),
					report_name: this.report_name,
				}
			)
			.then((reports) => {
				this.queued_prepared_reports = reports;

				if (reports.length) {
					const message = this.get_queued_prepared_reports_warning_message(reports);
					this.prepared_report_dialog = frappe.warn(
						__("Reports already in Queue"),
						message,
						() => this.generate_background_report(),
						__("Proceed Anyway"),
						true
					);

					this.prepared_report_dialog.footer.prepend(`
					<button type="button" class="btn btn-sm btn-default pull-left" data-action="delete_old_queued_reports">
						${__("Delete and Generate New")}
					</button>`);

					frappe.utils.bind_actions_with_object(
						this.prepared_report_dialog.wrapper,
						this
					);
				} else {
					this.generate_background_report();
				}
			});
	}

	get_queued_prepared_reports_warning_message(reports) {
		const route = `/app/List/Prepared Report/List?status=Queued&report_name=${this.report_name}`;
		const report_link_html =
			reports.length == 1
				? `<a class="underline" href="${route}">${__("1 Report")}</a>`
				: `<a class="underline" href="${route}">${__("{0} Reports", [
						reports.length,
				  ])}</a>`;

		const no_of_reports_html =
			reports.length == 1
				? `${__("There is {0} with the same filters already in the queue:", [
						report_link_html,
				  ])}`
				: `${__("There are {0} with the same filters already in the queue:", [
						report_link_html,
				  ])}`;

		let warning_message = `
			<p>
				${__("Are you sure you want to generate a new report?")}
				${no_of_reports_html}
			</p>`;

		let get_item_html = (item) =>
			`<a class="underline" href="/app/prepared-report/${item.name}">${item.name}</a>`;

		warning_message += reports.map(get_item_html).join(", ");

		return warning_message;
	}

	delete_old_queued_reports() {
		this.prepared_report_dialog.hide();
		frappe
			.xcall("frappe.core.doctype.prepared_report.prepared_report.delete_prepared_reports", {
				reports: this.queued_prepared_reports,
			})
			.then(() => this.generate_background_report());
	}

	generate_background_report() {
		this.toggle_primary_button_disabled(true);
		let mandatory = this.filters.filter((f) => f.df.reqd);
		let missing_mandatory = mandatory.filter((f) => !f.get_value());
		if (!missing_mandatory.length) {
			let filters = this.get_filter_values(true);
			return new Promise((resolve) =>
				frappe.call({
<<<<<<< HEAD
					method: "frappe.desk.query_report.background_enqueue_run",
=======
					method: "frappe.core.doctype.prepared_report.prepared_report.make_prepared_report",
>>>>>>> 9ef10818
					args: {
						report_name: this.report_name,
						filters: filters,
					},
					callback: resolve,
				})
			).then((r) => {
				const data = r.message;
				// Rememeber the name of Prepared Report doc
				this.prepared_report_doc_name = data.name;
				let alert_message =
					`<a href='/app/prepared-report/${data.name}'>` +
					__("Report initiated, click to view status") +
					`</a>`;
				frappe.show_alert({ message: alert_message, indicator: "orange" }, 10);
				this.toggle_nothing_to_show(true);
			});
		}
	}

	prepare_report_data(data) {
		this.raw_data = data;
		this.columns = this.prepare_columns(data.columns);
		this.custom_columns = [];
		this.data = this.prepare_data(data.result);
		this.linked_doctypes = this.get_linked_doctypes();
		this.tree_report = this.data.some((d) => "indent" in d);
	}

	render_datatable() {
		let data = this.data;
		let columns = this.columns.filter((col) => !col.hidden);

		if (this.raw_data.add_total_row && !this.report_settings.tree) {
			data = data.slice();
			data.splice(-1, 1);
		}

		this.$report.show();
		if (
			this.datatable &&
			this.datatable.options &&
			this.datatable.options.showTotalRow === this.raw_data.add_total_row
		) {
			this.datatable.options.treeView = this.tree_report;
			this.datatable.refresh(data, columns);
		} else {
			let datatable_options = {
				columns: columns,
				data: data,
				inlineFilters: true,
				language: frappe.boot.lang,
				translations: frappe.utils.datatable.get_translations(),
				treeView: this.tree_report,
				layout: "fixed",
				cellHeight: 33,
				showTotalRow: this.raw_data.add_total_row && !this.report_settings.tree,
				direction: frappe.utils.is_rtl() ? "rtl" : "ltr",
				hooks: {
					columnTotal: frappe.utils.report_column_total,
				},
			};

			if (this.report_settings.get_datatable_options) {
				datatable_options = this.report_settings.get_datatable_options(datatable_options);
			}
			this.datatable = new window.DataTable(this.$report[0], datatable_options);
		}

		if (typeof this.report_settings.initial_depth == "number") {
			this.datatable.rowmanager.setTreeDepth(this.report_settings.initial_depth);
		}
		if (this.report_settings.after_datatable_render) {
			this.report_settings.after_datatable_render(this.datatable);
		}
	}

	show_loading_screen() {
		const loading_state = `<div class="msg-box no-border">
			<div>
				<img src="/assets/frappe/images/ui-states/list-empty-state.svg" alt="Generic Empty State" class="null-state">
			</div>
			<p>${__("Loading")}...</p>
		</div>`;

		this.$loading.find("div").html(loading_state);
		this.$report.hide();
		this.$loading.show();
	}

	hide_loading_screen() {
		this.$loading.hide();
	}

	get_chart_options(data) {
		let options = this.report_settings.get_chart_data
			? this.report_settings.get_chart_data(data.columns, data.result)
			: data.chart
			? data.chart
			: undefined;

		if (!(options && options.data && options.data.labels && options.data.labels.length > 0))
			return;

		if (options.fieldtype) {
			options.tooltipOptions = {
				formatTooltipY: (d) =>
					frappe.format(d, {
						fieldtype: options.fieldtype,
						options: options.options,
					}),
			};
		}
		options.axisOptions = {
			shortenYAxisNumbers: 1,
			numberFormatter: frappe.utils.format_chart_axis_number,
		};
		options.height = 280;
		return options;
	}

	render_chart(options) {
		this.$chart.empty();
		this.$chart.show();
		this.chart = new frappe.Chart(this.$chart[0], options);
	}

	open_create_chart_dialog() {
		const me = this;
		let field_options = frappe.report_utils.get_field_options_from_report(
			this.columns,
			this.raw_data
		);

		function set_chart_values(values) {
			values.y_fields = [];
			values.colors = [];
			if (values.y_axis_fields) {
				values.y_axis_fields.map((f) => {
					values.y_fields.push(f.y_field);
					values.colors.push(f.color);
				});
			}

			values.y_fields = values.y_fields.map((d) => d.trim()).filter(Boolean);

			return values;
		}

		function preview_chart() {
			const wrapper = $(dialog.fields_dict["chart_preview"].wrapper);
			let values = dialog.get_values(true);
			values = set_chart_values(values);

			if (values.x_field && values.y_fields.length) {
				let options = frappe.report_utils.make_chart_options(
					me.columns,
					me.raw_data,
					values
				);
				me.chart_fields = values;
				wrapper.empty();
				new frappe.Chart(wrapper[0], options);
				wrapper.find(".chart-container .title, .chart-container .sub-title").hide();
				wrapper.show();

				dialog.fields_dict["create_dashoard_chart"].df.hidden = 0;
				dialog.refresh();
			} else {
				wrapper[0].innerHTML = `<div class="flex justify-center align-center text-muted" style="height: 120px; display: flex;">
					<div>${__("Please select X and Y fields")}</div>
				</div>`;
			}
		}

		const dialog = new frappe.ui.Dialog({
			title: __("Create Chart"),
			fields: [
				{
					fieldname: "x_field",
					label: "X Field",
					fieldtype: "Select",
					default: me.chart_fields ? me.chart_fields.x_field : null,
					options: field_options.non_numeric_fields,
				},
				{
					fieldname: "cb_1",
					fieldtype: "Column Break",
				},
				{
					fieldname: "chart_type",
					label: "Type of Chart",
					fieldtype: "Select",
					options: ["Bar", "Line", "Percentage", "Pie", "Donut"],
					default: me.chart_fields ? me.chart_fields.chart_type : "Bar",
				},
				{
					fieldname: "sb_1",
					fieldtype: "Section Break",
					label: "Y Axis",
				},
				{
					fieldname: "y_axis_fields",
					fieldtype: "Table",
					fields: [
						{
							fieldtype: "Select",
							fieldname: "y_field",
							name: "y_field",
							label: __("Y Field"),
							options: field_options.numeric_fields,
							in_list_view: 1,
						},
						{
							fieldtype: "Color",
							fieldname: "color",
							name: "color",
							label: __("Color"),
							in_list_view: 1,
						},
					],
				},
				{
					fieldname: "preview_chart_button",
					fieldtype: "Button",
					label: "Preview Chart",
					click: preview_chart,
				},
				{
					fieldname: "sb_2",
					fieldtype: "Section Break",
					label: "Chart Preview",
				},
				{
					fieldname: "chart_preview",
					label: "Chart Preview",
					fieldtype: "HTML",
				},
				{
					fieldname: "create_dashoard_chart",
					label: "Add Chart to Dashboard",
					fieldtype: "Button",
					hidden: 1,
					click: () => {
						dialog.hide();
						this.add_chart_to_dashboard();
					},
				},
			],
			primary_action_label: __("Create"),
			primary_action: (values) => {
				values = set_chart_values(values);

				let options = frappe.report_utils.make_chart_options(
					this.columns,
					this.raw_data,
					values
				);
				me.chart_fields = values;

				let x_field_label = field_options.numeric_fields.filter(
					(field) => field.value == values.y_fields[0]
				)[0].label;
				let y_field_label = field_options.non_numeric_fields.filter(
					(field) => field.value == values.x_field
				)[0].label;

				options.title = __("{0}: {1} vs {2}", [
					this.report_name,
					x_field_label,
					y_field_label,
				]);

				this.render_chart(options);
				this.add_chart_buttons_to_toolbar(true);

				dialog.hide();
			},
		});

		dialog.show();

		// load preview after dialog animation
		setTimeout(preview_chart, 500);
	}

	prepare_columns(columns) {
		return columns.map((column) => {
			column = frappe.report_utils.prepare_field_from_column(column);

			const format_cell = (value, row, column, data) => {
				if (column.isHeader && !data && this.data) {
					// totalRow doesn't have a data object
					// proxy it using the first data object
					// applied to Float, Currency fields, needed only for currency formatting.
					// make first data column have value 'Total'
					let index = 1;

					if (this.report_settings.get_datatable_options) {
						let datatable = this.report_settings.get_datatable_options({});
						if (datatable && datatable.checkboxColumn) index = 2;
					}

					if (column.colIndex === index && !value) {
						value = "Total";
						column = { fieldtype: "Data" }; // avoid type issues for value if Date column
					} else if (in_list(["Currency", "Float"], column.fieldtype)) {
						// proxy for currency and float
						data = this.data[0];
					}
				}
				return frappe.format(
					value,
					column,
					{ for_print: false, always_show_decimals: true },
					data
				);
			};

			let compareFn = null;
			if (column.fieldtype === "Date") {
				compareFn = (cell, keyword) => {
					if (!cell.content) return null;
					if (keyword.length !== "YYYY-MM-DD".length) return null;

					const keywordValue = frappe.datetime.user_to_obj(keyword);
					const cellValue = frappe.datetime.str_to_obj(cell.content);
					return [+cellValue, +keywordValue];
				};
			}

			return Object.assign(column, {
				id: column.fieldname,
				// The column label should have already been translated in the
				// backend. Translating it again would cause unexpected behaviour.
				name: column.label,
				width: parseInt(column.width) || null,
				editable: false,
				compareValue: compareFn,
				format: (value, row, column, data, for_filter = false) => {
					if (for_filter && column?.fieldtype === "Link") {
						return value || "";
					}
					if (this.report_settings.formatter) {
						return this.report_settings.formatter(
							value,
							row,
							column,
							data,
							format_cell
						);
					}
					return format_cell(value, row, column, data);
				},
			});
		});
	}

	prepare_data(data) {
		return data.map((row) => {
			let row_obj = {};
			if (Array.isArray(row)) {
				this.columns.forEach((column, i) => {
					row_obj[column.id] = row[i];
				});

				return row_obj;
			}
			return row;
		});
	}

	get_visible_columns() {
		const visible_column_ids = this.datatable.datamanager
			.getColumns(true)
			.map((col) => col.id);

		return visible_column_ids
			.map((id) => this.columns.find((col) => col.id === id))
			.filter(Boolean);
	}

	get_filter_values(raise) {
		// check for mandatory property for filters added via UI
		const mandatory = this.filters.filter((f) => f.df.reqd || f.df.mandatory);
		const missing_mandatory = mandatory.filter((f) => !f.get_value());
		if (raise && missing_mandatory.length > 0) {
			let message = __("Please set filters");
			this.hide_loading_screen();
			this.toggle_message(raise, message);
			throw "Filter missing";
		}

		raise && this.toggle_message(false);

<<<<<<< HEAD
		const filters = this.filters
=======
		return this.filters
>>>>>>> 9ef10818
			.filter((f) => f.get_value())
			.map((f) => {
				var v = f.get_value();
				// hidden fields dont have $input
				if (f.df.hidden) v = f.value;
				if (v === "%") v = null;
				if (f.df.wildcard_filter) {
					v = `%${v}%`;
				}
				return {
					[f.df.fieldname]: v,
				};
			})
			.reduce((acc, f) => {
				Object.assign(acc, f);
				return acc;
			}, {});
	}

	get_filter(fieldname) {
		const field = (this.filters || []).find((f) => f.df.fieldname === fieldname);
		if (!field) {
			console.warn(`[Query Report] Invalid filter: ${fieldname}`);
		}
		return field;
	}

	get_filter_value(fieldname) {
		const field = this.get_filter(fieldname);
		return field ? field.get_value() : null;
	}

	set_filter_value(fieldname, value) {
		let field_value_map = {};
		if (typeof fieldname === "string") {
			field_value_map[fieldname] = value;
		} else {
			field_value_map = fieldname;
		}

		this._no_refresh = true;
		Object.keys(field_value_map).forEach((fieldname, i, arr) => {
			const value = field_value_map[fieldname];

			if (i === arr.length - 1) {
				this._no_refresh = false;
			}

			this.get_filter(fieldname).set_value(value);
		});
	}

	set_breadcrumbs() {
		if (!this.report_doc || !this.report_doc.ref_doctype) return;
		const ref_doctype = frappe.get_meta(this.report_doc.ref_doctype);
		frappe.breadcrumbs.add(ref_doctype.module);
	}

	make_access_log(method, file_format) {
		frappe.call("frappe.core.doctype.access_log.access_log.make_access_log", {
			doctype: this.doctype || "",
			report_name: this.report_name,
			filters: this.get_filter_values(),
			file_type: file_format,
			method: method,
		});
	}

	print_report(print_settings) {
		const custom_format = this.report_settings.html_format || null;
		const filters_html = this.get_filters_html_for_print();
		const landscape = print_settings.orientation == "Landscape";

		this.make_access_log("Print", "PDF");
		frappe.render_grid({
			template: print_settings.columns ? "print_grid" : custom_format,
			title: __(this.report_name),
			subtitle: filters_html,
			print_settings: print_settings,
			landscape: landscape,
			filters: this.get_filter_values(),
			data: this.get_data_for_print(),
			columns: this.get_columns_for_print(print_settings, custom_format),
			original_data: this.data,
			report: this,
			can_use_smaller_font: this.report_doc.is_standard === "Yes" && custom_format ? 0 : 1,
		});
	}

	pdf_report(print_settings) {
		const base_url = frappe.urllib.get_base_url();
		const print_css = frappe.boot.print_css;
		const landscape = print_settings.orientation == "Landscape";

		const custom_format = this.report_settings.html_format || null;
		const columns = this.get_columns_for_print(print_settings, custom_format);
		const data = this.get_data_for_print();
		const applied_filters = this.get_filter_values();

		const filters_html = this.get_filters_html_for_print();
		const template = print_settings.columns || !custom_format ? "print_grid" : custom_format;
		const content = frappe.render_template(template, {
			title: __(this.report_name),
			subtitle: filters_html,
			filters: applied_filters,
			data: data,
			original_data: this.data,
			columns: columns,
			report: this,
		});

		// Render Report in HTML
		const html = frappe.render_template("print_template", {
			title: __(this.report_name),
			content: content,
			base_url: base_url,
			print_css: print_css,
			print_settings: print_settings,
			landscape: landscape,
			columns: columns,
			lang: frappe.boot.lang,
			layout_direction: frappe.utils.is_rtl() ? "rtl" : "ltr",
			can_use_smaller_font: this.report_doc.is_standard === "Yes" && custom_format ? 0 : 1,
		});

		let filter_values = [],
			name_len = 0;
		for (var key of Object.keys(applied_filters)) {
			name_len = name_len + applied_filters[key].toString().length;
			if (name_len > 200) break;
			filter_values.push(applied_filters[key]);
		}
<<<<<<< HEAD
		print_settings.report_name = `${__(this.report_name)}_${filter_values.join("_")}.pdf`;
=======

		if (filter_values.length) {
			print_settings.report_name = `${__(this.report_name)}_${filter_values.join("_")}.pdf`;
		} else {
			print_settings.report_name = `${__(this.report_name)}.pdf`;
		}
>>>>>>> 9ef10818
		frappe.render_pdf(html, print_settings);
	}

	get_filters_html_for_print() {
		const applied_filters = this.get_filter_values();
		return Object.keys(applied_filters)
			.map((fieldname) => {
				const docfield = frappe.query_report.get_filter(fieldname).df;
				const value = applied_filters[fieldname];
				return `<h6>${__(docfield.label)}: ${frappe.format(value, docfield)}</h6>`;
			})
			.join("");
	}

	export_report() {
		if (this.export_dialog) {
			this.export_dialog.clear();
			this.export_dialog.show();
			return;
		}

<<<<<<< HEAD
		let export_dialog_fields = [
			{
				label: __("Select File Format"),
				fieldname: "file_format",
				fieldtype: "Select",
				options: ["Excel", "CSV"],
				default: "Excel",
				reqd: 1,
			},
		];

=======
		let extra_fields = null;
>>>>>>> 9ef10818
		if (this.tree_report) {
			extra_fields = [
				{
					label: __("Include indentation"),
					fieldname: "include_indentation",
					fieldtype: "Check",
				},
			];
		}

<<<<<<< HEAD
		this.export_dialog = frappe.prompt(
			export_dialog_fields,
			({ file_format, include_indentation }) => {
				this.make_access_log("Export", file_format);
				if (file_format === "CSV") {
					const column_row = this.columns.reduce((acc, col) => {
						if (!col.hidden) {
							acc.push(__(col.label));
						}
						return acc;
					}, []);
					const data = this.get_data_for_csv(include_indentation);
					const out = [column_row].concat(data);

					frappe.tools.downloadify(out, null, this.report_name);
				} else {
					let filters = this.get_filter_values(true);
					if (frappe.urllib.get_dict("prepared_report_name")) {
						filters = Object.assign(
							frappe.urllib.get_dict("prepared_report_name"),
							filters
						);
					}

					const visible_idx = this.datatable.bodyRenderer.visibleRowIndices;
					if (visible_idx.length + 1 === this.data.length) {
						visible_idx.push(visible_idx.length);
					}
=======
		this.export_dialog = frappe.report_utils.get_export_dialog(
			__(this.report_name),
			extra_fields,
			({ file_format, include_indentation, csv_delimiter, csv_quoting }) => {
				this.make_access_log("Export", file_format);

				let filters = this.get_filter_values(true);
				if (frappe.urllib.get_dict("prepared_report_name")) {
					filters = Object.assign(
						frappe.urllib.get_dict("prepared_report_name"),
						filters
					);
				}
>>>>>>> 9ef10818

					const args = {
						cmd: "frappe.desk.query_report.export_query",
						report_name: this.report_name,
						custom_columns: this.custom_columns.length ? this.custom_columns : [],
						file_format_type: file_format,
						filters: filters,
						visible_idx,
						include_indentation,
					};

					open_url_post(frappe.request.url, args);
				}
<<<<<<< HEAD
			},
			__("Export Report: {0}", [this.report_name]),
			__("Download")
		);
=======

				const args = {
					cmd: "frappe.desk.query_report.export_query",
					report_name: this.report_name,
					custom_columns: this.custom_columns.length ? this.custom_columns : [],
					file_format_type: file_format,
					filters: filters,
					visible_idx,
					csv_delimiter,
					csv_quoting,
					include_indentation,
				};

				open_url_post(frappe.request.url, args);

				this.export_dialog.hide();
			}
		);

		this.export_dialog.show();
>>>>>>> 9ef10818
	}

	get_data_for_csv(include_indentation) {
		const rows = this.datatable.bodyRenderer.visibleRows;
		if (this.raw_data.add_total_row) {
			rows.push(this.datatable.bodyRenderer.getTotalRow());
		}
		return rows.map((row) => {
			const standard_column_count = this.datatable.datamanager.getStandardColumnCount();
			return row.slice(standard_column_count).map((cell, i) => {
				if (cell.column.fieldtype === "Duration") {
					cell.content = frappe.utils.get_formatted_duration(cell.content);
				}
				if (include_indentation && i === 0) {
					cell.content = "   ".repeat(row.meta.indent) + (cell.content || "");
				}
				return cell.content || "";
			});
		});
	}

	get_data_for_print() {
		if (!this.data.length) {
			return [];
		}

		const rows = this.datatable.datamanager.rowViewOrder
			.map((index) => {
				if (this.datatable.bodyRenderer.visibleRowIndices.includes(index)) {
					return this.data[index];
				}
			})
			.filter(Boolean);

		if (this.raw_data.add_total_row && !this.report_settings.tree) {
			let totalRow = this.datatable.bodyRenderer.getTotalRow().reduce((row, cell) => {
				row[cell.column.id] = cell.content;
				row.is_total_row = true;
				return row;
			}, {});

			rows.push(totalRow);
		}
		return rows;
	}

	get_columns_for_print(print_settings, custom_format) {
		let columns = [];

		if (print_settings && print_settings.columns) {
			columns = this.get_visible_columns().filter((column) =>
				print_settings.columns.includes(column.fieldname)
			);
		} else {
			columns = custom_format ? this.columns : this.get_visible_columns();
		}

		return columns;
	}

	get_menu_items() {
		let items = [
			{
				label: __("Refresh"),
				action: () => this.refresh(),
				class: "visible-xs",
			},
			{
				label: __("Edit"),
				action: () => frappe.set_route("Form", "Report", this.report_name),
				condition: () => frappe.user.is_report_manager(),
				standard: true,
			},
			{
				label: __("Print"),
				action: () => {
					let dialog = frappe.ui.get_print_settings(
						false,
						(print_settings) => this.print_report(print_settings),
						this.report_doc.letter_head,
						this.get_visible_columns()
					);
					this.add_portrait_warning(dialog);
				},
				condition: () => frappe.model.can_print(this.report_doc.ref_doctype),
				standard: true,
			},
			{
				label: __("PDF"),
				action: () => {
					let dialog = frappe.ui.get_print_settings(
						false,
						(print_settings) => this.pdf_report(print_settings),
						this.report_doc.letter_head,
						this.get_visible_columns()
					);

					this.add_portrait_warning(dialog);
				},
				condition: () => frappe.model.can_print(this.report_doc.ref_doctype),
				standard: true,
			},
			{
				label: __("Export"),
				action: () => this.export_report(),
				condition: () => frappe.model.can_export(this.report_doc.ref_doctype),
				standard: true,
			},
			{
				label: __("Setup Auto Email"),
				action: () =>
					frappe.set_route("List", "Auto Email Report", { report: this.report_name }),
				standard: true,
			},
			{
				label: __("Add Column"),
				action: () => {
					let d = new frappe.ui.Dialog({
						title: __("Add Column"),
						fields: [
							{
								fieldtype: "Select",
								fieldname: "doctype",
								label: __("From Document Type"),
								options: this.linked_doctypes.map((df) => ({
									label: df.doctype,
									value: df.doctype,
								})),
								change: () => {
									let doctype = d.get_value("doctype");
									frappe.model.with_doctype(doctype, () => {
										let options = frappe.meta
											.get_docfields(doctype)
											.filter(frappe.model.is_value_type)
											.map((df) => ({
												label: df.label,
												value: df.fieldname,
											}));

										d.set_df_property(
											"field",
											"options",
											options.sort(function (a, b) {
												if (a.label < b.label) {
													return -1;
												}
												if (a.label > b.label) {
													return 1;
												}
												return 0;
											})
										);
									});
								},
							},
							{
								fieldtype: "Select",
								label: __("Field"),
								fieldname: "field",
								options: [],
							},
							{
								fieldtype: "Select",
								label: __("Insert After"),
								fieldname: "insert_after",
								options: this.columns.map((df) => df.label),
							},
						],
						primary_action: (values) => {
							const custom_columns = [];
							let df = frappe.meta.get_docfield(values.doctype, values.field);
							const insert_after_index = this.columns.findIndex(
								(column) => column.label === values.insert_after
							);

							custom_columns.push({
								fieldname: this.columns
									.map((column) => column.fieldname)
									.includes(df.fieldname)
									? df.fieldname + "-" + frappe.scrub(values.doctype)
									: df.fieldname,
								fieldtype: df.fieldtype,
								label: df.label,
								insert_after_index: insert_after_index,
								link_field: this.doctype_field_map[values.doctype],
								doctype: values.doctype,
								options: df.options,
								width: 100,
							});

							this.custom_columns = this.custom_columns.concat(custom_columns);
							frappe.call({
								method: "frappe.desk.query_report.get_data_for_custom_field",
								args: {
									field: values.field,
									doctype: values.doctype,
									names: Array.from(
										this.doctype_field_map[values.doctype].names
									),
								},
								callback: (r) => {
									const custom_data = r.message;
									const link_field =
										this.doctype_field_map[values.doctype].fieldname;
									this.add_custom_column(
										custom_columns,
										custom_data,
										link_field,
										values,
										insert_after_index
									);
									d.hide();
								},
							});
							this.set_menu_items();
						},
					});

					d.show();
				},
				standard: true,
			},
			{
				label: __("User Permissions"),
				action: () =>
					frappe.set_route("List", "User Permission", {
						doctype: "Report",
						name: this.report_name,
					}),
<<<<<<< HEAD
				condition: () => frappe.model.can_set_user_permissions("Report"),
=======
				condition: () => frappe.user.has_role("System Manager"),
>>>>>>> 9ef10818
				standard: true,
			},
		];

		if (frappe.user.is_report_manager()) {
			items.push({
				label: __("Save"),
				action: () => {
					let d = new frappe.ui.Dialog({
						title: __("Save Report"),
						fields: [
							{
								fieldtype: "Data",
								fieldname: "report_name",
								label: __("Report Name"),
								default:
									this.report_doc.is_standard == "No" ? this.report_name : "",
								reqd: true,
							},
						],
						primary_action: (values) => {
							frappe.call({
								method: "frappe.desk.query_report.save_report",
								args: {
									reference_report: this.report_name,
									report_name: values.report_name,
									columns: this.get_visible_columns(),
									filters: this.get_filter_values(),
								},
								callback: function (r) {
									this.show_save = false;
									d.hide();
									frappe.set_route("query-report", r.message);
								},
							});
						},
					});
					d.show();
				},
				standard: true,
			});
		}

		return items;
	}

	add_portrait_warning(dialog) {
		if (this.columns.length > 10) {
			dialog.set_df_property("orientation", "change", () => {
				let value = dialog.get_value("orientation");
				let description =
					value === "Portrait"
						? __("Report with more than 10 columns looks better in Landscape mode.")
						: "";
				dialog.set_df_property("orientation", "description", description);
			});
		}
	}

	add_custom_column(
		custom_column,
		custom_data,
		link_field,
		new_column_data,
		insert_after_index
	) {
		const column = this.prepare_columns(custom_column);
		const column_field = new_column_data.field;

		this.columns.splice(insert_after_index + 1, 0, column[0]);

		this.data.forEach((row) => {
			if (column[0].fieldname.includes("-")) {
				row[column_field + "-" + frappe.scrub(new_column_data.doctype)] =
					custom_data[row[link_field]];
			} else {
				row[column_field] = custom_data[row[link_field]];
			}
		});

		this.render_datatable();
	}

	get_linked_doctypes() {
		let doctypes = [];
		let dynamic_links = [];
		let dynamic_doctypes = new Set();
		this.doctype_field_map = {};

		this.columns.forEach((df) => {
			if (df.fieldtype == "Link" && df.options && df.options != "Currency") {
				doctypes.push({
					doctype: df.options,
					fieldname: df.fieldname,
				});
			} else if (df.fieldtype == "Dynamic Link" && df.options) {
				dynamic_links.push({
					link_name: df.options,
					fieldname: df.fieldname,
				});
			}
		});

		this.data.forEach((row) => {
			dynamic_links.forEach((field) => {
				if (row[field.link_name]) {
					dynamic_doctypes.add(row[field.link_name] + ":" + field.fieldname);
				}
			});
		});

		doctypes = doctypes.concat(
			Array.from(dynamic_doctypes).map((d) => {
				const doc_field_pair = d.split(":");
				return {
					doctype: doc_field_pair[0],
					fieldname: doc_field_pair[1],
				};
			})
		);
<<<<<<< HEAD

		doctypes.forEach((doc) => {
			this.doctype_field_map[doc.doctype] = { fieldname: doc.fieldname, names: new Set() };
		});

=======

		doctypes.forEach((doc) => {
			this.doctype_field_map[doc.doctype] = { fieldname: doc.fieldname, names: new Set() };
		});

>>>>>>> 9ef10818
		this.data.forEach((row) => {
			doctypes.forEach((doc) => {
				this.doctype_field_map[doc.doctype].names.add(row[doc.fieldname]);
			});
		});

		return doctypes;
	}

	setup_report_wrapper() {
		if (this.$report) return;

		// Remove border from
		$(".page-head-content").removeClass("border-bottom");

		let page_form = this.page.main.find(".page-form");
		this.$status = $(`<div class="form-message text-muted small"></div>`)
			.hide()
			.insertAfter(page_form);

		this.$summary = $(`<div class="report-summary"></div>`).hide().appendTo(this.page.main);

		this.$chart = $('<div class="chart-wrapper">').hide().appendTo(this.page.main);

		this.$loading = $(this.message_div("")).hide().appendTo(this.page.main);
		this.$report = $('<div class="report-wrapper">').appendTo(this.page.main);
		this.$message = $(this.message_div("")).hide().appendTo(this.page.main);
	}

	show_status(status_message) {
		this.$status.html(status_message).show();
	}

	hide_status() {
		this.$status.hide();
	}

	show_footer_message() {
		this.$report_footer && this.$report_footer.remove();
		this.$report_footer = $(`<div class="report-footer text-muted"></div>`).appendTo(
			this.page.main
		);
		if (this.tree_report) {
			this.$tree_footer = $(`<div class="tree-footer col-md-6">
				<button class="btn btn-xs btn-default" data-action="expand_all_rows">
					${__("Expand All")}</button>
				<button class="btn btn-xs btn-default" data-action="collapse_all_rows">
					${__("Collapse All")}</button>
			</div>`);
			$(this.$report_footer).append(this.$tree_footer);
			this.$tree_footer.find("[data-action=collapse_all_rows]").show();
			this.$tree_footer.find("[data-action=expand_all_rows]").hide();
		}

		const message = __(
			"For comparison, use >5, <10 or =324. For ranges, use 5:10 (for values between 5 & 10)."
		);
		const execution_time_msg = __("Execution Time: {0} sec", [this.execution_time || 0.1]);

		this.$report_footer.append(`<div class="col-md-12">
			<span">${message}</span><span class="pull-right">${execution_time_msg}</span>
		</div>`);
	}

	expand_all_rows() {
		this.$tree_footer.find("[data-action=expand_all_rows]").hide();
		this.datatable.rowmanager.expandAllNodes();
		this.$tree_footer.find("[data-action=collapse_all_rows]").show();
	}

	collapse_all_rows() {
		this.$tree_footer.find("[data-action=collapse_all_rows]").hide();
		this.datatable.rowmanager.collapseAllNodes();
		this.$tree_footer.find("[data-action=expand_all_rows]").show();
	}

	message_div(message) {
		return `<div class='flex justify-center align-center text-muted' style='height: 50vh;'>
			<div>${message}</div>
		</div>`;
	}

	reset_report_view() {
		this.hide_status();
		this.toggle_nothing_to_show(true);
		this.refresh();
	}

	toggle_nothing_to_show(flag) {
		let message =
			this.prepared_report && !this.prepared_report_document
				? __(
						"This is a background report. Please set the appropriate filters and then generate a new one."
				  )
				: this.get_no_result_message();

		this.toggle_message(flag, message);

		if (flag && this.prepared_report) {
			this.prepared_report_action = "New";
			if (!this.primary_button.is(":visible")) {
				this.add_prepared_report_buttons();
			}
		}
	}

	toggle_message(flag, message) {
		if (flag) {
			this.$message.find("div").html(message);
			this.$message.show();
		} else {
			this.$message.hide();
		}
	}

	toggle_filter_display(fieldname, flag) {
		this.$page.find(`div[data-fieldname=${fieldname}]`).toggleClass("hide-control", flag);
	}

	toggle_report(flag) {
		this.$report.toggle(flag);
		this.$chart.toggle(flag);
		this.$summary.toggle(flag);
	}

	get_checked_items(only_docnames) {
		const indexes = this.datatable.rowmanager.getCheckedRows();

		return indexes.reduce((items, i) => {
			if (i === undefined) return items;

			const item = this.data[i];
			items.push(only_docnames ? item.name : item);
			return items;
		}, []);
	}

	// backward compatibility
	get get_values() {
		return this.get_filter_values;
	}
<<<<<<< HEAD
};

Object.defineProperty(frappe, "query_report_filters_by_name", {
	get() {
		console.warn(
			"[Query Report] frappe.query_report_filters_by_name is deprecated. Please use the new api: frappe.query_report.get_filter_value(fieldname) and frappe.query_report.set_filter_value(fieldname, value)"
		);
		return null;
	},
});
=======
};
>>>>>>> 9ef10818
<|MERGE_RESOLUTION|>--- conflicted
+++ resolved
@@ -2,20 +2,13 @@
 // MIT License. See license.txt
 import DataTable from "frappe-datatable";
 
-<<<<<<< HEAD
+// Expose DataTable globally to allow customizations.
+window.DataTable = DataTable;
+
 frappe.provide("frappe.widget.utils");
 frappe.provide("frappe.views");
 frappe.provide("frappe.query_reports");
 
-=======
-// Expose DataTable globally to allow customizations.
-window.DataTable = DataTable;
-
-frappe.provide("frappe.widget.utils");
-frappe.provide("frappe.views");
-frappe.provide("frappe.query_reports");
-
->>>>>>> 9ef10818
 frappe.standard_pages["query-report"] = function () {
 	var wrapper = frappe.container.add_page("query-report");
 
@@ -189,11 +182,6 @@
 
 	add_card_button_to_toolbar() {
 		if (!frappe.model.can_create("Number Card")) return;
-<<<<<<< HEAD
-		this.page.add_inner_button(__("Create Card"), () => {
-			this.add_card_to_dashboard();
-		});
-=======
 		this.page.add_inner_button(
 			__("Create Card"),
 			() => {
@@ -201,7 +189,6 @@
 			},
 			__("Actions")
 		);
->>>>>>> 9ef10818
 	}
 
 	add_chart_buttons_to_toolbar(show) {
@@ -218,20 +205,12 @@
 
 			if (this.chart_fields || this.chart_options) {
 				this.add_to_dashboard_button && this.add_to_dashboard_button.remove();
-<<<<<<< HEAD
-				this.add_to_dashboard_button = this.page.add_button(
-					__("Add Chart to Dashboard"),
-					() => {
-						this.add_chart_to_dashboard();
-					}
-=======
 				this.add_to_dashboard_button = this.page.add_inner_button(
 					__("Add Chart to Dashboard"),
 					() => {
 						this.add_chart_to_dashboard();
 					},
 					__("Actions")
->>>>>>> 9ef10818
 				);
 			}
 		} else {
@@ -940,11 +919,7 @@
 			let filters = this.get_filter_values(true);
 			return new Promise((resolve) =>
 				frappe.call({
-<<<<<<< HEAD
-					method: "frappe.desk.query_report.background_enqueue_run",
-=======
 					method: "frappe.core.doctype.prepared_report.prepared_report.make_prepared_report",
->>>>>>> 9ef10818
 					args: {
 						report_name: this.report_name,
 						filters: filters,
@@ -1340,11 +1315,7 @@
 
 		raise && this.toggle_message(false);
 
-<<<<<<< HEAD
-		const filters = this.filters
-=======
 		return this.filters
->>>>>>> 9ef10818
 			.filter((f) => f.get_value())
 			.map((f) => {
 				var v = f.get_value();
@@ -1477,16 +1448,12 @@
 			if (name_len > 200) break;
 			filter_values.push(applied_filters[key]);
 		}
-<<<<<<< HEAD
-		print_settings.report_name = `${__(this.report_name)}_${filter_values.join("_")}.pdf`;
-=======
 
 		if (filter_values.length) {
 			print_settings.report_name = `${__(this.report_name)}_${filter_values.join("_")}.pdf`;
 		} else {
 			print_settings.report_name = `${__(this.report_name)}.pdf`;
 		}
->>>>>>> 9ef10818
 		frappe.render_pdf(html, print_settings);
 	}
 
@@ -1508,21 +1475,7 @@
 			return;
 		}
 
-<<<<<<< HEAD
-		let export_dialog_fields = [
-			{
-				label: __("Select File Format"),
-				fieldname: "file_format",
-				fieldtype: "Select",
-				options: ["Excel", "CSV"],
-				default: "Excel",
-				reqd: 1,
-			},
-		];
-
-=======
 		let extra_fields = null;
->>>>>>> 9ef10818
 		if (this.tree_report) {
 			extra_fields = [
 				{
@@ -1533,36 +1486,6 @@
 			];
 		}
 
-<<<<<<< HEAD
-		this.export_dialog = frappe.prompt(
-			export_dialog_fields,
-			({ file_format, include_indentation }) => {
-				this.make_access_log("Export", file_format);
-				if (file_format === "CSV") {
-					const column_row = this.columns.reduce((acc, col) => {
-						if (!col.hidden) {
-							acc.push(__(col.label));
-						}
-						return acc;
-					}, []);
-					const data = this.get_data_for_csv(include_indentation);
-					const out = [column_row].concat(data);
-
-					frappe.tools.downloadify(out, null, this.report_name);
-				} else {
-					let filters = this.get_filter_values(true);
-					if (frappe.urllib.get_dict("prepared_report_name")) {
-						filters = Object.assign(
-							frappe.urllib.get_dict("prepared_report_name"),
-							filters
-						);
-					}
-
-					const visible_idx = this.datatable.bodyRenderer.visibleRowIndices;
-					if (visible_idx.length + 1 === this.data.length) {
-						visible_idx.push(visible_idx.length);
-					}
-=======
 		this.export_dialog = frappe.report_utils.get_export_dialog(
 			__(this.report_name),
 			extra_fields,
@@ -1576,26 +1499,11 @@
 						filters
 					);
 				}
->>>>>>> 9ef10818
-
-					const args = {
-						cmd: "frappe.desk.query_report.export_query",
-						report_name: this.report_name,
-						custom_columns: this.custom_columns.length ? this.custom_columns : [],
-						file_format_type: file_format,
-						filters: filters,
-						visible_idx,
-						include_indentation,
-					};
-
-					open_url_post(frappe.request.url, args);
+
+				const visible_idx = this.datatable.bodyRenderer.visibleRowIndices;
+				if (visible_idx.length + 1 === this.data.length) {
+					visible_idx.push(visible_idx.length);
 				}
-<<<<<<< HEAD
-			},
-			__("Export Report: {0}", [this.report_name]),
-			__("Download")
-		);
-=======
 
 				const args = {
 					cmd: "frappe.desk.query_report.export_query",
@@ -1616,7 +1524,6 @@
 		);
 
 		this.export_dialog.show();
->>>>>>> 9ef10818
 	}
 
 	get_data_for_csv(include_indentation) {
@@ -1846,11 +1753,7 @@
 						doctype: "Report",
 						name: this.report_name,
 					}),
-<<<<<<< HEAD
-				condition: () => frappe.model.can_set_user_permissions("Report"),
-=======
 				condition: () => frappe.user.has_role("System Manager"),
->>>>>>> 9ef10818
 				standard: true,
 			},
 		];
@@ -1971,19 +1874,11 @@
 				};
 			})
 		);
-<<<<<<< HEAD
 
 		doctypes.forEach((doc) => {
 			this.doctype_field_map[doc.doctype] = { fieldname: doc.fieldname, names: new Set() };
 		});
 
-=======
-
-		doctypes.forEach((doc) => {
-			this.doctype_field_map[doc.doctype] = { fieldname: doc.fieldname, names: new Set() };
-		});
-
->>>>>>> 9ef10818
 		this.data.forEach((row) => {
 			doctypes.forEach((doc) => {
 				this.doctype_field_map[doc.doctype].names.add(row[doc.fieldname]);
@@ -2125,17 +2020,4 @@
 	get get_values() {
 		return this.get_filter_values;
 	}
-<<<<<<< HEAD
-};
-
-Object.defineProperty(frappe, "query_report_filters_by_name", {
-	get() {
-		console.warn(
-			"[Query Report] frappe.query_report_filters_by_name is deprecated. Please use the new api: frappe.query_report.get_filter_value(fieldname) and frappe.query_report.set_filter_value(fieldname, value)"
-		);
-		return null;
-	},
-});
-=======
-};
->>>>>>> 9ef10818
+};