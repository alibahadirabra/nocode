--- conflicted
+++ resolved
@@ -546,11 +546,8 @@
 			var opts = {
 				name: card.name,
 				title: remove_img_tags(card.title),
-<<<<<<< HEAD
-				doc: card.doc
-=======
+				doc: card.doc,
 				disable_click: card._disable_click ? 'disable-click' : ''
->>>>>>> af1e7b14
 			};
 			self.$card = $(frappe.render_template('kanban_card', opts))
 				.appendTo(wrapper);
