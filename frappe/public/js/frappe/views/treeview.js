--- conflicted
+++ resolved
@@ -179,12 +179,7 @@
 			on_render: this.opts.onrender,
 			on_click: (node) => { this.select_node(node); },
 		});
-<<<<<<< HEAD
 		window.cur_tree = this.tree;
-=======
-
-		cur_tree = this.tree;
->>>>>>> 4910b98d
 	},
 
 	select_node: function(node) {
