--- conflicted
+++ resolved
@@ -104,11 +104,7 @@
 			"assets/frappe/js/lib/fullcalendar/fullcalendar.min.css",
 			"assets/frappe/js/lib/fullcalendar/fullcalendar.min.js",
 		];
-<<<<<<< HEAD
-		let user_language = frappe.boot.user.language;
-=======
 		let user_language = frappe.boot.lang;
->>>>>>> 9ef10818
 		if (user_language && user_language !== "en") {
 			assets.push("assets/frappe/js/lib/fullcalendar/locale-all.js");
 		}
