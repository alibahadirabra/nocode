--- conflicted
+++ resolved
@@ -442,13 +442,8 @@
 			}
 
 			// otherwise this is likely an extension
-<<<<<<< HEAD
 			if (type[0] === ".") {
-				return file.name.endsWith(type);
-=======
-			if (type[0] === '.') {
 				return file.name.toLowerCase().endsWith(type.toLowerCase());
->>>>>>> 74b177f7
 			}
 			return false;
 		});
