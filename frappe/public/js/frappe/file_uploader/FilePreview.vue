<template>
	<div class="file-preview">
		<div class="file-icon">
			<img
				v-if="is_image"
				:src="src"
				:alt="file.name"
			>
			<div class="fallback" v-else v-html="frappe.utils.icon('file', 'md')">
			</div>
		</div>
		<div>
			<div>
				<a class="flex" :href="file.doc.file_url" v-if="file.doc" target="_blank">
<<<<<<< HEAD
					<span class="file-name">{{ file.name | file_name }}</span>
				</a>
				<span class="file-name" v-else>{{ file.name | file_name }}</span>
=======
					<span class="file-name">{{ file.name }}</span>
				</a>
				<span class="file-name" v-else>{{ file.name }}</span>
>>>>>>> 9ef10818
			</div>

			<div>
				<span class="file-size">
					{{ file_size }}
				</span>
			</div>

			<div class="flex config-area">
<<<<<<< HEAD
				<label v-if="is_optimizable" class="frappe-checkbox"><input type="checkbox" :checked="optimize" @change="$emit('toggle_optimize')">Optimize</label>
				<label class="frappe-checkbox"><input type="checkbox" :checked="file.private" @change="$emit('toggle_private')">Private</label>
=======
				<label v-if="is_optimizable" class="frappe-checkbox"><input type="checkbox" :checked="optimize" @change="emit('toggle_optimize')">{{ __('Optimize') }}</label>
				<label class="frappe-checkbox"><input type="checkbox" :checked="file.private" @change="emit('toggle_private')">{{ __('Private') }}</label>
>>>>>>> 9ef10818
			</div>
			<div>
				<span v-if="file.error_message" class="file-error text-danger">
					{{ file.error_message }}
				</span>
			</div>
		</div>
		<div class="file-actions">
			<ProgressRing
				v-show="file.uploading && !uploaded && !file.failed"
				primary="var(--primary-color)"
				secondary="var(--gray-200)"
				:radius="24"
				:progress="progress"
				:stroke="3"
			/>
			<div v-if="uploaded" v-html="frappe.utils.icon('solid-success', 'lg')"></div>
			<div v-if="file.failed" v-html="frappe.utils.icon('solid-error', 'lg')"></div>
			<div class="file-action-buttons">
				<button v-if="is_cropable" class="btn btn-crop muted" @click="emit('toggle_image_cropper')" v-html="frappe.utils.icon('crop', 'md')"></button>
				<button v-if="!uploaded && !file.uploading && !file.failed" class="btn muted" @click="emit('remove')" v-html="frappe.utils.icon('delete', 'md')"></button>
			</div>
		</div>
	</div>
</template>

<<<<<<< HEAD
<script>
import ProgressRing from './ProgressRing.vue';
export default {
	name: 'FilePreview',
	props: ['file'],
	components: {
		ProgressRing
	},
	data() {
		return {
			src: null,
			optimize: this.file.optimize
		}
	},
	mounted() {
		if (this.is_image) {
			if (window.FileReader) {
				let fr = new FileReader();
				fr.onload = () => this.src = fr.result;
				fr.readAsDataURL(this.file.file_obj);
			}
		}
	},
	filters: {
		file_size(value) {
			return frappe.form.formatters.FileSize(value);
		},
		file_name(value) {
			return value;
			// return frappe.utils.file_name_ellipsis(value, 9);
		}
	},
	computed: {
		is_private() {
			return this.file.doc ? this.file.doc.is_private : this.file.private;
		},
		uploaded() {
			return this.file.request_succeeded;
		},
		is_image() {
			return this.file.file_obj.type.startsWith('image');
		},
		is_optimizable() {
			let is_svg = this.file.file_obj.type == 'image/svg+xml';
			return this.is_image && !is_svg && !this.uploaded && !this.file.failed;
		},
		is_cropable() {
			let croppable_types = ['image/jpeg', 'image/png'];
			return !this.uploaded && !this.file.uploading && !this.file.failed && croppable_types.includes(this.file.file_obj.type);
		},
		progress() {
			let value = Math.round((this.file.progress * 100) / this.file.total);
			if (isNaN(value)) {
				value = 0;
			}
			return value;
=======
<script setup>
import { ref, onMounted, computed } from "vue";
import ProgressRing from "./ProgressRing.vue";

// emits
let emit = defineEmits(["toggle_optimize", "toggle_private", "toggle_image_cropper", "remove"]);

// props
const props = defineProps({
	file: Object,
});

// variables
let src = ref(null);
let optimize = ref(props.file.optimize);

// computed
let file_size = computed(() => {
	return frappe.form.formatters.FileSize(props.file.file_obj.size);
});
let is_private = computed(() => {
	return props.file.doc ? props.file.doc.is_private : props.file.private;
});
let uploaded = computed(() => {
	return props.file.request_succeeded;
});
let is_image = computed(() => {
	return props.file.file_obj.type.startsWith('image');
});
let is_optimizable = computed(() => {
	let is_svg = props.file.file_obj.type == 'image/svg+xml';
	return is_image.value && !is_svg && !uploaded.value && !props.file.failed;
});
let is_cropable = computed(() => {
	let croppable_types = ['image/jpeg', 'image/png'];
	return !uploaded.value && !props.file.uploading && !props.file.failed && croppable_types.includes(props.file.file_obj.type);
});
let progress = computed(() => {
	let value = Math.round((props.file.progress * 100) / props.file.total);
	if (isNaN(value)) {
		value = 0;
	}
	return value;
});

// mounted
onMounted(() => {
	if (is_image.value) {
		if (window.FileReader) {
			let fr = new FileReader();
			fr.onload = () => src.value = fr.result;
			fr.readAsDataURL(props.file.file_obj);
>>>>>>> 9ef10818
		}
	}
});
</script>

<style scoped>
.file-preview {
	display: flex;
	align-items: center;
	padding: 0.75rem;
	border: 1px solid transparent;
}

.file-preview + .file-preview {
	border-top-color: var(--border-color);
}

.file-preview:hover {
	background-color: var(--bg-color);
	border-color: var(--dark-border-color);
	border-radius: var(--border-radius);
}

.file-preview:hover + .file-preview {
	border-top-color: transparent;
}

.file-icon {
	border-radius: var(--border-radius);
	width: 2.625rem;
	height: 2.625rem;
	overflow: hidden;
	margin-right: var(--margin-md);
	flex-shrink: 0;
}

.file-icon img {
	width: 100%;
	height: 100%;
	object-fit: cover;
}

.file-icon .fallback {
	width: 100%;
	height: 100%;
	display: flex;
	align-items: center;
	justify-content: center;
	border: 1px solid var(--border-color);
	border-radius: var(--border-radius);
}

.file-name {
	font-size: var(--text-base);
	font-weight: var(--text-bold);
	color: var(--text-color);
	display: -webkit-box;
	-webkit-line-clamp: 1;
	-webkit-box-orient: vertical;
	overflow: hidden;
}

.file-size {
	font-size: var(--text-sm);
	color: var(--text-light);
}

.file-actions {
	width: 3rem;
	flex-shrink: 0;
	margin-left: auto;
	text-align: center;
}

.file-actions .btn {
	padding: var(--padding-xs);
	box-shadow: none;
}

.file-action-buttons {
	display: flex;
	justify-content: flex-end;
}

.muted {
	opacity: 0.5;
	transition: 0.3s;
}

.muted:hover {
	opacity: 1;
}

.frappe-checkbox {
	font-size: var(--text-sm);
	color: var(--text-light);
	display: flex;
	align-items: center;
	padding-top: 0.25rem;
}

.config-area {
	gap: 0.5rem;
}

.file-error {
	font-size: var(--text-sm);
	font-weight: var(--text-bold);
}
</style><|MERGE_RESOLUTION|>--- conflicted
+++ resolved
@@ -12,15 +12,9 @@
 		<div>
 			<div>
 				<a class="flex" :href="file.doc.file_url" v-if="file.doc" target="_blank">
-<<<<<<< HEAD
-					<span class="file-name">{{ file.name | file_name }}</span>
-				</a>
-				<span class="file-name" v-else>{{ file.name | file_name }}</span>
-=======
 					<span class="file-name">{{ file.name }}</span>
 				</a>
 				<span class="file-name" v-else>{{ file.name }}</span>
->>>>>>> 9ef10818
 			</div>
 
 			<div>
@@ -30,13 +24,8 @@
 			</div>
 
 			<div class="flex config-area">
-<<<<<<< HEAD
-				<label v-if="is_optimizable" class="frappe-checkbox"><input type="checkbox" :checked="optimize" @change="$emit('toggle_optimize')">Optimize</label>
-				<label class="frappe-checkbox"><input type="checkbox" :checked="file.private" @change="$emit('toggle_private')">Private</label>
-=======
 				<label v-if="is_optimizable" class="frappe-checkbox"><input type="checkbox" :checked="optimize" @change="emit('toggle_optimize')">{{ __('Optimize') }}</label>
 				<label class="frappe-checkbox"><input type="checkbox" :checked="file.private" @change="emit('toggle_private')">{{ __('Private') }}</label>
->>>>>>> 9ef10818
 			</div>
 			<div>
 				<span v-if="file.error_message" class="file-error text-danger">
@@ -63,64 +52,6 @@
 	</div>
 </template>
 
-<<<<<<< HEAD
-<script>
-import ProgressRing from './ProgressRing.vue';
-export default {
-	name: 'FilePreview',
-	props: ['file'],
-	components: {
-		ProgressRing
-	},
-	data() {
-		return {
-			src: null,
-			optimize: this.file.optimize
-		}
-	},
-	mounted() {
-		if (this.is_image) {
-			if (window.FileReader) {
-				let fr = new FileReader();
-				fr.onload = () => this.src = fr.result;
-				fr.readAsDataURL(this.file.file_obj);
-			}
-		}
-	},
-	filters: {
-		file_size(value) {
-			return frappe.form.formatters.FileSize(value);
-		},
-		file_name(value) {
-			return value;
-			// return frappe.utils.file_name_ellipsis(value, 9);
-		}
-	},
-	computed: {
-		is_private() {
-			return this.file.doc ? this.file.doc.is_private : this.file.private;
-		},
-		uploaded() {
-			return this.file.request_succeeded;
-		},
-		is_image() {
-			return this.file.file_obj.type.startsWith('image');
-		},
-		is_optimizable() {
-			let is_svg = this.file.file_obj.type == 'image/svg+xml';
-			return this.is_image && !is_svg && !this.uploaded && !this.file.failed;
-		},
-		is_cropable() {
-			let croppable_types = ['image/jpeg', 'image/png'];
-			return !this.uploaded && !this.file.uploading && !this.file.failed && croppable_types.includes(this.file.file_obj.type);
-		},
-		progress() {
-			let value = Math.round((this.file.progress * 100) / this.file.total);
-			if (isNaN(value)) {
-				value = 0;
-			}
-			return value;
-=======
 <script setup>
 import { ref, onMounted, computed } from "vue";
 import ProgressRing from "./ProgressRing.vue";
@@ -173,7 +104,6 @@
 			let fr = new FileReader();
 			fr.onload = () => src.value = fr.result;
 			fr.readAsDataURL(props.file.file_obj);
->>>>>>> 9ef10818
 		}
 	}
 });
