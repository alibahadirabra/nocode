--- conflicted
+++ resolved
@@ -1,12 +1,6 @@
-<<<<<<< HEAD
 <svg aria-hidden="true" style="position: absolute; width: 0; height: 0; overflow: hidden;" class="d-block" xmlns="http://www.w3.org/2000/svg">
     <symbol viewBox="0 0 16 16" xmlns="http://www.w3.org/2000/svg" id="icon-resting">
         <path d="M7.606 3.799L8 4.302l.394-.503.106-.14c.048-.065.08-.108.129-.159a3.284 3.284 0 0 1 4.72 0c.424.434.655 1.245.65 2.278-.006 1.578-.685 2.931-1.728 4.159-1.05 1.234-2.439 2.308-3.814 3.328a.763.763 0 0 1-.914 0c-1.375-1.02-2.764-2.094-3.814-3.328C2.686 8.709 2.007 7.357 2 5.778c-.004-1.033.227-1.844.651-2.278a3.284 3.284 0 0 1 4.72 0c.05.05.081.094.129.158.028.038.061.083.106.14z"
-=======
-<svg id="frappe-symbols" aria-hidden="true" style="position: absolute; width: 0; height: 0; overflow: hidden;" class="d-block" xmlns="http://www.w3.org/2000/svg">
-	<symbol viewBox="0 0 16 16" xmlns="http://www.w3.org/2000/svg" id="icon-resting">
-		<path d="M7.606 3.799L8 4.302l.394-.503.106-.14c.048-.065.08-.108.129-.159a3.284 3.284 0 0 1 4.72 0c.424.434.655 1.245.65 2.278-.006 1.578-.685 2.931-1.728 4.159-1.05 1.234-2.439 2.308-3.814 3.328a.763.763 0 0 1-.914 0c-1.375-1.02-2.764-2.094-3.814-3.328C2.686 8.709 2.007 7.357 2 5.778c-.004-1.033.227-1.844.651-2.278a3.284 3.284 0 0 1 4.72 0c.05.05.081.094.129.158.028.038.061.083.106.14z"
->>>>>>> fa6da72b
 		stroke="var(--icon-stroke)"></path>
     </symbol>
     <symbol viewBox="0 0 16 16" xmlns="http://www.w3.org/2000/svg" id="icon-active">
@@ -40,7 +34,6 @@
         <circle cx="12" cy="12" r="12" fill="#50A6F2"></circle>
         <path fill-rule="evenodd" clip-rule="evenodd" d="M11.717 7c2.29 0 4.211 1.859 4.494 4.266 1.272.152 2.289 1.31 2.289 2.742 0 1.523-1.13 2.742-2.543 2.742H8.043c-1.413 0-2.543-1.219-2.543-2.742 0-1.188.707-2.224 1.724-2.59C7.422 8.92 9.372 7 11.717 7zm.148 2.37a.499.499 0 0 0-.363.156l-1.556 1.555a.5.5 0 1 0 .708.707l.71-.711v3.097a.5.5 0 0 0 1 0v-3.098l.713.712a.5.5 0 1 0 .707-.707l-1.565-1.565a.498.498 0 0 0-.354-.146z"
 		fill="#fff"></path>
-<<<<<<< HEAD
     </symbol>
     <symbol viewBox="0 0 20 20" id="icon-upload" fill="currentColor" xmlns="http://www.w3.org/2000/svg">
         <path d="M10.596 2.046a.5.5 0 0 0-.707 0L6.937 5a.5.5 0 0 0 .707.707l2.099-2.099v8.126a.5.5 0 1 0 1 0V3.607l2.098 2.099a.5.5 0 0 0 .708-.707l-2.953-2.953z"/>
@@ -52,22 +45,6 @@
     </symbol>
     <symbol viewBox="0 0 16 16" xmlns="http://www.w3.org/2000/svg" id="icon-table_2">
         <path fill-rule="evenodd" clip-rule="evenodd" d="M2.5 3.722c0-.454.316-.722.59-.722h9.82c.274 0 .59.268.59.722V5h-11V3.722zM1.5 5.5V3.722C1.5 2.826 2.16 2 3.09 2h9.82c.93 0 1.59.826 1.59 1.722v8.556c0 .896-.66 1.722-1.59 1.722H3.09c-.93 0-1.59-.826-1.59-1.722V5.5zm1 3.5V6h3v3h-3zm0 1v2.278c0 .454.316.722.59.722H5.5v-3h-3zm4 3h3v-3h-3v3zm4 0h2.41c.274 0 .59-.268.59-.722V10h-3v3zm3-4V6h-3v3h3zm-4 0h-3V6h3v3z"
-=======
-	</symbol>
-	<symbol viewBox="0 0 20 20" id="icon-upload" fill="var(--icon-stroke)" stroke-width="0.2" xmlns="http://www.w3.org/2000/svg">
-		<path d="M10.596 2.046a.5.5 0 0 0-.707 0L6.937 5a.5.5 0 0 0 .707.707l2.099-2.099v8.126a.5.5 0 1 0 1 0V3.607l2.098 2.099a.5.5 0 0 0 .708-.707l-2.953-2.953z"/>
-		<path d="M6.552 8.305v1H4.6V15.9a1 1 0 0 0 1 1h9.286a1 1 0 0 0 1-1V9.305h-1.953v-1h2.953V15.9a2 2 0 0 1-2 2H5.6a2 2 0 0 1-2-2V8.305h2.952z"/>
-	</symbol>
-	<symbol viewBox="0 0 24 24" id="icon-milestone" fill="var(--icon-stroke)" fill-rule="evenodd" stroke-width="0.1" xmlns="http://www.w3.org/2000/svg">
-		<path d="M3.5 3.75a.25.25 0 01.25-.25h13.5a.25.25 0 01.25.25v10a.75.75 0 001.5 0v-10A1.75 1.75 0 0017.25 2H3.75A1.75 1.75 0 002 3.75v16.5c0 .966.784 1.75 1.75 1.75h7a.75.75 0 000-1.5h-7a.25.25 0 01-.25-.25V3.75z"></path><path d="M6.25 7a.75.75 0 000 1.5h8.5a.75.75 0 000-1.5h-8.5zm-.75 4.75a.75.75 0 01.75-.75h4.5a.75.75 0 010 1.5h-4.5a.75.75 0 01-.75-.75zm16.28 4.53a.75.75 0 10-1.06-1.06l-4.97 4.97-1.97-1.97a.75.75 0 10-1.06 1.06l2.5 2.5a.75.75 0 001.06 0l5.5-5.5z"/>
-	</symbol>
-	<symbol viewBox="0 0 16 16" xmlns="http://www.w3.org/2000/svg" id="icon-tag">
-		<path d="M12.6401 10.2571L10.107 12.7901C9.52125 13.3759 8.5718 13.3756 7.98601 12.7898L2.49654 7.30037C2.40278 7.2066 2.3501 7.07942 2.3501 6.94682L2.3501 3C2.3501 2.72386 2.57396 2.5 2.8501 2.5L6.79691 2.5C6.92952 2.5 7.0567 2.55268 7.15047 2.64645L12.6399 8.13591C13.2257 8.7217 13.2259 9.67131 12.6401 10.2571Z" stroke="var(--icon-stroke)" stroke-linecap="round" stroke-linejoin="round"/>
-<path d="M6.08001 5.46157C6.08001 5.88642 5.7356 6.23082 5.31076 6.23082C4.88591 6.23082 4.5415 5.88642 4.5415 5.46157C4.5415 5.03673 4.88591 4.69232 5.31076 4.69232C5.7356 4.69232 6.08001 5.03673 6.08001 5.46157Z" stroke="var(--icon-stroke)" stroke-linecap="round" stroke-linejoin="round"/>
-	</symbol>
-	<symbol viewBox="0 0 16 16" xmlns="http://www.w3.org/2000/svg" id="icon-table_2">
-		<path fill-rule="evenodd" clip-rule="evenodd" d="M2.5 3.722c0-.454.316-.722.59-.722h9.82c.274 0 .59.268.59.722V5h-11V3.722zM1.5 5.5V3.722C1.5 2.826 2.16 2 3.09 2h9.82c.93 0 1.59.826 1.59 1.722v8.556c0 .896-.66 1.722-1.59 1.722H3.09c-.93 0-1.59-.826-1.59-1.722V5.5zm1 3.5V6h3v3h-3zm0 1v2.278c0 .454.316.722.59.722H5.5v-3h-3zm4 3h3v-3h-3v3zm4 0h2.41c.274 0 .59-.268.59-.722V10h-3v3zm3-4V6h-3v3h3zm-4 0h-3V6h3v3z"
->>>>>>> fa6da72b
 		fill="#12283A"></path>
     </symbol>
     <symbol viewBox="0 0 16 16" xmlns="http://www.w3.org/2000/svg" id="icon-table">
@@ -588,7 +565,6 @@
     <symbol viewBox="0 0 24 24" fill="none" id="icon-scan" xmlns="http://www.w3.org/2000/svg">
         <path d="M8 3H5a2 2 0 0 0-2 2v3m18 0V5a2 2 0 0 0-2-2h-3m0 18h3a2 2 0 0 0 2-2v-3M3 16v3a2 2 0 0 0 2 2h3" 
 			stroke="var(--icon-stroke)" stroke-linecap="round" stroke-linejoin="round" stroke-width="1.5"/>
-<<<<<<< HEAD
     </symbol>
     <symbol viewBox="0 0 16 16" fill="none" xmlns="http://www.w3.org/2000/svg" id="icon-dashboard">
         <path d="M6.5 3.5v9m-3-9h9a1 1 0 0 1 1 1v7a1 1 0 0 1-1 1h-9a1 1 0 0 1-1-1v-7a1 1 0 0 1 1-1z" stroke="var(--icon-stroke)" stroke-linecap="round" stroke-linejoin="round"></path>
@@ -748,143 +724,4 @@
         <path d="M8 0.5V3.83333H0.5V0.5H8ZM11.3333 12.1667V15.5H0.5V12.1667H11.3333ZM16.3333 6.33333V9.66667H0.5V6.33333H16.3333Z" fill="#643CD5"/>
     </symbol>
     <!-- PIN1SI ICON -->
-=======
-	</symbol>
-	<symbol viewBox="0 0 16 16" fill="none" xmlns="http://www.w3.org/2000/svg" id="icon-dashboard">
-    	<path d="M6.5 3.5v9m-3-9h9a1 1 0 0 1 1 1v7a1 1 0 0 1-1 1h-9a1 1 0 0 1-1-1v-7a1 1 0 0 1 1-1z" stroke="var(--icon-stroke)" stroke-linecap="round" stroke-linejoin="round"></path>
-  	</symbol>
-  	<symbol viewBox="0 0 16 16" fill="none" xmlns="http://www.w3.org/2000/svg" id="icon-small-file">
-    	<path d="M5.5 8.5h5M5.5 6h3m2-4.5H4A1.5 1.5 0 0 0 2.5 3v10A1.5 1.5 0 0 0 4 14.5h8a1.5 1.5 0 0 0 1.5-1.5V4.5l-3-3z" stroke="var(--icon-stroke)" stroke-miterlimit="10" stroke-linecap="round" stroke-linejoin="round"></path>
-  	</symbol>
-	<symbol viewBox="0 0 28 28" fill="none" xmlns="http://www.w3.org/2000/svg" id="icon-color-energy-points">
-		<path d="M14 28c7.732 0 14-6.268 14-14S21.732 0 14 0 0 6.268 0 14s6.268 14 14 14z" fill="#ECAC4B"></path>
-		<g clip-path="url(#clip0)">
-			<path d="M19.41 10.93a.687.687 0 0 0-.606-.361h-3.208l1.123-3.93a.687.687 0 0 0-.66-.874h-4.804c-.31 0-.58.207-.662.505l-2.06 7.55a.686.686 0 0 0 .663.866h3.296l-1.226 6.74a.686.686 0 0 0 1.247.504l6.863-10.294a.688.688 0 0 0 .033-.705z" fill="#fff"></path>
-		</g>
-		<defs>
-			<clipPath id="clip0">
-				<path fill="#fff" transform="translate(5.766 5.765)" d="M0 0h16.471v16.471H0z"></path>
-			</clipPath>
-		</defs>
-	</symbol>
-	<symbol viewBox="0 0 28 28" fill="none" xmlns="http://www.w3.org/2000/svg" id="icon-color-monthly-rank">
-		<path d="M14 28c7.732 0 14-6.268 14-14S21.732 0 14 0 0 6.268 0 14s6.268 14 14 14z" fill="#2D95F0"></path>
-		<path d="M18.9 6.912v.963h.1a2 2 0 0 1 2 2V19a2 2 0 0 1-2 2H8.999A1.998 1.998 0 0 1 7 19V9.875a2 2 0 0 1 2-2h.45v-.963a.787.787 0 1 1 1.576 0v.963h6.3v-.963a.788.788 0 0 1 1.575 0z" fill="#fff"></path>
-		<path d="M7 11.375h14v1.75H7v-1.75z" fill="#2D95F0"></path>
-	</symbol>
-	<symbol viewBox="0 0 28 28" fill="none" xmlns="http://www.w3.org/2000/svg" id="icon-color-rank">
-		<path d="M14 28C21.732 28 28 21.732 28 14C28 6.26801 21.732 0 14 0C6.26801 0 0 6.26801 0 14C0 21.732 6.26801 28 14 28Z" fill="#928EF5"/>
-			<g clip-path="url(#clip0)">
-			<path d="M13.9887 10.4172C10.3828 10.4172 7.48242 13.253 7.48242 16.7359C7.48242 20.2188 10.3828 23.0736 13.9887 23.0736C17.5945 23.0736 20.4949 20.2378 20.4949 16.7549C20.4949 13.2721 17.5945 10.4172 13.9887 10.4172ZM16.0072 19.762L13.9887 18.7343L11.9702 19.762L12.3621 17.5923L10.7355 16.0507L12.9892 15.7272L13.9887 13.7288L14.9881 15.7082L17.2418 16.0317L15.6152 17.5733L16.0072 19.762Z" fill="white"/>
-			<path d="M9.25781 4.8562V8.17354L11.6237 9.26675V4.8562H9.25781Z" fill="white"/>
-			<path d="M18.7207 4.8562V8.17354L16.3548 9.26675V4.8562H18.7207Z" fill="white"/>
-			<path d="M12.8066 4.8562V9.67921L13.9896 10.2256L15.1725 9.67921V4.8562H12.8066Z" fill="white"/>
-		</g>
-		<defs>
-			<clipPath id="clip0">
-				<rect width="13.0125" height="18.2175" fill="white" transform="translate(7.48242 4.8562)"/>
-			</clipPath>
-		</defs>
-	</symbol>
-	<symbol viewBox="0 0 28 28" fill="none" xmlns="http://www.w3.org/2000/svg" id="icon-color-review-points">
-    	<path d="M14 28c7.732 0 14-6.268 14-14S21.732 0 14 0 0 6.268 0 14s6.268 14 14 14z" fill="#48BB74"></path>
-    	<path d="M13.546 6.749a.5.5 0 0 1 .908 0l1.87 4.053 4.432.526a.5.5 0 0 1 .28.863l-3.276 3.03.87 4.378a.5.5 0 0 1-.735.534L14 17.953l-3.895 2.18a.5.5 0 0 1-.734-.534l.87-4.377-3.277-3.03a.5.5 0 0 1 .28-.864l4.433-.526 1.87-4.053z" fill="#fff"></path>
-  	</symbol>
-	<symbol viewBox="0 0 8 7" fill="none" xmlns="http://www.w3.org/2000/svg" id="icon-check">
-		<path d="M1 4.00001L2.66667 5.80001L7 1.20001" stroke="var(--icon-stroke)" stroke-width="1.5" stroke-linecap="round" stroke-linejoin="round"/>
-	</symbol>
-	<symbol viewBox="0 0 16 16" fill="none" xmlns="http://www.w3.org/2000/svg" id="icon-change">
-		<path d="M13.2818 11.5388H2.59961" stroke="var(--icon-stroke)" stroke-miterlimit="10" stroke-linecap="round" stroke-linejoin="round"/>
-		<path d="M5.06069 14L2.59961 11.539L5.06069 9.07788" stroke="var(--icon-stroke)" stroke-miterlimit="10" stroke-linecap="round" stroke-linejoin="round"/>
-		<path d="M2.91406 4.46118H12.9679" stroke="var(--icon-stroke)" stroke-miterlimit="10" stroke-linecap="round" stroke-linejoin="round"/>
-		<path d="M10.5059 2L12.9669 4.46108L10.5059 6.92217" stroke="var(--icon-stroke)" stroke-miterlimit="10" stroke-linecap="round" stroke-linejoin="round"/>
-	</symbol>
-	<symbol viewBox="0 0 24 24" fill="none" xmlns="http://www.w3.org/2000/svg" id="icon-healthcare">
-		<path d="M7.72754 6.27273V4C7.72754 3.44771 8.17525 3 8.72754 3H15.273C15.8253 3 16.273 3.44772 16.273 4V6.27273" stroke="var(--icon-stroke)" stroke-miterlimit="10" stroke-linecap="square"/>
-		<path d="M20 6.27295H4C3.44772 6.27295 3 6.72066 3 7.27295V20.0002C3 20.5525 3.44772 21.0002 4 21.0002H20C20.5523 21.0002 21 20.5525 21 20.0002V7.27295C21 6.72066 20.5523 6.27295 20 6.27295Z" stroke="var(--icon-stroke)" stroke-miterlimit="10" stroke-linecap="square"/>
-		<path d="M16.091 12H13.6365V9.54541H10.3637V12H7.90918V15.2727H10.3637V17.7272H13.6365V15.2727H16.091V12Z" stroke="var(--icon-stroke)" stroke-miterlimit="10" stroke-linecap="square" stroke-linejoin="round"/>
-	</symbol>
-	<symbol fill="none" xmlns="http://www.w3.org/2000/svg" viewBox="0 0 24 24" id="icon-customer">
-		<g stroke="#4C5A67" stroke-miterlimit="10">
-			<path d="M17.718 18.95c-.11-1.953-1.225-2.574-2.855-3.117-1.245-.415-1.588-1.722-1.682-2.416m-2.364-.001c-.092.69-.428 2-1.68 2.417-1.63.543-2.747 1.162-2.857 3.116"></path>
-			<path d="M12 13.636a3.273 3.273 0 01-3.273-3.272v-.819a3.273 3.273 0 016.546 0v.819A3.273 3.273 0 0112 13.636z" stroke-linecap="square"></path>
-			<path d="M12 21a9 9 0 100-18 9 9 0 000 18z" stroke-linecap="square"></path>
-		</g>
-	</symbol>
-	<symbol id="icon-full-page" fill="none" viewBox="0 0 32 32">
-		<path stroke-linejoin="miter" stroke-linecap="square" stroke-miterlimit="10" stroke-width="2" d="M25 6h-18c-1.657 0-3 1.343-3 3v14c0 1.657 1.343 3 3 3h18c1.657 0 3-1.343 3-3v-14c0-1.657-1.343-3-3-3z"></path>
-		<path stroke-linejoin="round" stroke-linecap="round" stroke-miterlimit="10" stroke-width="2" d="M8.364 17.3v4.364h4.364"></path>
-		<path stroke-linejoin="round" stroke-linecap="round" stroke-miterlimit="10" stroke-width="2" d="M19.272 10.364h4.364v4.364"></path>
-	</symbol>
-	<symbol viewBox="0 0 16 16" fill="none" xmlns="http://www.w3.org/2000/svg" id="icon-tick">
-		<path d="M2 9.66667L5.33333 13L14 3" stroke-miterlimit="10" stroke-linecap="round" stroke-linejoin="round"/>
-	</symbol>
-	<symbol fill="none" xmlns="http://www.w3.org/2000/svg" viewBox="0 0 46 40" id="icon-folder-normal-large">
-		<path d="M.245 16.22A2 2 0 012.233 14h41.534a2 2 0 011.987 2.22L43.52 36.44A4 4 0 0139.543 40H6.457a4 4 0 01-3.976-3.56L.245 16.22zM43.125 11V7a2 2 0 00-2-2H20.312a.5.5 0 01-.328-.123L14.657.245A1 1 0 0014.001 0H4.875a2 2 0 00-2 2v9a1 1 0 001 1h38.25a1 1 0 001-1z" fill="#A6B1B9"></path>
-	</symbol>
-	<symbol fill="none" xmlns="http://www.w3.org/2000/svg" viewBox="0 0 37 46" id="icon-file-large">
-		<g fill="#A6B1B9">
-			<path d="M22 10V1.04a.5.5 0 01.812-.39l13.075 10.46a.5.5 0 01-.312.89H24a2 2 0 01-2-2z"></path>
-			<path fill-rule="evenodd" clip-rule="evenodd" d="M19 0a1 1 0 011 1v10a3 3 0 003 3h12a2 2 0 012 2v26a4 4 0 01-4 4H4a4 4 0 01-4-4V3a3 3 0 013-3h16zM8 37a1 1 0 100 2h21a1 1 0 100-2H8zm-1-7a1 1 0 011-1h21a1 1 0 110 2H8a1 1 0 01-1-1zm1-9a1 1 0 100 2h6a1 1 0 100-2H8z"></path>
-		</g>
-	</symbol>
-	<symbol viewBox="0 0 16 16" fill="none" xmlns="http://www.w3.org/2000/svg" id="icon-comment">
-		<path d="M14.2222 7.17042C14.2222 4.19205 11.4363 1.77783 7.99999 1.77783C4.56367 1.77783 1.77777 4.19205 1.77777 7.17042C1.77777 10.1488 4.56367 12.563 7.99999 12.563C8.43555 12.563 8.86032 12.5232 9.27099 12.4494L12.563 14.2223V10.8283C13.59 9.86672 14.2222 8.58411 14.2222 7.17042" stroke-miterlimit="10" stroke-linecap="round" stroke-linejoin="round"/>
-	</symbol>
-	<symbol viewBox="0 0 20 20" fill="none" xmlns="http://www.w3.org/2000/svg" id="icon-clap">
-		<path d="M12.5842 4.63692L10.046 2.0995C9.96005 2.01355 9.85773 1.94571 9.7451 1.89999C9.63247 1.85428 9.51182 1.83161 9.39028 1.83334C9.26874 1.83507 9.14878 1.86116 9.03749 1.91006C8.92621 1.95896 8.82586 2.02968 8.74239 2.11804V2.11804C8.57986 2.29008 8.49084 2.51872 8.49423 2.75536C8.49763 2.992 8.59318 3.21799 8.76057 3.3853L11.542 6.16672" stroke="var(--icon-stroke)" stroke-miterlimit="10"/>
-		<path d="M9.14288 3.76929L7.72472 2.36131C7.63876 2.27536 7.53645 2.20752 7.42382 2.1618C7.31119 2.11609 7.19053 2.09343 7.06899 2.09515C6.94745 2.09688 6.82749 2.12297 6.7162 2.17187C6.60492 2.22077 6.50457 2.29149 6.4211 2.37985V2.37985C6.25857 2.55189 6.16955 2.78053 6.17295 3.01717C6.17634 3.25381 6.27189 3.4798 6.43928 3.64711" stroke="var(--icon-stroke)" stroke-miterlimit="10"/>
-		<path d="M17.034 11.2878C17.517 10.1522 17.568 8.8791 17.1772 7.70853C16.6445 6.11619 15.8874 4.32021 15.5245 2.69041C15.5019 2.55824 15.453 2.43196 15.3807 2.31907C15.3083 2.20618 15.214 2.10898 15.1034 2.03326C14.9927 1.95754 14.868 1.90483 14.7366 1.87827C14.6051 1.85172 14.4697 1.85186 14.3383 1.87868C14.207 1.9055 14.0823 1.95846 13.9718 2.0344C13.8613 2.11035 13.7672 2.20773 13.6951 2.32077C13.623 2.43381 13.5743 2.56019 13.552 2.6924C13.5297 2.82462 13.5342 2.95997 13.5653 3.09041C13.7122 4.08612 13.7838 5.09151 13.7794 6.09801" stroke="var(--icon-stroke)" stroke-miterlimit="10"/>
-		<path d="M4.0558 9.64014C3.87166 9.45977 3.62471 9.35791 3.36695 9.35601C3.1092 9.35411 2.86078 9.45232 2.674 9.62995V9.62995C2.57804 9.72053 2.50124 9.82943 2.44814 9.95022C2.39503 10.071 2.36671 10.2012 2.36484 10.3332C2.36298 10.4651 2.38761 10.5961 2.43728 10.7183C2.48695 10.8406 2.56064 10.9516 2.654 11.0448L8.22812 16.6186C9.00617 17.3963 10.0612 17.8333 11.1614 17.8333C12.2615 17.8333 13.3165 17.3963 14.0946 16.6186V16.6186C14.8197 15.8958 15.329 14.9852 15.5654 13.989C15.8017 12.9929 15.7558 11.9505 15.4328 10.979C14.855 9.25069 14.0331 7.30125 13.639 5.53037C13.6127 5.38837 13.5585 5.25302 13.4793 5.13225C13.4002 5.01148 13.2977 4.90772 13.178 4.82703C13.0582 4.74634 12.9236 4.69034 12.7819 4.66232C12.6403 4.6343 12.4944 4.63481 12.353 4.66383C12.2115 4.69285 12.0773 4.7498 11.9581 4.83133C11.8389 4.91287 11.7372 5.01735 11.6589 5.13868C11.5806 5.26 11.5273 5.39573 11.5021 5.53791C11.4769 5.68009 11.4803 5.82587 11.5121 5.96672C11.5223 6.04745 11.7426 7.69252 11.9808 8.9216C11.9848 8.94271 11.9819 8.96455 11.9726 8.98391C11.9633 9.00327 11.948 9.01912 11.929 9.02913C11.91 9.03915 11.8882 9.0428 11.867 9.03954C11.8458 9.03629 11.8261 9.0263 11.811 9.01105L7.69176 4.89001C7.59846 4.79674 7.48741 4.72313 7.36517 4.67352C7.24294 4.62391 7.11199 4.59931 6.98009 4.60117C6.84818 4.60304 6.71799 4.63133 6.5972 4.68437C6.47641 4.73742 6.36749 4.81414 6.27687 4.91001C6.10045 5.09676 6.00381 5.34493 6.00748 5.60181C6.01114 5.85868 6.11483 6.10399 6.2965 6.28563L9.78083 9.76995" stroke="var(--icon-stroke)" stroke-miterlimit="10" stroke-linecap="square"/>
-		<path d="M4.05713 6.85146C3.8756 6.66973 3.63032 6.56599 3.37348 6.56233C3.11665 6.55866 2.86851 6.65535 2.68187 6.83182V6.83182C2.58592 6.92243 2.50912 7.03136 2.45601 7.15216C2.4029 7.27297 2.37456 7.4032 2.37266 7.53515C2.37076 7.6671 2.39535 7.79809 2.44496 7.92038C2.49457 8.04266 2.56821 8.15375 2.6615 8.24708L6.98327 12.5674" stroke="var(--icon-stroke)" stroke-miterlimit="10" stroke-linecap="square"/>
-		<path d="M6.37845 6.36782L5.17337 5.17438C5.08009 5.08101 4.96903 5.00731 4.84675 4.95764C4.72448 4.90797 4.59348 4.88333 4.46151 4.8852C4.32955 4.88706 4.1993 4.91539 4.07848 4.9685C3.95766 5.0216 3.84872 5.09842 3.75811 5.19438V5.19438C3.58179 5.38117 3.4852 5.62933 3.48887 5.88618C3.49254 6.14302 3.59616 6.38832 3.77775 6.57L8.37988 11.1707" stroke="var(--icon-stroke)" stroke-miterlimit="10" stroke-linecap="square"/>
-	</symbol>
-	<symbol viewBox="0 0 20 20" fill="none" xmlns="http://www.w3.org/2000/svg" id="icon-criticize">
-		<path d="M10.7275 6.10907L8.54574 6.10907" stroke="var(--icon-stroke)" stroke-miterlimit="10" stroke-linecap="square"/>
-		<path d="M11.8341 14.9294L12.909 9.01814L16.4675 9.01814C17.1919 9.01814 17.8639 8.52288 17.9802 7.80797C18.1279 6.89671 17.429 6.10908 16.5453 6.10908L10.7272 6.10908L10.7272 4.65454C10.7272 3.85092 10.0763 3.20001 9.27266 3.20001L7.16723 3.20001C6.17669 3.20001 5.21525 3.53746 4.44143 4.15637L2 6.10908L2 15.5635L9.35557 16.6952C10.5243 16.8748 11.6232 16.0915 11.8341 14.9294Z" stroke="var(--icon-stroke)" stroke-miterlimit="10" stroke-linecap="square"/>
-		<path d="M8.54541 9.74542L4.90908 9.74542" stroke="var(--icon-stroke)" stroke-miterlimit="10" stroke-linecap="square"/>
-		<path d="M8.54541 12.6545L4.90908 12.6545" stroke="var(--icon-stroke)" stroke-miterlimit="10" stroke-linecap="square"/>
-	</symbol>
-	<symbol viewBox="0 0 24 24" fill="none" xmlns="http://www.w3.org/2000/svg" id="icon-sidebar-collapse">
-		<path d="M12 6L6 12L12 18" stroke="var(--icon-stroke)"  stroke-width="1.5" stroke-linecap="round" stroke-linejoin="round"/>
-		<path d="M18 6L12 12L18 18" stroke="var(--icon-stroke)" stroke-width="1.5" stroke-linecap="round" stroke-linejoin="round"/>
-	</symbol>
-	<symbol viewBox="0 0 24 24" fill="none" xmlns="http://www.w3.org/2000/svg" id="icon-sidebar-expand">
-		<path d="M12 18L18 12L12 6" stroke="var(--icon-stroke)" stroke-width="1.5" stroke-linecap="round" stroke-linejoin="round"/>
-		<path d="M6 18L12 12L6 6" stroke="var(--icon-stroke)" stroke-width="1.5" stroke-linecap="round" stroke-linejoin="round"/>
-	</symbol>
-	<symbol viewBox="0 0 20 20" fill="none" xmlns="http://www.w3.org/2000/svg" id="icon-unread-status">
-		<path d="M4.5 11.4167L7.5 14.25L15.5 4.75" stroke="var(--icon-stroke)" stroke-miterlimit="10" stroke-linecap="round" stroke-linejoin="round"/>
-	</symbol>
-	<symbol viewBox="0 0 20 20" fill="none" xmlns="http://www.w3.org/2000/svg" id="icon-read-status">
-		<path d="M2 11.4167L5 14.25L13 4.75" stroke="#2D95F0" stroke-miterlimit="10" stroke-linecap="round" stroke-linejoin="round"/>
-		<path d="M9 13.4167L10 14.25L18 4.75" stroke="#2D95F0" stroke-miterlimit="10" stroke-linecap="round" stroke-linejoin="round"/>
-	</symbol>
-	<symbol viewBox="0 0 20 20" fill="none" xmlns="http://www.w3.org/2000/svg" id="icon-branch" stroke-width="1.2">
-		<path d="M6.04541 6.59082V13.4089" stroke="var(--icon-stroke)" stroke-miterlimit="10" stroke-linecap="round" stroke-linejoin="round"/>
-		<path d="M14.2272 6.59082V7.95444C14.2272 8.67776 13.9398 9.37144 13.4284 9.8829C12.9169 10.3944 12.2232 10.6817 11.4999 10.6817H8.77266C8.04935 10.6817 7.35566 10.969 6.8442 11.4805C6.33274 11.9919 6.04541 12.6856 6.04541 13.4089" stroke="var(--icon-stroke)" stroke-miterlimit="10" stroke-linecap="round" stroke-linejoin="round"/>
-		<path d="M6.04544 6.59087C7.1751 6.59087 8.09087 5.6751 8.09087 4.54544C8.09087 3.41577 7.1751 2.5 6.04544 2.5C4.91577 2.5 4 3.41577 4 4.54544C4 5.6751 4.91577 6.59087 6.04544 6.59087Z" stroke="var(--icon-stroke)" stroke-miterlimit="10" stroke-linecap="round" stroke-linejoin="round"/>
-		<path d="M6.04544 17.5001C7.1751 17.5001 8.09087 16.5843 8.09087 15.4546C8.09087 14.325 7.1751 13.4092 6.04544 13.4092C4.91577 13.4092 4 14.325 4 15.4546C4 16.5843 4.91577 17.5001 6.04544 17.5001Z" stroke="var(--icon-stroke)" stroke-miterlimit="10" stroke-linecap="round" stroke-linejoin="round"/>
-		<path d="M14.2271 6.59087C15.3567 6.59087 16.2725 5.6751 16.2725 4.54544C16.2725 3.41577 15.3567 2.5 14.2271 2.5C13.0974 2.5 12.1816 3.41577 12.1816 4.54544C12.1816 5.6751 13.0974 6.59087 14.2271 6.59087Z" stroke="var(--icon-stroke)" stroke-miterlimit="10" stroke-linecap="round" stroke-linejoin="round"/>
-	</symbol>
-	<symbol fill="none" xmlns="http://www.w3.org/2000/svg" viewBox="0 0 16 16" id="icon-restriction">
-		<path d="M8 14A6 6 0 108 2a6 6 0 000 12zM4 4l8 8" stroke-miterlimit="10" stroke-linecap="round" stroke-linejoin="round"></path>
-	</symbol>
-	<symbol viewBox="0 0 12 12" fill="none" xmlns="http://www.w3.org/2000/svg" id="icon-arrow-right" stroke-width="1.2">
-		<path d="M10 6.00223L1 5.99973" stroke="var(--icon-stroke)" stroke-linecap="round" stroke-linejoin="round"/>
-		<path d="M7.70015 3.00244L10.7001 6.00244L7.70015 9.00244" stroke="var(--icon-stroke)" stroke-linecap="round" stroke-linejoin="round"/>
-	</symbol>
-	<symbol viewBox="0 0 16 22" xmlns="http://www.w3.org/2000/svg" id="icon-dialpad">
-		<path fill-rule="evenodd" stroke="none" fill="var(--icon-stroke)" d="M8 18c-1.1 0-2 .9-2 2s.9 2 2 2 2-.9 2-2-.9-2-2-2zM2 0C.9 0 0 .9 0 2s.9 2 2 2 2-.9 2-2-.9-2-2-2zm0 6C.9 6 0 6.9 0 8s.9 2 2 2 2-.9 2-2-.9-2-2-2zm0 6c-1.1 0-2 .9-2 2s.9 2 2 2 2-.9 2-2-.9-2-2-2zm12-8c1.1 0 2-.9 2-2s-.9-2-2-2-2 .9-2 2 .9 2 2 2zm-6 8c-1.1 0-2 .9-2 2s.9 2 2 2 2-.9 2-2-.9-2-2-2zm6 0c-1.1 0-2 .9-2 2s.9 2 2 2 2-.9 2-2-.9-2-2-2zm0-6c-1.1 0-2 .9-2 2s.9 2 2 2 2-.9 2-2-.9-2-2-2zM8 6c-1.1 0-2 .9-2 2s.9 2 2 2 2-.9 2-2-.9-2-2-2zm0-6C6.9 0 6 .9 6 2s.9 2 2 2 2-.9 2-2-.9-2-2-2z" stroke="var(--icon-stroke)" stroke-miterlimit="10" stroke-linecap="round" stroke-linejoin="round"/>
-	</symbol>
-	<symbol viewBox="0 0 24 24" fill="none" xmlns="http://www.w3.org/2000/svg" id="icon-star">
-		<path d="M11.5516 2.90849C11.735 2.53687 12.265 2.53687 12.4484 2.90849L14.8226 7.71919C14.8954 7.86677 15.0362 7.96905 15.1991 7.99271L20.508 8.76415C20.9181 8.82374 21.0818 9.32772 20.7851 9.61699L16.9435 13.3616C16.8257 13.4765 16.7719 13.642 16.7997 13.8042L17.7066 19.0916C17.7766 19.5001 17.3479 19.8116 16.9811 19.6187L12.2327 17.1223C12.087 17.0457 11.913 17.0457 11.7673 17.1223L7.01888 19.6187C6.65207 19.8116 6.22335 19.5001 6.29341 19.0916L7.20028 13.8042C7.2281 13.642 7.17433 13.4765 7.05648 13.3616L3.21491 9.61699C2.91815 9.32772 3.08191 8.82374 3.49202 8.76415L8.80094 7.99271C8.9638 7.96905 9.10458 7.86677 9.17741 7.71919L11.5516 2.90849Z" fill="var(--star-fill)" stroke="var(--star-fill)"/>
-	</symbol>
-	<symbol fill="none" xmlns="http://www.w3.org/2000/svg" viewBox="0 0 16 16" id="icon-map">
-		<g stroke="#111" stroke-miterlimit="10">
-		<path d="M11.467 3.458c1.958 1.957 1.958 5.088.027 7.02L7.97 14l-3.523-3.523a4.945 4.945 0 010-6.993l.026-.026a4.922 4.922 0 016.993 0zm0 0c-.026-.026-.026-.026 0 0z"></path>
-		<path d="M7.971 8.259a1.305 1.305 0 100-2.61 1.305 1.305 0 000 2.61z"></path>
-		</g>
-	</symbol>
->>>>>>> fa6da72b
 </svg>