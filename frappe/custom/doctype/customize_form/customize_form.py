--- conflicted
+++ resolved
@@ -551,31 +551,6 @@
 
 
 doctype_properties = {
-<<<<<<< HEAD
-	'search_fields': 'Data',
-	'title_field': 'Data',
-	'image_field': 'Data',
-	'sort_field': 'Data',
-	'sort_order': 'Data',
-	'default_print_format': 'Data',
-	'allow_copy': 'Check',
-	'istable': 'Check',
-	'quick_entry': 'Check',
-	'editable_grid': 'Check',
-	'max_attachments': 'Int',
-	'track_changes': 'Check',
-	'track_views': 'Check',
-	'allow_auto_repeat': 'Check',
-	'allow_import': 'Check',
-	'show_preview_popup': 'Check',
-	'default_email_template': 'Data',
-	'email_append_to': 'Check',
-	'subject_field': 'Data',
-	'sender_field': 'Data',
-	'autoname': 'Data',
-	'show_title_field_in_link': 'Check',
-	'translate_link_fields': 'Check'
-=======
 	"search_fields": "Data",
 	"title_field": "Data",
 	"image_field": "Data",
@@ -599,7 +574,7 @@
 	"naming_rule": "Data",
 	"autoname": "Data",
 	"show_title_field_in_link": "Check",
->>>>>>> a59e5d7a
+	"translate_link_fields": "Check"
 }
 
 docfield_properties = {
