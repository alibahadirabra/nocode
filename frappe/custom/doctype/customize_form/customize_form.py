--- conflicted
+++ resolved
@@ -585,12 +585,8 @@
 	"naming_rule": "Data",
 	"autoname": "Data",
 	"show_title_field_in_link": "Check",
-<<<<<<< HEAD
-	"translate_link_fields": "Check",
+	"translated_doctype": "Check",
 	"focus_field": "Data",
-=======
-	"translated_doctype": "Check",
->>>>>>> 21a45dab
 }
 
 docfield_properties = {
