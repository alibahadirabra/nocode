--- conflicted
+++ resolved
@@ -169,15 +169,11 @@
 
 		self.flags.update_db = False
 		self.flags.rebuild_doctype_for_global_search = False
-<<<<<<< HEAD
-
-		check_email_append_to(self)
-=======
->>>>>>> 85f9a7a3
 		self.set_property_setters()
 		self.update_custom_fields()
 		self.set_name_translation()
 		validate_fields_for_doctype(self.doc_type)
+		check_email_append_to(self)
 
 		if self.flags.update_db:
 			frappe.db.updatedb(self.doc_type)
