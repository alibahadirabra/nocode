--- conflicted
+++ resolved
@@ -326,7 +326,22 @@
    "label": "Translate Link Fields"
   },
   {
-<<<<<<< HEAD
+   "collapsible": 1,
+   "fieldname": "form_settings_section",
+   "fieldtype": "Section Break",
+   "label": "Form Settings"
+  },
+  {
+   "fieldname": "column_break_21",
+   "fieldtype": "Column Break"
+  },
+  {
+   "default": "0",
+   "fieldname": "make_attachments_public",
+   "fieldtype": "Check",
+   "label": "Make Attachments Public by Default"
+  },
+  {
    "fieldname": "default_view",
    "fieldtype": "Select",
    "label": "Default View"
@@ -344,22 +359,6 @@
    "fieldname": "is_calendar_and_gantt",
    "fieldtype": "Check",
    "label": "Is Calendar and Gantt"
-=======
-   "collapsible": 1,
-   "fieldname": "form_settings_section",
-   "fieldtype": "Section Break",
-   "label": "Form Settings"
-  },
-  {
-   "fieldname": "column_break_21",
-   "fieldtype": "Column Break"
-  },
-  {
-   "default": "0",
-   "fieldname": "make_attachments_public",
-   "fieldtype": "Check",
-   "label": "Make Attachments Public by Default"
->>>>>>> fbee80f7
   }
  ],
  "hide_toolbar": 1,
@@ -368,11 +367,7 @@
  "index_web_pages_for_search": 1,
  "issingle": 1,
  "links": [],
-<<<<<<< HEAD
- "modified": "2022-08-14 19:33:16.772277",
-=======
- "modified": "2022-08-24 06:57:47.966331",
->>>>>>> fbee80f7
+ "modified": "2022-08-30 11:45:16.772277",
  "modified_by": "Administrator",
  "module": "Custom",
  "name": "Customize Form",
