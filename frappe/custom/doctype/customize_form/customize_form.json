{
 "actions": [],
 "autoname": "DL.####",
 "creation": "2013-01-29 17:55:08",
 "doctype": "DocType",
 "document_type": "Document",
 "editable_grid": 1,
 "engine": "InnoDB",
 "field_order": [
  "doc_type",
  "properties",
  "label",
  "max_attachments",
  "search_fields",
  "column_break_5",
  "allow_copy",
  "istable",
  "editable_grid",
  "quick_entry",
  "track_changes",
  "track_views",
  "allow_auto_repeat",
  "allow_import",
  "fields_section_break",
  "fields",
  "naming_section",
  "autoname",
  "view_settings_section",
  "title_field",
  "show_title_field_in_link",
  "image_field",
  "default_print_format",
  "column_break_29",
  "show_preview_popup",
  "email_settings_section",
  "default_email_template",
  "column_break_26",
  "email_append_to",
  "sender_field",
  "subject_field",
  "document_actions_section",
  "actions",
  "document_links_section",
  "links",
  "document_states_section",
  "states",
  "section_break_8",
  "sort_field",
  "column_break_10",
  "sort_order"
 ],
 "fields": [
  {
   "fieldname": "doc_type",
   "fieldtype": "Link",
   "in_list_view": 1,
   "label": "Enter Form Type",
   "options": "DocType"
  },
  {
   "depends_on": "doc_type",
   "fieldname": "properties",
   "fieldtype": "Section Break"
  },
  {
   "fieldname": "label",
   "fieldtype": "Data",
   "label": "Change Label (via Custom Translation)"
  },
  {
   "fieldname": "default_print_format",
   "fieldtype": "Link",
   "in_list_view": 1,
   "label": "Default Print Format",
   "options": "Print Format"
  },
  {
   "fieldname": "max_attachments",
   "fieldtype": "Int",
   "label": "Max Attachments"
  },
  {
   "default": "0",
   "fieldname": "allow_copy",
   "fieldtype": "Check",
   "label": "Hide Copy"
  },
  {
   "default": "0",
   "fieldname": "istable",
   "fieldtype": "Check",
   "label": "Is Table",
   "read_only": 1
  },
  {
   "default": "0",
   "depends_on": "istable",
   "fieldname": "editable_grid",
   "fieldtype": "Check",
   "label": "Editable Grid"
  },
  {
   "default": "1",
   "fieldname": "quick_entry",
   "fieldtype": "Check",
   "label": "Quick Entry"
  },
  {
   "default": "0",
   "fieldname": "track_changes",
   "fieldtype": "Check",
   "label": "Track Changes"
  },
  {
   "fieldname": "column_break_5",
   "fieldtype": "Column Break"
  },
  {
   "description": "Use this fieldname to generate title",
   "fieldname": "title_field",
   "fieldtype": "Data",
   "label": "Title Field"
  },
  {
   "description": "Must be of type \"Attach Image\"",
   "fieldname": "image_field",
   "fieldtype": "Data",
   "label": "Image Field"
  },
  {
   "description": "Fields separated by comma (,) will be included in the \"Search By\" list of Search dialog box",
   "fieldname": "search_fields",
   "fieldtype": "Data",
   "in_list_view": 1,
   "label": "Search Fields"
  },
  {
   "collapsible": 1,
   "depends_on": "doc_type",
   "fieldname": "section_break_8",
   "fieldtype": "Section Break",
   "label": "List Settings"
  },
  {
   "fieldname": "sort_field",
   "fieldtype": "Select",
   "label": "Sort Field"
  },
  {
   "fieldname": "column_break_10",
   "fieldtype": "Column Break"
  },
  {
   "fieldname": "sort_order",
   "fieldtype": "Select",
   "label": "Sort Order",
   "options": "ASC\nDESC"
  },
  {
   "depends_on": "doc_type",
   "description": "Customize Label, Print Hide, Default etc.",
   "fieldname": "fields_section_break",
   "fieldtype": "Section Break",
   "label": "Fields"
  },
  {
   "allow_bulk_edit": 1,
   "fieldname": "fields",
   "fieldtype": "Table",
   "label": "Fields",
   "options": "Customize Form Field",
   "reqd": 1
  },
  {
   "default": "0",
   "fieldname": "track_views",
   "fieldtype": "Check",
   "label": "Track Views"
  },
  {
   "default": "0",
   "fieldname": "allow_auto_repeat",
   "fieldtype": "Check",
   "label": "Allow Auto Repeat"
  },
  {
   "default": "0",
   "fieldname": "allow_import",
   "fieldtype": "Check",
   "label": "Allow Import (via Data Import Tool)"
  },
  {
   "depends_on": "email_append_to",
   "fieldname": "subject_field",
   "fieldtype": "Data",
   "label": "Subject Field"
  },
  {
   "depends_on": "email_append_to",
   "fieldname": "sender_field",
   "fieldtype": "Data",
   "label": "Sender Field",
   "mandatory_depends_on": "email_append_to"
  },
  {
   "default": "0",
   "fieldname": "email_append_to",
   "fieldtype": "Check",
   "label": "Allow document creation via Email"
  },
  {
   "default": "0",
   "fieldname": "show_preview_popup",
   "fieldtype": "Check",
   "label": "Show Preview Popup"
  },
  {
   "collapsible": 1,
   "depends_on": "doc_type",
   "fieldname": "view_settings_section",
   "fieldtype": "Section Break",
   "label": "View Settings"
  },
  {
   "fieldname": "column_break_29",
   "fieldtype": "Column Break"
  },
  {
   "collapsible": 1,
   "collapsible_depends_on": "email_append_to",
   "depends_on": "doc_type",
   "fieldname": "email_settings_section",
   "fieldtype": "Section Break",
   "label": "Email Settings"
  },
  {
   "collapsible": 1,
   "collapsible_depends_on": "links",
   "depends_on": "doc_type",
   "fieldname": "document_links_section",
   "fieldtype": "Section Break",
   "label": "Document Links"
  },
  {
   "fieldname": "links",
   "fieldtype": "Table",
   "label": "Links",
   "options": "DocType Link"
  },
  {
   "collapsible": 1,
   "collapsible_depends_on": "actions",
   "depends_on": "doc_type",
   "fieldname": "document_actions_section",
   "fieldtype": "Section Break",
   "label": "Document Actions"
  },
  {
   "fieldname": "actions",
   "fieldtype": "Table",
   "label": "Actions",
   "options": "DocType Action"
  },
  {
   "fieldname": "default_email_template",
   "fieldtype": "Link",
   "label": "Default Email Template",
   "options": "Email Template"
  },
  {
   "fieldname": "column_break_26",
   "fieldtype": "Column Break"
  },
  {
   "collapsible": 1,
   "depends_on": "doc_type",
   "fieldname": "naming_section",
   "fieldtype": "Section Break",
   "label": "Naming"
  },
  {
   "description": "Naming Options:\n<ol><li><b>field:[fieldname]</b> - By Field</li><li><b>naming_series:</b> - By Naming Series (field called naming_series must be present</li><li><b>Prompt</b> - Prompt user for a name</li><li><b>[series]</b> - Series by prefix (separated by a dot); for example PRE.#####</li>\n<li><b>format:EXAMPLE-{MM}morewords{fieldname1}-{fieldname2}-{#####}</b> - Replace all braced words (fieldnames, date words (DD, MM, YY), series) with their value. Outside braces, any characters can be used.</li></ol>",
   "fieldname": "autoname",
   "fieldtype": "Data",
   "label": "Auto Name"
  },
  {
   "collapsible": 1,
   "collapsible_depends_on": "states",
   "depends_on": "doc_type",
   "fieldname": "document_states_section",
   "fieldtype": "Section Break",
   "label": "Document States"
  },
  {
   "fieldname": "states",
   "fieldtype": "Table",
   "label": "States",
   "options": "DocType State"
  },
  {
   "default": "0",
   "fieldname": "show_title_field_in_link",
   "fieldtype": "Check",
   "label": "Show Title in Link Fields"
  }
 ],
 "hide_toolbar": 1,
 "icon": "fa fa-glass",
 "idx": 1,
 "index_web_pages_for_search": 1,
 "issingle": 1,
 "links": [],
<<<<<<< HEAD
 "modified": "2021-12-28 00:30:47.840699",
=======
 "modified": "2022-01-07 16:07:06.196534",
>>>>>>> 4791386a
 "modified_by": "Administrator",
 "module": "Custom",
 "name": "Customize Form",
 "naming_rule": "Expression (old style)",
 "owner": "Administrator",
 "permissions": [
  {
   "create": 1,
   "email": 1,
   "print": 1,
   "read": 1,
   "role": "System Manager",
   "share": 1,
   "write": 1
  }
 ],
 "quick_entry": 1,
 "search_fields": "doc_type",
 "sort_field": "modified",
 "sort_order": "DESC",
 "states": [],
 "track_changes": 1
}<|MERGE_RESOLUTION|>--- conflicted
+++ resolved
@@ -311,11 +311,7 @@
  "index_web_pages_for_search": 1,
  "issingle": 1,
  "links": [],
-<<<<<<< HEAD
- "modified": "2021-12-28 00:30:47.840699",
-=======
  "modified": "2022-01-07 16:07:06.196534",
->>>>>>> 4791386a
  "modified_by": "Administrator",
  "module": "Custom",
  "name": "Customize Form",
