# Copyright (c) 2015, Frappe Technologies Pvt. Ltd. and Contributors
# MIT License. See license.txt

from __future__ import unicode_literals, print_function
from frappe.utils.minify import JavascriptMinify
import warnings

from six import iteritems, text_type
import subprocess
from distutils.spawn import find_executable

"""
Build the `public` folders and setup languages
"""

import os, frappe, json, shutil, re

app_paths = None
def setup():
	global app_paths
	pymodules = []
	for app in frappe.get_all_apps(True):
		try:
			pymodules.append(frappe.get_module(app))
		except ImportError: pass
	app_paths = [os.path.dirname(pymodule.__file__) for pymodule in pymodules]

def get_node_pacman():
	pacmans = ['npm', 'yarn']
	for exec_ in pacmans:
		exec_ = find_executable(exec_)
		if exec_:
			return exec_
	raise ValueError('No Node.js Package Manager found.')

def bundle(no_compress, make_copy=False, restore=False, verbose=False):
	"""concat / minify js files"""
	setup()
	make_asset_dirs(make_copy=make_copy, restore=restore)

<<<<<<< HEAD
	check_yarn()
	command = 'yarn run build' if no_compress else 'yarn run production'
	frappe_app_path = frappe.get_app_path('frappe', '..')
=======
	pacman = get_node_pacman()

	command = '{pacman} run build'.format(pacman=pacman) if no_compress else '{pacman} run production'.format(pacman=pacman)
	frappe_app_path = os.path.abspath(os.path.join(app_paths[0], '..'))
	check_yarn()
>>>>>>> 114eb4eb
	frappe.commands.popen(command, cwd=frappe_app_path)

def watch(no_compress):
	"""watch and rebuild if necessary"""
	setup()

<<<<<<< HEAD
	check_yarn()
	frappe_app_path = frappe.get_app_path('frappe', '..')
	frappe.commands.popen('yarn run watch', cwd = frappe_app_path)
=======
	pacman = get_node_pacman()

	frappe_app_path = os.path.abspath(os.path.join(app_paths[0], '..'))
	check_yarn()
	frappe_app_path = frappe.get_app_path('frappe', '..')
	frappe.commands.popen('{pacman} run watch'.format(pacman=pacman), cwd = frappe_app_path)
>>>>>>> 114eb4eb

def check_yarn():
	from distutils.spawn import find_executable
	if not find_executable('yarn'):
		print('Please install yarn using below command and try again.')
		print('npm install -g yarn')
		return

def make_asset_dirs(make_copy=False, restore=False):
	# don't even think of making assets_path absolute - rm -rf ahead.
	assets_path = os.path.join(frappe.local.sites_path, "assets")
	for dir_path in [
			os.path.join(assets_path, 'js'),
			os.path.join(assets_path, 'css')]:

		if not os.path.exists(dir_path):
			os.makedirs(dir_path)

	# symlink app/public > assets/app
	for app_name in frappe.get_all_apps(True):
		pymodule = frappe.get_module(app_name)
		app_base_path = os.path.abspath(os.path.dirname(pymodule.__file__))

		symlinks = []
		symlinks.append([os.path.join(app_base_path, 'public'), os.path.join(assets_path, app_name)])
		symlinks.append([os.path.join(app_base_path, 'docs'), os.path.join(assets_path, app_name + '_docs')])

		for source, target in symlinks:
			source = os.path.abspath(source)
			if os.path.exists(source):
				if restore:
					if os.path.exists(target):
						if os.path.islink(target):
							os.unlink(target)
						else:
							shutil.rmtree(target)
						shutil.copytree(source, target)
				elif make_copy:
					if os.path.exists(target):
						warnings.warn('Target {target} already exists.'.format(target = target))
					else:
						shutil.copytree(source, target)
				else:
					if os.path.exists(target):
						if os.path.islink(target):
							os.unlink(target)
						else:
							shutil.rmtree(target)
					os.symlink(source, target)
			else:
				warnings.warn('Source {source} does not exist.'.format(source = source))

def build(no_compress=False, verbose=False):
	assets_path = os.path.join(frappe.local.sites_path, "assets")

	for target, sources in iteritems(get_build_maps()):
		pack(os.path.join(assets_path, target), sources, no_compress, verbose)

def get_build_maps():
	"""get all build.jsons with absolute paths"""
	# framework js and css files

	build_maps = {}
	for app_path in app_paths:
		path = os.path.join(app_path, 'public', 'build.json')
		if os.path.exists(path):
			with open(path) as f:
				try:
					for target, sources in iteritems(json.loads(f.read())):
						# update app path
						source_paths = []
						for source in sources:
							if isinstance(source, list):
								s = frappe.get_pymodule_path(source[0], *source[1].split("/"))
							else:
								s = os.path.join(app_path, source)
							source_paths.append(s)

						build_maps[target] = source_paths
				except ValueError as e:
					print(path)
					print('JSON syntax error {0}'.format(str(e)))
	return build_maps

timestamps = {}

def pack(target, sources, no_compress, verbose):
	from six import StringIO

	outtype, outtxt = target.split(".")[-1], ''
	jsm = JavascriptMinify()

	for f in sources:
		suffix = None
		if ':' in f: f, suffix = f.split(':')
		if not os.path.exists(f) or os.path.isdir(f):
			print("did not find " + f)
			continue
		timestamps[f] = os.path.getmtime(f)
		try:
			with open(f, 'r') as sourcefile:
				data = text_type(sourcefile.read(), 'utf-8', errors='ignore')

			extn = f.rsplit(".", 1)[1]

			if outtype=="js" and extn=="js" and (not no_compress) and suffix!="concat" and (".min." not in f):
				tmpin, tmpout = StringIO(data.encode('utf-8')), StringIO()
				jsm.minify(tmpin, tmpout)
				minified = tmpout.getvalue()
				if minified:
					outtxt += text_type(minified or '', 'utf-8').strip('\n') + ';'

				if verbose:
					print("{0}: {1}k".format(f, int(len(minified) / 1024)))
			elif outtype=="js" and extn=="html":
				# add to frappe.templates
				outtxt += html_to_js_template(f, data)
			else:
				outtxt += ('\n/*\n *\t%s\n */' % f)
				outtxt += '\n' + data + '\n'

		except Exception:
			print("--Error in:" + f + "--")
			print(frappe.get_traceback())

	with open(target, 'w') as f:
		f.write(outtxt.encode("utf-8"))

	print("Wrote %s - %sk" % (target, str(int(os.path.getsize(target)/1024))))

def html_to_js_template(path, content):
	'''returns HTML template content as Javascript code, adding it to `frappe.templates`'''
	return """frappe.templates["{key}"] = '{content}';\n""".format(\
		key=path.rsplit("/", 1)[-1][:-5], content=scrub_html_template(content))

def scrub_html_template(content):
	'''Returns HTML content with removed whitespace and comments'''
	# remove whitespace to a single space
	content = re.sub("\s+", " ", content)

	# strip comments
	content =  re.sub("(<!--.*?-->)", "", content)

	return content.replace("'", "\'")

def files_dirty():
	for target, sources in iteritems(get_build_maps()):
		for f in sources:
			if ':' in f: f, suffix = f.split(':')
			if not os.path.exists(f) or os.path.isdir(f): continue
			if os.path.getmtime(f) != timestamps.get(f):
				print(f + ' dirty')
				return True
	else:
		return False

def compile_less():
	from distutils.spawn import find_executable
	if not find_executable("lessc"):
		return

	for path in app_paths:
		less_path = os.path.join(path, "public", "less")
		if os.path.exists(less_path):
			for fname in os.listdir(less_path):
				if fname.endswith(".less") and fname != "variables.less":
					fpath = os.path.join(less_path, fname)
					mtime = os.path.getmtime(fpath)
					if fpath in timestamps and mtime == timestamps[fpath]:
						continue

					timestamps[fpath] = mtime

					print("compiling {0}".format(fpath))

					css_path = os.path.join(path, "public", "css", fname.rsplit(".", 1)[0] + ".css")
					os.system("lessc {0} > {1}".format(fpath, css_path))<|MERGE_RESOLUTION|>--- conflicted
+++ resolved
@@ -38,35 +38,23 @@
 	setup()
 	make_asset_dirs(make_copy=make_copy, restore=restore)
 
-<<<<<<< HEAD
-	check_yarn()
-	command = 'yarn run build' if no_compress else 'yarn run production'
-	frappe_app_path = frappe.get_app_path('frappe', '..')
-=======
 	pacman = get_node_pacman()
 
 	command = '{pacman} run build'.format(pacman=pacman) if no_compress else '{pacman} run production'.format(pacman=pacman)
 	frappe_app_path = os.path.abspath(os.path.join(app_paths[0], '..'))
 	check_yarn()
->>>>>>> 114eb4eb
 	frappe.commands.popen(command, cwd=frappe_app_path)
 
 def watch(no_compress):
 	"""watch and rebuild if necessary"""
 	setup()
 
-<<<<<<< HEAD
-	check_yarn()
-	frappe_app_path = frappe.get_app_path('frappe', '..')
-	frappe.commands.popen('yarn run watch', cwd = frappe_app_path)
-=======
 	pacman = get_node_pacman()
 
 	frappe_app_path = os.path.abspath(os.path.join(app_paths[0], '..'))
 	check_yarn()
 	frappe_app_path = frappe.get_app_path('frappe', '..')
 	frappe.commands.popen('{pacman} run watch'.format(pacman=pacman), cwd = frappe_app_path)
->>>>>>> 114eb4eb
 
 def check_yarn():
 	from distutils.spawn import find_executable
