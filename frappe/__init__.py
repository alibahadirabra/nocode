--- conflicted
+++ resolved
@@ -1530,18 +1530,14 @@
 			)
 
 	if not args.doctype:
-<<<<<<< HEAD
-		doctype_list = db.sql_list(
-			"select distinct parent from tabDocField where fieldname=%s", args.fieldname
-		)
-=======
 		DocField_doctype = qb.DocType("DocField")
 		doctype_list = (
-			qb.from_(DocField_doctype).select(DocField_doctype.parent)
-			.where(DocField_doctype.fieldname == args.fieldname).distinct()
+			qb.from_(DocField_doctype)
+			.select(DocField_doctype.parent)
+			.where(DocField_doctype.fieldname == args.fieldname)
+			.distinct()
 		).run(as_list=True)
 
->>>>>>> 5c8856d6
 	else:
 		doctype_list = [args.doctype]
 
