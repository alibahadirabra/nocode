--- conflicted
+++ resolved
@@ -23,11 +23,7 @@
 	reload(sys)
 	sys.setdefaultencoding("utf-8")
 
-<<<<<<< HEAD
-__version__ = '13.0.0-beta.8'
-=======
 __version__ = '13.0.0-beta.9'
->>>>>>> 09315795
 
 __title__ = "Frappe Framework"
 
