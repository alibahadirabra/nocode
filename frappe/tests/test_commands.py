--- conflicted
+++ resolved
@@ -367,11 +367,7 @@
 
 		# test 3: parse json format
 		self.execute("bench --site all list-apps --format json")
-<<<<<<< HEAD
-		self.assertEquals(self.returncode, 0)
-=======
-		self.assertEqual(self.returncode, 0)
->>>>>>> 8d6bd82e
+		self.assertEqual(self.returncode, 0)
 		self.assertIsInstance(json.loads(self.stdout), dict)
 
 		self.execute("bench --site {site} list-apps --format json")
@@ -383,11 +379,7 @@
 	def test_show_config(self):
 		# test 1: sanity check for command
 		self.execute("bench --site all show-config")
-<<<<<<< HEAD
-		self.assertEquals(self.returncode, 0)
-=======
-		self.assertEqual(self.returncode, 0)
->>>>>>> 8d6bd82e
+		self.assertEqual(self.returncode, 0)
 
 		# test 2: test keys in table text
 		self.execute(
@@ -395,21 +387,13 @@
 			{"second_order": json.dumps({"test_key": "test_value"})},
 		)
 		self.execute("bench --site {site} show-config")
-<<<<<<< HEAD
-		self.assertEquals(self.returncode, 0)
-=======
-		self.assertEqual(self.returncode, 0)
->>>>>>> 8d6bd82e
+		self.assertEqual(self.returncode, 0)
 		self.assertIn("test_key.test_key", self.stdout.split())
 		self.assertIn("test_value", self.stdout.split())
 
 		# test 3: parse json format
 		self.execute("bench --site all show-config --format json")
-<<<<<<< HEAD
-		self.assertEquals(self.returncode, 0)
-=======
-		self.assertEqual(self.returncode, 0)
->>>>>>> 8d6bd82e
+		self.assertEqual(self.returncode, 0)
 		self.assertIsInstance(json.loads(self.stdout), dict)
 
 		self.execute("bench --site {site} show-config --format json")
