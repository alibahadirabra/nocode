--- conflicted
+++ resolved
@@ -449,11 +449,6 @@
 		for output in ["legacy", "plain", "table", "json"]:
 			self.execute(f"bench version -f {output}")
 			self.assertEqual(self.returncode, 0)
-<<<<<<< HEAD
-		
-		self.execute("bench version -f invalid")
-		self.assertEqual(self.returncode, 2)
-=======
 
 		self.execute("bench version -f invalid")
 		self.assertEqual(self.returncode, 2)
@@ -516,5 +511,4 @@
 		"""Check if dry run in not destructive."""
 
 		# nothing to assert, if this fails rest of the test suite will crumble.
-		remove_app("frappe", dry_run=True, yes=True, no_backup=True)
->>>>>>> 77e0b595
+		remove_app("frappe", dry_run=True, yes=True, no_backup=True)