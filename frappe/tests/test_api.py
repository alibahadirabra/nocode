--- conflicted
+++ resolved
@@ -15,11 +15,7 @@
 import frappe
 from frappe.installer import update_site_config
 from frappe.tests.utils import FrappeTestCase, patch_hooks
-<<<<<<< HEAD
-from frappe.utils import get_site_url, get_test_client
-=======
 from frappe.utils import cint, get_test_client, get_url
->>>>>>> 9ef10818
 
 try:
 	_site = frappe.local.site
@@ -78,12 +74,6 @@
 		return self._return
 
 
-<<<<<<< HEAD
-class FrappeAPITestCase(FrappeTestCase):
-	SITE = frappe.local.site
-	SITE_URL = get_site_url(SITE)
-	RESOURCE_URL = f"{SITE_URL}/api/resource"
-=======
 resource_key = {
 	"": "resource",
 	"v1": "resource",
@@ -93,7 +83,6 @@
 
 class FrappeAPITestCase(FrappeTestCase):
 	version = ""  # Empty implies v1
->>>>>>> 9ef10818
 	TEST_CLIENT = get_test_client()
 
 	@property
@@ -146,11 +135,7 @@
 	@classmethod
 	def setUpClass(cls):
 		super().setUpClass()
-<<<<<<< HEAD
-		for _ in range(10):
-=======
 		for _ in range(20):
->>>>>>> 9ef10818
 			doc = frappe.get_doc({"doctype": "ToDo", "description": frappe.mock("paragraph")}).insert()
 			cls.GENERATED_DOCUMENTS = []
 			cls.GENERATED_DOCUMENTS.append(doc.name)
@@ -293,10 +278,6 @@
 		self.assertEqual(response.status_code, 200)
 		self.assertEqual(response.json["message"], "Administrator")
 
-<<<<<<< HEAD
-		authorization_token = None
-
-=======
 		authorization_token = f"{api_key}:INCORRECT"
 		response = self.get(self.method_path("frappe.auth.get_logged_user"))
 		self.assertEqual(response.status_code, 401)
@@ -342,17 +323,11 @@
 		self.assertIn("ZeroDivisionError", response.json["exception"])  # WHY?
 		self.assertIn("Traceback", response.json["exc"])
 
->>>>>>> 9ef10818
 
 class TestReadOnlyMode(FrappeAPITestCase):
 	"""During migration if read only mode can be enabled.
 	Test if reads work well and writes are blocked"""
 
-<<<<<<< HEAD
-	REQ_PATH = "/api/resource/ToDo"
-
-=======
->>>>>>> 9ef10818
 	@classmethod
 	def setUpClass(cls):
 		super().setUpClass()
@@ -362,24 +337,16 @@
 		update_site_config("maintenance_mode", 1)
 
 	def test_reads(self):
-<<<<<<< HEAD
-		response = self.get(self.REQ_PATH, {"sid": self.sid})
-=======
 		response = self.get(self.resource_path("ToDo"), {"sid": self.sid})
->>>>>>> 9ef10818
 		self.assertEqual(response.status_code, 200)
 		self.assertIsInstance(response.json, dict)
 		self.assertIsInstance(response.json["data"], list)
 
 	def test_blocked_writes(self):
-<<<<<<< HEAD
-		response = self.post(self.REQ_PATH, {"description": frappe.mock("paragraph"), "sid": self.sid})
-=======
 		with suppress_stdout():
 			response = self.post(
 				self.resource_path("ToDo"), {"description": frappe.mock("paragraph"), "sid": self.sid}
 			)
->>>>>>> 9ef10818
 		self.assertEqual(response.status_code, 503)
 		self.assertEqual(response.json["exc_type"], "InReadOnlyMode")
 
@@ -409,9 +376,6 @@
 
 
 def after_request(*args, **kwargs):
-<<<<<<< HEAD
-	_test_REQ_HOOK["after_request"] = time()
-=======
 	_test_REQ_HOOK["after_request"] = time()
 
 
@@ -471,5 +435,4 @@
 		else:
 			1 / 0
 	else:
-		frappe.msgprint(message)
->>>>>>> 9ef10818
+		frappe.msgprint(message)