--- conflicted
+++ resolved
@@ -19,17 +19,10 @@
 			self.addCleanup(teardown_test_link_field_order, self)
 
 	def test_search_field_sanitizer(self):
-<<<<<<< HEAD
-		# pass
-		search_link("DocType", "User", query=None, filters=None, page_length=20, searchfield="name")
-		result = frappe.response["results"][0]
-		self.assertTrue("User" in result["value"])
-=======
 		results = search_link(
 			"DocType", "User", query=None, filters=None, page_length=20, searchfield="name"
 		)
 		self.assertTrue("User" in results[0]["value"])
->>>>>>> 9ef10818
 
 		# raise exception on injection
 		for searchfield in (
@@ -93,12 +86,7 @@
 	def test_link_search_in_foreign_language(self):
 		try:
 			frappe.local.lang = "fr"
-<<<<<<< HEAD
-			search_widget(doctype="DocType", txt="pay", page_length=20)
-			output = frappe.response["values"]
-=======
 			output = search_widget(doctype="DocType", txt="pay", page_length=20)
->>>>>>> 9ef10818
 
 			result = [["found" for x in y if x == "Country"] for y in output]
 			self.assertTrue(["found"] in result)
@@ -107,11 +95,7 @@
 
 	def test_doctype_search_in_foreign_language(self):
 		def do_search(txt: str):
-<<<<<<< HEAD
-			search_link(
-=======
 			return search_link(
->>>>>>> 9ef10818
 				doctype="DocType",
 				txt=txt,
 				query="frappe.core.report.permitted_documents_for_user.permitted_documents_for_user.query_doctypes",
@@ -119,10 +103,6 @@
 				page_length=20,
 				searchfield=None,
 			)
-<<<<<<< HEAD
-			return frappe.response["results"]
-=======
->>>>>>> 9ef10818
 
 		try:
 			frappe.local.lang = "en"
@@ -198,35 +178,6 @@
 		# Assume that "es" is used at least 10 times, it should now be first
 		frappe.db.set_value("Language", "es", "idx", 10)
 		self.assertEqual("es", search(txt="es")[0]["value"])
-
-	def test_reference_doctype(self):
-		"""search query methods should get reference_doctype if they want"""
-		results = test_search(
-			doctype="User",
-			txt="",
-			filters=None,
-			page_length=20,
-			reference_doctype="ToDo",
-			query="frappe.tests.test_search.query_with_reference_doctype",
-		)
-		self.assertListEqual(results, [])
-
-	def test_search_relevance(self):
-		search = partial(test_search, doctype="Language", filters=None, page_length=10)
-		for row in search(txt="e"):
-			self.assertTrue(row["value"].startswith("e"))
-
-		for row in search(txt="es"):
-			self.assertIn("es", row["value"])
-
-		# Assume that "es" is used at least 10 times, it should now be first
-		frappe.db.set_value("Language", "es", "idx", 10)
-		self.assertEqual("es", search(txt="es")[0]["value"])
-
-
-def test_search(*args, **kwargs):
-	search_link(*args, **kwargs)
-	return frappe.response["results"]
 
 
 @frappe.validate_and_sanitize_search_inputs
