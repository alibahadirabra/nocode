import frappe
from frappe.query_builder import Field
from frappe.query_builder.functions import Abs, Count, Ifnull, Max, Now, Timestamp
from frappe.tests.test_query_builder import db_type_is, run_only_if
from frappe.tests.utils import FrappeTestCase


class TestQuery(FrappeTestCase):
	@run_only_if(db_type_is.MARIADB)
	def test_multiple_tables_in_filters(self):
		self.assertEqual(
			frappe.qb.engine.get_query(
				"DocType",
				["*"],
				[
					["BOM Update Log", "name", "like", "f%"],
					["DocType", "parent", "=", "something"],
				],
			).get_sql(),
			"SELECT * FROM `tabDocType` LEFT JOIN `tabBOM Update Log` ON `tabBOM Update Log`.`parent`=`tabDocType`.`name` WHERE `tabBOM Update Log`.`name` LIKE 'f%' AND `tabDocType`.`parent`='something'",
		)

	@run_only_if(db_type_is.MARIADB)
	def test_string_fields(self):
		self.assertEqual(
			frappe.qb.engine.get_query(
				"User", fields="name, email", filters={"name": "Administrator"}
			).get_sql(),
			frappe.qb.from_("User")
			.select(Field("name"), Field("email"))
			.where(Field("name") == "Administrator")
			.get_sql(),
		)
		self.assertEqual(
			frappe.qb.engine.get_query(
				"User", fields=["`name`, `email`"], filters={"name": "Administrator"}
			).get_sql(),
			frappe.qb.from_("User")
			.select(Field("name"), Field("email"))
			.where(Field("name") == "Administrator")
			.get_sql(),
		)

		self.assertEqual(
			frappe.qb.engine.get_query(
				"User", fields=["`tabUser`.`name`", "`tabUser`.`email`"], filters={"name": "Administrator"}
			).run(),
			frappe.qb.from_("User")
			.select(Field("name"), Field("email"))
			.where(Field("name") == "Administrator")
			.run(),
		)

		self.assertEqual(
			frappe.qb.engine.get_query(
				"User",
				fields=["`tabUser`.`name` as owner", "`tabUser`.`email`"],
				filters={"name": "Administrator"},
			).run(as_dict=1),
			frappe.qb.from_("User")
			.select(Field("name").as_("owner"), Field("email"))
			.where(Field("name") == "Administrator")
			.run(as_dict=1),
		)

		self.assertEqual(
			frappe.qb.engine.get_query(
				"User", fields=["`tabUser`.`name`, Count(`name`) as count"], filters={"name": "Administrator"}
			).run(),
			frappe.qb.from_("User")
			.select(Field("name"), Count("name").as_("count"))
			.where(Field("name") == "Administrator")
			.run(),
		)

		self.assertEqual(
			frappe.qb.engine.get_query(
				"User",
				fields=["`tabUser`.`name`, Count(`name`) as `count`"],
				filters={"name": "Administrator"},
			).run(),
			frappe.qb.from_("User")
			.select(Field("name"), Count("name").as_("count"))
			.where(Field("name") == "Administrator")
			.run(),
		)

		self.assertEqual(
			frappe.qb.engine.get_query(
				"User", fields="`tabUser`.`name`, Count(`name`) as `count`", filters={"name": "Administrator"}
			).run(),
			frappe.qb.from_("User")
			.select(Field("name"), Count("name").as_("count"))
			.where(Field("name") == "Administrator")
			.run(),
		)

	def test_functions_fields(self):
		self.assertEqual(
			frappe.qb.engine.get_query("User", fields="Count(name)", filters={}).get_sql(),
			frappe.qb.from_("User").select(Count(Field("name"))).get_sql(),
		)

		self.assertEqual(
			frappe.qb.engine.get_query("User", fields=["Count(name)", "Max(name)"], filters={}).get_sql(),
			frappe.qb.from_("User").select(Count(Field("name")), Max(Field("name"))).get_sql(),
		)

		self.assertEqual(
			frappe.qb.engine.get_query(
				"User", fields=["abs(name-email)", "Count(name)"], filters={}
			).get_sql(),
			frappe.qb.from_("User")
			.select(Abs(Field("name") - Field("email")), Count(Field("name")))
			.get_sql(),
		)

		self.assertEqual(
			frappe.qb.engine.get_query("User", fields=[Count("*")], filters={}).get_sql(),
			frappe.qb.from_("User").select(Count("*")).get_sql(),
		)

		self.assertEqual(
			frappe.qb.engine.get_query(
				"User", fields="timestamp(creation, modified)", filters={}
			).get_sql(),
			frappe.qb.from_("User").select(Timestamp(Field("creation"), Field("modified"))).get_sql(),
		)

		self.assertEqual(
			frappe.qb.engine.get_query(
				"User", fields="Count(name) as count, Max(email) as max_email", filters={}
			).get_sql(),
			frappe.qb.from_("User")
			.select(Count(Field("name")).as_("count"), Max(Field("email")).as_("max_email"))
			.get_sql(),
		)

	def test_qb_fields(self):
		user_doctype = frappe.qb.DocType("User")
		self.assertEqual(
			frappe.qb.engine.get_query(
				user_doctype, fields=[user_doctype.name, user_doctype.email], filters={}
			).get_sql(),
			frappe.qb.from_(user_doctype).select(user_doctype.name, user_doctype.email).get_sql(),
		)

		self.assertEqual(
			frappe.qb.engine.get_query(user_doctype, fields=user_doctype.email, filters={}).get_sql(),
			frappe.qb.from_(user_doctype).select(user_doctype.email).get_sql(),
		)

	def test_aliasing(self):
		user_doctype = frappe.qb.DocType("User")
		self.assertEqual(
			frappe.qb.engine.get_query(
				user_doctype, fields=["name as owner", "email as id"], filters={}
			).get_sql(),
			frappe.qb.from_(user_doctype)
			.select(user_doctype.name.as_("owner"), user_doctype.email.as_("id"))
			.get_sql(),
		)

		self.assertEqual(
			frappe.qb.engine.get_query(
				user_doctype, fields="name as owner, email as id", filters={}
			).get_sql(),
			frappe.qb.from_(user_doctype)
			.select(user_doctype.name.as_("owner"), user_doctype.email.as_("id"))
			.get_sql(),
		)

		self.assertEqual(
			frappe.qb.engine.get_query(
				user_doctype, fields=["Count(name) as count", "email as id"], filters={}
			).get_sql(),
			frappe.qb.from_(user_doctype)
			.select(user_doctype.email.as_("id"), Count(Field("name")).as_("count"))
			.get_sql(),
		)

	@run_only_if(db_type_is.MARIADB)
	def test_filters(self):
		self.assertEqual(
			frappe.qb.engine.get_query(
				"User", filters={"IfNull(name, " ")": ("<", Now())}, fields=["Max(name)"]
			).run(),
			frappe.qb.from_("User").select(Max(Field("name"))).where(Ifnull("name", "") < Now()).run(),
		)

	def test_implicit_join_query(self):
		self.assertEqual(
			frappe.qb.engine.get_query(
				"Note",
				filters={"name": "Test Note Title"},
				fields=["name", "`tabNote Seen By`.`user` as seen_by"],
			).run(as_dict=1),
			frappe.get_list(
				"Note",
				filters={"name": "Test Note Title"},
				fields=["name", "`tabNote Seen By`.`user` as seen_by"],
			),
		)

<<<<<<< HEAD
		self.assertEqual(
			frappe.qb.engine.get_query(
				"Note",
				filters={"name": "Test Note Title"},
				fields=["name", "`tabNote Seen By`.`docstatus`", "`tabNote Seen By`.`user`"],
			).run(as_dict=1),
			frappe.get_list(
				"Note",
				filters={"name": "Test Note Title"},
				fields=["name", "`tabNote Seen By`.`docstatus`", "`tabNote Seen By`.`user`"],
			),
=======
	@run_only_if(db_type_is.MARIADB)
	def test_comment_stripping(self):
		self.assertNotIn(
			"email", frappe.qb.engine.get_query("User", fields=["name", "#email"], filters={}).get_sql()
>>>>>>> f3836691
		)<|MERGE_RESOLUTION|>--- conflicted
+++ resolved
@@ -202,22 +202,8 @@
 			),
 		)
 
-<<<<<<< HEAD
-		self.assertEqual(
-			frappe.qb.engine.get_query(
-				"Note",
-				filters={"name": "Test Note Title"},
-				fields=["name", "`tabNote Seen By`.`docstatus`", "`tabNote Seen By`.`user`"],
-			).run(as_dict=1),
-			frappe.get_list(
-				"Note",
-				filters={"name": "Test Note Title"},
-				fields=["name", "`tabNote Seen By`.`docstatus`", "`tabNote Seen By`.`user`"],
-			),
-=======
 	@run_only_if(db_type_is.MARIADB)
 	def test_comment_stripping(self):
 		self.assertNotIn(
 			"email", frappe.qb.engine.get_query("User", fields=["name", "#email"], filters={}).get_sql()
->>>>>>> f3836691
 		)