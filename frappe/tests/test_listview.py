--- conflicted
+++ resolved
@@ -4,10 +4,7 @@
 
 import frappe
 from frappe.desk.listview import get_group_by_count, get_list_settings, set_list_settings
-<<<<<<< HEAD
-=======
 from frappe.desk.reportview import get
->>>>>>> 9ef10818
 from frappe.tests.utils import FrappeTestCase
 
 
@@ -81,9 +78,6 @@
 			"Note",
 			'[["Note Seen By","user","=","Administrator"]]',
 			"invalid_field",
-<<<<<<< HEAD
-		)
-=======
 		)
 
 	def test_list_view_comment_count(self):
@@ -99,5 +93,4 @@
 
 		for with_comment_count in (0, False, "0", None):
 			frappe.form_dict.with_comment_count = with_comment_count
-			self.assertEqual(len(get()["values"][0]), 1)
->>>>>>> 9ef10818
+			self.assertEqual(len(get()["values"][0]), 1)