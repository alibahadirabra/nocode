import frappe
from frappe.core.doctype.doctype.test_doctype import new_doctype
from frappe.core.utils import find
from frappe.custom.doctype.property_setter.property_setter import make_property_setter
from frappe.query_builder.utils import db_type_is
from frappe.tests.test_query_builder import run_only_if
from frappe.tests.utils import FrappeTestCase
from frappe.utils import cstr


class TestDBUpdate(FrappeTestCase):
	def test_db_update(self):
		doctype = "User"
		frappe.reload_doctype("User", force=True)
		frappe.model.meta.trim_tables("User")
		make_property_setter(doctype, "bio", "fieldtype", "Text", "Data")
		make_property_setter(doctype, "middle_name", "fieldtype", "Data", "Text")
		make_property_setter(doctype, "enabled", "default", "1", "Int")

		frappe.db.updatedb(doctype)

		field_defs = get_field_defs(doctype)
		table_columns = frappe.db.get_table_columns_description(f"tab{doctype}")

		self.assertEqual(len(field_defs), len(table_columns))

		for field_def in field_defs:
			fieldname = field_def.get("fieldname")
			table_column = find(table_columns, lambda d: d.get("name") == fieldname)

			fieldtype = get_fieldtype_from_def(field_def)

			fallback_default = (
				"0" if field_def.get("fieldtype") in frappe.model.numeric_fieldtypes else "NULL"
			)
			default = field_def.default if field_def.default is not None else fallback_default

			self.assertEqual(fieldtype, table_column.type)
			self.assertIn(cstr(table_column.default) or "NULL", [cstr(default), f"'{default}'"])

	def test_index_and_unique_constraints(self):
		doctype = "User"
		frappe.reload_doctype("User", force=True)
		frappe.model.meta.trim_tables("User")

		make_property_setter(doctype, "middle_name", "unique", "1", "Check")
		frappe.db.updatedb(doctype)
		middle_name_in_table = get_table_column("User", "middle_name")
		self.assertTrue(middle_name_in_table.unique)

		make_property_setter(doctype, "middle_name", "unique", "0", "Check")
		frappe.db.updatedb(doctype)
		middle_name_in_table = get_table_column("User", "middle_name")
		self.assertFalse(middle_name_in_table.unique)

		make_property_setter(doctype, "middle_name", "search_index", "1", "Check")
		frappe.db.updatedb(doctype)
		middle_name_in_table = get_table_column("User", "middle_name")
		self.assertTrue(middle_name_in_table.index)

		make_property_setter(doctype, "middle_name", "search_index", "0", "Check")
		frappe.db.updatedb(doctype)
		middle_name_in_table = get_table_column("User", "middle_name")
		self.assertFalse(middle_name_in_table.index)

		make_property_setter(doctype, "middle_name", "search_index", "1", "Check")
		make_property_setter(doctype, "middle_name", "unique", "1", "Check")
		frappe.db.updatedb(doctype)
		middle_name_in_table = get_table_column("User", "middle_name")
		self.assertTrue(middle_name_in_table.index)
		self.assertTrue(middle_name_in_table.unique)

		make_property_setter(doctype, "middle_name", "search_index", "1", "Check")
		make_property_setter(doctype, "middle_name", "unique", "0", "Check")
		frappe.db.updatedb(doctype)
		middle_name_in_table = get_table_column("User", "middle_name")
		self.assertTrue(middle_name_in_table.index)
		self.assertFalse(middle_name_in_table.unique)

		make_property_setter(doctype, "middle_name", "search_index", "0", "Check")
		make_property_setter(doctype, "middle_name", "unique", "1", "Check")
		frappe.db.updatedb(doctype)
		middle_name_in_table = get_table_column("User", "middle_name")
		self.assertFalse(middle_name_in_table.index)
		self.assertTrue(middle_name_in_table.unique)

		# explicitly make a text index
		frappe.db.add_index(doctype, ["email_signature(200)"])
		frappe.db.updatedb(doctype)
		email_sig_column = get_table_column("User", "email_signature")
		self.assertEqual(email_sig_column.index, 1)

	def check_unique_indexes(self, doctype: str, field: str):
		indexes = frappe.db.sql(
			f"""show index from `tab{doctype}` where column_name = '{field}' and Non_unique = 0""",
			as_dict=1,
		)
		self.assertEqual(
			len(indexes), 1, msg=f"There should be 1 index on {doctype}.{field}, found {indexes}"
		)

	@run_only_if(db_type_is.MARIADB)
	def test_unique_index_on_install(self):
		"""Only one unique index should be added"""
		for dt in frappe.get_all("DocType", {"is_virtual": 0, "issingle": 0}, pluck="name"):
			doctype = frappe.get_meta(dt)
			fields = doctype.get("fields", filters={"unique": 1})
			for field in fields:
				with self.subTest(f"Checking index {doctype.name} - {field.fieldname}"):
					self.check_unique_indexes(doctype.name, field.fieldname)

	@run_only_if(db_type_is.MARIADB)
	def test_unique_index_on_alter(self):
		"""Only one unique index should be added"""

		doctype = new_doctype(unique=1).insert()
		field = "some_fieldname"

		self.check_unique_indexes(doctype.name, field)
		doctype.fields[0].length = 142
		doctype.save()
		self.check_unique_indexes(doctype.name, field)

		doctype.fields[0].unique = 0
		doctype.save()

		doctype.fields[0].unique = 1
		doctype.save()
		self.check_unique_indexes(doctype.name, field)

<<<<<<< HEAD
=======
		# New column with a unique index
		# This works because index name is same as fieldname.
		new_field = frappe.copy_doc(doctype.fields[0])
		new_field.fieldname = "duplicate_field"
		doctype.append("fields", new_field)
		doctype.save()
		self.check_unique_indexes(doctype.name, new_field.fieldname)

>>>>>>> 9ef10818
		doctype.delete()
		frappe.db.commit()


def get_fieldtype_from_def(field_def):
	fieldtuple = frappe.db.type_map.get(field_def.fieldtype, ("", 0))
	fieldtype = fieldtuple[0]
	if fieldtype in ("varchar", "datetime", "int"):
		fieldtype += f"({field_def.length or fieldtuple[1]})"
	return fieldtype


def get_field_defs(doctype):
	meta = frappe.get_meta(doctype, cached=False)
	field_defs = meta.get_fieldnames_with_value(True)
	field_defs += get_other_fields_meta(meta)
	return field_defs


def get_other_fields_meta(meta):
	default_fields_map = {
		"name": ("Data", 0),
		"owner": ("Data", 0),
		"modified_by": ("Data", 0),
		"creation": ("Datetime", 0),
		"modified": ("Datetime", 0),
		"idx": ("Int", 8),
		"docstatus": ("Check", 0),
	}

	optional_fields = frappe.db.OPTIONAL_COLUMNS
	if meta.track_seen:
		optional_fields.append("_seen")

	child_table_fields_map = {}
	if meta.istable:
		child_table_fields_map.update({field: ("Data", 0) for field in frappe.db.CHILD_TABLE_COLUMNS})

	optional_fields_map = {field: ("Text", 0) for field in optional_fields}
	fields = dict(default_fields_map, **optional_fields_map, **child_table_fields_map)
	return [
		frappe._dict({"fieldname": field, "fieldtype": _type, "length": _length})
		for field, (_type, _length) in fields.items()
	]


def get_table_column(doctype, fieldname):
	table_columns = frappe.db.get_table_columns_description(f"tab{doctype}")
	return find(table_columns, lambda d: d.get("name") == fieldname)<|MERGE_RESOLUTION|>--- conflicted
+++ resolved
@@ -128,8 +128,6 @@
 		doctype.save()
 		self.check_unique_indexes(doctype.name, field)
 
-<<<<<<< HEAD
-=======
 		# New column with a unique index
 		# This works because index name is same as fieldname.
 		new_field = frappe.copy_doc(doctype.fields[0])
@@ -138,7 +136,6 @@
 		doctype.save()
 		self.check_unique_indexes(doctype.name, new_field.fieldname)
 
->>>>>>> 9ef10818
 		doctype.delete()
 		frappe.db.commit()
 
