--- conflicted
+++ resolved
@@ -336,14 +336,9 @@
 		FILES_TO_SKIP = choices(list(WWW.glob("**/*.py*")), k=10)
 
 		for suffix in FILES_TO_SKIP:
-<<<<<<< HEAD
-			content = get_response_content(suffix.relative_to(WWW))
-			self.assertIn("404", content)
-=======
 			path: str = suffix.relative_to(WWW).as_posix()
 			content = get_response_content(path)
 			self.assertIn("<title>Not Found</title>", content)
->>>>>>> 9ef10818
 
 	def test_metatags(self):
 		content = get_response_content("/_test/_test_metatags")
