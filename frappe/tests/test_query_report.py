--- conflicted
+++ resolved
@@ -5,17 +5,11 @@
 import frappe.utils
 from frappe.core.doctype.doctype.test_doctype import new_doctype
 from frappe.desk.query_report import build_xlsx_data, export_query, run
-<<<<<<< HEAD
-from frappe.tests.ui_test_helpers import create_doctype
-=======
->>>>>>> 9ef10818
 from frappe.tests.utils import FrappeTestCase
 from frappe.utils.xlsxutils import make_xlsx
 
 
 class TestQueryReport(FrappeTestCase):
-<<<<<<< HEAD
-=======
 	@classmethod
 	def setUpClass(cls) -> None:
 		cls.enable_safe_exec()
@@ -24,7 +18,6 @@
 	def tearDown(self):
 		frappe.db.rollback()
 
->>>>>>> 9ef10818
 	def test_xlsx_data_with_multiple_datatypes(self):
 		"""Test exporting report using rows with multiple datatypes (list, dict)"""
 
@@ -86,8 +79,6 @@
 			# column_b should be 'str' even with composite cell value
 			self.assertEqual(type(row[1]), str)
 
-<<<<<<< HEAD
-=======
 	def test_csv(self):
 		from csv import QUOTE_ALL, QUOTE_MINIMAL, QUOTE_NONE, QUOTE_NONNUMERIC, DictReader
 		from io import StringIO
@@ -129,7 +120,6 @@
 
 		frappe.delete_doc("Report", REPORT_NAME, delete_permanently=True)
 
->>>>>>> 9ef10818
 	def test_report_for_duplicate_column_names(self):
 		"""Test report with duplicate column names"""
 
