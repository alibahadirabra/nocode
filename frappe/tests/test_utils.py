# Copyright (c) 2022, Frappe Technologies Pvt. Ltd. and Contributors
# License: MIT. See LICENSE

import io
import json
import os
<<<<<<< HEAD
=======
import sys
>>>>>>> 9ef10818
from datetime import date, datetime, time, timedelta
from decimal import ROUND_HALF_UP, Decimal, localcontext
from enum import Enum
from io import StringIO
from mimetypes import guess_type
from unittest.mock import patch

import pytz
from hypothesis import given
from hypothesis import strategies as st
from PIL import Image

import frappe
from frappe.installer import parse_app_name
<<<<<<< HEAD
from frappe.tests.utils import FrappeTestCase, change_settings
=======
from frappe.model.document import Document
from frappe.tests.utils import FrappeTestCase, MockedRequestTestCase, change_settings
>>>>>>> 9ef10818
from frappe.utils import (
	ceil,
	dict_to_str,
	evaluate_filters,
	execute_in_shell,
	floor,
	flt,
	format_timedelta,
	get_bench_path,
	get_file_timestamp,
<<<<<<< HEAD
=======
	get_gravatar,
>>>>>>> 9ef10818
	get_site_info,
	get_sites,
	get_url,
	money_in_words,
	parse_timedelta,
<<<<<<< HEAD
=======
	random_string,
	remove_blanks,
>>>>>>> 9ef10818
	safe_json_loads,
	scrub_urls,
	validate_email_address,
	validate_name,
	validate_phone_number_with_country_code,
	validate_url,
)
from frappe.utils.data import (
	add_to_date,
	add_years,
	cast,
	cstr,
<<<<<<< HEAD
	expand_relative_urls,
=======
	duration_to_seconds,
	expand_relative_urls,
	get_datetime,
>>>>>>> 9ef10818
	get_first_day_of_week,
	get_time,
	get_timedelta,
	get_timespan_date_range,
	get_year_ending,
	getdate,
	now_datetime,
	nowtime,
<<<<<<< HEAD
	rounded,
=======
	pretty_date,
	rounded,
	to_timedelta,
>>>>>>> 9ef10818
	validate_python_code,
)
from frappe.utils.dateutils import get_dates_from_timegrain
from frappe.utils.diff import _get_value_from_version, get_version_diff, version_query
from frappe.utils.identicon import Identicon
from frappe.utils.image import optimize_image, strip_exif_data
from frappe.utils.make_random import can_make, get_random, how_many
from frappe.utils.response import json_handler
from frappe.utils.synchronization import LockTimeoutError, filelock


<<<<<<< HEAD
=======
class Capturing(list):
	# ref: https://stackoverflow.com/a/16571630/10309266
	def __enter__(self):
		self._stdout = sys.stdout
		sys.stdout = self._stringio = StringIO()
		return self

	def __exit__(self, *args):
		self.extend(self._stringio.getvalue().splitlines())
		del self._stringio
		sys.stdout = self._stdout


>>>>>>> 9ef10818
class TestFilters(FrappeTestCase):
	def test_simple_dict(self):
		self.assertTrue(evaluate_filters({"doctype": "User", "status": "Open"}, {"status": "Open"}))
		self.assertFalse(evaluate_filters({"doctype": "User", "status": "Open"}, {"status": "Closed"}))

	def test_multiple_dict(self):
		self.assertTrue(
			evaluate_filters(
				{"doctype": "User", "status": "Open", "name": "Test 1"}, {"status": "Open", "name": "Test 1"}
			)
		)
		self.assertFalse(
			evaluate_filters(
				{"doctype": "User", "status": "Open", "name": "Test 1"}, {"status": "Closed", "name": "Test 1"}
			)
		)

	def test_list_filters(self):
		self.assertTrue(
			evaluate_filters(
				{"doctype": "User", "status": "Open", "name": "Test 1"},
				[{"status": "Open"}, {"name": "Test 1"}],
			)
		)
		self.assertFalse(
			evaluate_filters(
				{"doctype": "User", "status": "Open", "name": "Test 1"},
				[{"status": "Open"}, {"name": "Test 2"}],
			)
		)

	def test_list_filters_as_list(self):
		self.assertTrue(
			evaluate_filters(
				{"doctype": "User", "status": "Open", "name": "Test 1"},
				[["status", "=", "Open"], ["name", "=", "Test 1"]],
			)
		)
		self.assertFalse(
			evaluate_filters(
				{"doctype": "User", "status": "Open", "name": "Test 1"},
				[["status", "=", "Open"], ["name", "=", "Test 2"]],
			)
		)

	def test_lt_gt(self):
		self.assertTrue(
			evaluate_filters(
				{"doctype": "User", "status": "Open", "age": 20}, {"status": "Open", "age": (">", 10)}
			)
		)
		self.assertFalse(
			evaluate_filters(
				{"doctype": "User", "status": "Open", "age": 20}, {"status": "Open", "age": (">", 30)}
			)
		)

	def test_date_time(self):
		# date fields
		self.assertTrue(
			evaluate_filters(
				{"doctype": "User", "birth_date": "2023-02-28"}, [("User", "birth_date", ">", "01-04-2022")]
			)
		)
		self.assertFalse(
			evaluate_filters(
				{"doctype": "User", "birth_date": "2023-02-28"}, [("User", "birth_date", "<", "28-02-2023")]
			)
		)
<<<<<<< HEAD

		# datetime fields
		self.assertTrue(
			evaluate_filters(
				{"doctype": "User", "last_active": "2023-02-28 15:14:56"},
				[("User", "last_active", ">", "01-04-2022 00:00:00")],
			)
		)
		self.assertFalse(
			evaluate_filters(
				{"doctype": "User", "last_active": "2023-02-28 15:14:56"},
				[("User", "last_active", "<", "28-02-2023 00:00:00")],
			)
		)


=======

		# datetime fields
		self.assertTrue(
			evaluate_filters(
				{"doctype": "User", "last_active": "2023-02-28 15:14:56"},
				[("User", "last_active", ">", "01-04-2022 00:00:00")],
			)
		)
		self.assertFalse(
			evaluate_filters(
				{"doctype": "User", "last_active": "2023-02-28 15:14:56"},
				[("User", "last_active", "<", "28-02-2023 00:00:00")],
			)
		)

	def test_like_not_like(self):
		doc = {"doctype": "User", "username": "test_abc", "prefix": "startswith", "suffix": "endswith"}

		test_cases = [
			([["username", "like", "test"]], True),
			([["username", "like", "user1"]], False),
			([["username", "not like", "test"]], False),
			([["username", "not like", "user1"]], True),
			([["prefix", "like", "start%"]], True),
			([["prefix", "not like", "end%"]], True),
			([["suffix", "like", "%with"]], True),
			([["suffix", "not like", "%end"]], True),
		]

		for filter, expected_result in test_cases:
			self.assertEqual(evaluate_filters(doc, filter), expected_result)


>>>>>>> 9ef10818
class TestMoney(FrappeTestCase):
	def test_money_in_words(self):
		nums_bhd = [
			(5000, "BHD Five Thousand only."),
			(5000.0, "BHD Five Thousand only."),
			(0.1, "One Hundred Fils only."),
			(0, "BHD Zero only."),
			("Fail", ""),
		]

		nums_ngn = [
			(5000, "NGN Five Thousand only."),
			(5000.0, "NGN Five Thousand only."),
			(0.1, "Ten Kobo only."),
			(0, "NGN Zero only."),
			("Fail", ""),
		]

		for num in nums_bhd:
			self.assertEqual(
				money_in_words(num[0], "BHD"),
				num[1],
				"{} is not the same as {}".format(money_in_words(num[0], "BHD"), num[1]),
			)

		for num in nums_ngn:
			self.assertEqual(
				money_in_words(num[0], "NGN"),
				num[1],
				"{} is not the same as {}".format(money_in_words(num[0], "NGN"), num[1]),
			)


class TestDataManipulation(FrappeTestCase):
	def test_scrub_urls(self):
		html = """
			<p>You have a new message from: <b>John</b></p>
			<p>Hey, wassup!</p>
			<div class="more-info">
				<a href="http://test.com">Test link 1</a>
				<a href="/about">Test link 2</a>
				<a href="login">Test link 3</a>
				<img src="/assets/frappe/test.jpg">
			</div>
			<div style="background-image: url('/assets/frappe/bg.jpg')">
				Please mail us at <a href="mailto:test@example.com">email</a>
			</div>
		"""

		html = scrub_urls(html)
		url = get_url()

		self.assertTrue('<a href="http://test.com">Test link 1</a>' in html)
		self.assertTrue(f'<a href="{url}/about">Test link 2</a>' in html)
		self.assertTrue(f'<a href="{url}/login">Test link 3</a>' in html)
		self.assertTrue(f'<img src="{url}/assets/frappe/test.jpg">' in html)
		self.assertTrue(
			f"style=\"background-image: url('{url}/assets/frappe/bg.jpg') !important\"" in html
		)
		self.assertTrue('<a href="mailto:test@example.com">email</a>' in html)


class TestFieldCasting(FrappeTestCase):
	def test_str_types(self):
		STR_TYPES = (
			"Data",
			"Text",
			"Small Text",
			"Long Text",
			"Text Editor",
			"Select",
			"Link",
			"Dynamic Link",
		)
		for fieldtype in STR_TYPES:
			self.assertIsInstance(cast(fieldtype, value=None), str)
			self.assertIsInstance(cast(fieldtype, value="12-12-2021"), str)
			self.assertIsInstance(cast(fieldtype, value=""), str)
			self.assertIsInstance(cast(fieldtype, value=[]), str)
			self.assertIsInstance(cast(fieldtype, value=set()), str)

	def test_float_types(self):
		FLOAT_TYPES = ("Currency", "Float", "Percent")
		for fieldtype in FLOAT_TYPES:
			self.assertIsInstance(cast(fieldtype, value=None), float)
			self.assertIsInstance(cast(fieldtype, value=1.12), float)
			self.assertIsInstance(cast(fieldtype, value=112), float)

	def test_int_types(self):
		INT_TYPES = ("Int", "Check")

		for fieldtype in INT_TYPES:
			self.assertIsInstance(cast(fieldtype, value=None), int)
			self.assertIsInstance(cast(fieldtype, value=1.12), int)
			self.assertIsInstance(cast(fieldtype, value=112), int)

	def test_datetime_types(self):
		self.assertIsInstance(cast("Datetime", value=None), datetime)
		self.assertIsInstance(cast("Datetime", value="12-2-22"), datetime)

	def test_date_types(self):
		self.assertIsInstance(cast("Date", value=None), date)
		self.assertIsInstance(cast("Date", value="12-12-2021"), date)

	def test_time_types(self):
		self.assertIsInstance(cast("Time", value=None), timedelta)
		self.assertIsInstance(cast("Time", value="12:03:34"), timedelta)


class TestMathUtils(FrappeTestCase):
	def test_floor(self):
		from decimal import Decimal

		self.assertEqual(floor(2), 2)
		self.assertEqual(floor(12.32904), 12)
		self.assertEqual(floor(22.7330), 22)
		self.assertEqual(floor("24.7"), 24)
		self.assertEqual(floor("26.7"), 26)
		self.assertEqual(floor(Decimal(29.45)), 29)

	def test_ceil(self):
		from decimal import Decimal

		self.assertEqual(ceil(2), 2)
		self.assertEqual(ceil(12.32904), 13)
		self.assertEqual(ceil(22.7330), 23)
		self.assertEqual(ceil("24.7"), 25)
		self.assertEqual(ceil("26.7"), 27)
		self.assertEqual(ceil(Decimal(29.45)), 30)


class TestHTMLUtils(FrappeTestCase):
	def test_clean_email_html(self):
		from frappe.utils.html_utils import clean_email_html

		sample = """<script>a=b</script><h1>Hello</h1><p>Para</p>"""
		clean = clean_email_html(sample)
		self.assertFalse("<script>" in clean)
		self.assertTrue("<h1>Hello</h1>" in clean)

		sample = """<style>body { font-family: Arial }</style><h1>Hello</h1><p>Para</p>"""
		clean = clean_email_html(sample)
		self.assertFalse("<style>" in clean)
		self.assertTrue("<h1>Hello</h1>" in clean)

		sample = """<h1>Hello</h1><p>Para</p><a href="http://test.com">text</a>"""
		clean = clean_email_html(sample)
		self.assertTrue("<h1>Hello</h1>" in clean)
		self.assertTrue('<a href="http://test.com">text</a>' in clean)

	def test_sanitize_html(self):
		from frappe.utils.html_utils import sanitize_html
<<<<<<< HEAD

		clean = sanitize_html("<ol data-list='ordered' unknown_attr='xyz'></ol>")
		self.assertIn("ordered", clean)
		self.assertNotIn("xyz", clean)

=======

		clean = sanitize_html("<ol data-list='ordered' unknown_attr='xyz'></ol>")
		self.assertIn("ordered", clean)
		self.assertNotIn("xyz", clean)

>>>>>>> 9ef10818

class TestValidationUtils(FrappeTestCase):
	def test_valid_url(self):
		# Edge cases
		self.assertFalse(validate_url(""))
		self.assertFalse(validate_url(None))

		# Valid URLs
		self.assertTrue(validate_url("https://google.com"))
		self.assertTrue(validate_url("http://frappe.io", throw=True))

		# Invalid URLs without throw
		self.assertFalse(validate_url("google.io"))
		self.assertFalse(validate_url("google.io"))

		# Invalid URL with throw
		self.assertRaises(frappe.ValidationError, validate_url, "frappe", throw=True)

		# Scheme validation
		self.assertFalse(validate_url("https://google.com", valid_schemes="http"))
		self.assertTrue(validate_url("ftp://frappe.cloud", valid_schemes=["https", "ftp"]))
		self.assertFalse(
			validate_url("bolo://frappe.io", valid_schemes=("http", "https", "ftp", "ftps"))
		)
		self.assertRaises(
			frappe.ValidationError, validate_url, "gopher://frappe.io", valid_schemes="https", throw=True
		)

	def test_valid_email(self):
		# Edge cases
		self.assertFalse(validate_email_address(""))
		self.assertFalse(validate_email_address(None))

		# Valid addresses
		self.assertTrue(validate_email_address("someone@frappe.com"))
		self.assertTrue(validate_email_address("someone@frappe.com, anyone@frappe.io"))
		self.assertTrue(validate_email_address("test%201@frappe.com"))

		# Invalid address
		self.assertFalse(validate_email_address("someone"))
		self.assertFalse(validate_email_address("someone@----.com"))
		self.assertFalse(validate_email_address("test 1@frappe.com"))
		self.assertFalse(
			validate_email_address("test@example.com test2@example.com,undisclosed-recipient")
		)

		# Invalid with throw
		self.assertRaises(
			frappe.InvalidEmailAddressError, validate_email_address, "someone.com", throw=True
		)

		self.assertEqual(validate_email_address("Some%20One@frappe.com"), "Some%20One@frappe.com")
		self.assertEqual(
			validate_email_address("erp+Job%20Applicant=JA00004@frappe.com"),
			"erp+Job%20Applicant=JA00004@frappe.com",
		)

	def test_valid_phone(self):
		valid_phones = ["+91 1234567890", ""]

		for phone in valid_phones:
			validate_phone_number_with_country_code(phone, "field")
		self.assertRaises(
			frappe.InvalidPhoneNumberError,
			validate_phone_number_with_country_code,
			"+420 1234567890",
			"field",
		)

	def test_validate_name(self):
		valid_names = ["", "abc", "asd a13", "asd-asd"]
		for name in valid_names:
			validate_name(name, True)

		invalid_names = ["asd$wat", "asasd/ads"]
		for name in invalid_names:
			self.assertRaises(frappe.InvalidNameError, validate_name, name, True)

<<<<<<< HEAD
=======

>>>>>>> 9ef10818
class TestImage(FrappeTestCase):
	def test_strip_exif_data(self):
		original_image = Image.open(
			frappe.get_app_path("frappe", "tests", "data", "exif_sample_image.jpg")
		)
		original_image_content = open(
			frappe.get_app_path("frappe", "tests", "data", "exif_sample_image.jpg"), mode="rb"
		).read()

		new_image_content = strip_exif_data(original_image_content, "image/jpeg")
		new_image = Image.open(io.BytesIO(new_image_content))

		self.assertEqual(new_image._getexif(), None)
		self.assertNotEqual(original_image._getexif(), new_image._getexif())

	def test_optimize_image(self):
		image_file_path = frappe.get_app_path(
			"frappe", "tests", "data", "sample_image_for_optimization.jpg"
		)
		content_type = guess_type(image_file_path)[0]
		original_content = open(image_file_path, mode="rb").read()

		optimized_content = optimize_image(original_content, content_type, max_width=500, max_height=500)
		optimized_image = Image.open(io.BytesIO(optimized_content))
		width, height = optimized_image.size

		self.assertLessEqual(width, 500)
		self.assertLessEqual(height, 500)
		self.assertLess(len(optimized_content), len(original_content))


class TestPythonExpressions(FrappeTestCase):
	def test_validation_for_good_python_expression(self):
		valid_expressions = [
			"foo == bar",
			"foo == 42",
			"password != 'hunter2'",
			"complex != comparison and more_complex == condition",
			"escaped_values == 'str with newline\\n'",
			"check_box_field",
		]
		for expr in valid_expressions:
			try:
				validate_python_code(expr)
			except Exception as e:
				self.fail(f"Invalid error thrown for valid expression: {expr}: {str(e)}")

	def test_validation_for_bad_python_expression(self):
		invalid_expressions = [
			"these_are && js_conditions",
			"more || js_conditions",
			"curly_quotes_bad == “const”",
			"oops = forgot_equals",
		]
		for expr in invalid_expressions:
			self.assertRaises(frappe.ValidationError, validate_python_code, expr)


class TestDiffUtils(FrappeTestCase):
	@classmethod
	def setUpClass(cls):
		super().setUpClass()
		cls.doc = frappe.get_doc(doctype="Client Script", dt="Client Script", name="test_client_script")
		cls.doc.insert()
		cls.doc.script = "2;"
		cls.doc.save(ignore_version=False)
		cls.doc.script = "42;"
		cls.doc.save(ignore_version=False)

		cls.versions = version_query(
			doctype="Version",
			txt="",
			searchfield="name",
			start=0,
			page_len=20,
			filters={"ref_doctype": cls.doc.doctype, "docname": cls.doc.name},
		)

	@classmethod
	def tearDownClass(cls):
		cls.doc.delete()

	def test_version_query(self):
		self.assertGreaterEqual(len(self.versions), 2)

	def test_get_field_value_from_version(self):
		latest_version = self.versions[0][0]
		self.assertEqual("42;", _get_value_from_version(latest_version, fieldname="script")[0])
		old_version = self.versions[1][0]
		self.assertEqual("2;", _get_value_from_version(old_version, fieldname="script")[0])

	def test_get_version_diff(self):
		old_version = self.versions[1][0]
		latest_version = self.versions[0][0]

		diff = get_version_diff(old_version, latest_version)
		self.assertIn("-2;", diff)
		self.assertIn("+42;", diff)


class TestDateUtils(FrappeTestCase):
	def test_first_day_of_week(self):
		# Monday as start of the week
		with patch.object(frappe.utils.data, "get_first_day_of_the_week", return_value="Monday"):
			self.assertEqual(
				frappe.utils.get_first_day_of_week("2020-12-25"), frappe.utils.getdate("2020-12-21")
			)
			self.assertEqual(
				frappe.utils.get_first_day_of_week("2020-12-20"), frappe.utils.getdate("2020-12-14")
			)

		# Sunday as start of the week
		self.assertEqual(
			frappe.utils.get_first_day_of_week("2020-12-25"), frappe.utils.getdate("2020-12-20")
		)
		self.assertEqual(
			frappe.utils.get_first_day_of_week("2020-12-21"), frappe.utils.getdate("2020-12-20")
		)

	def test_last_day_of_week(self):
		self.assertEqual(
			frappe.utils.get_last_day_of_week("2020-12-24"), frappe.utils.getdate("2020-12-26")
		)
		self.assertEqual(
			frappe.utils.get_last_day_of_week("2020-12-28"), frappe.utils.getdate("2021-01-02")
		)

	def test_is_last_day_of_the_month(self):
		self.assertEqual(frappe.utils.is_last_day_of_the_month("2020-12-24"), False)
		self.assertEqual(frappe.utils.is_last_day_of_the_month("2020-12-31"), True)

	def test_get_time(self):
		datetime_input = now_datetime()
		timedelta_input = get_timedelta()
		time_input = nowtime()

		self.assertIsInstance(get_time(datetime_input), time)
		self.assertIsInstance(get_time(timedelta_input), time)
		self.assertIsInstance(get_time(time_input), time)
		self.assertIsInstance(get_time("100:2:12"), time)
		self.assertIsInstance(get_time(str(datetime_input)), time)
		self.assertIsInstance(get_time(str(timedelta_input)), time)
		self.assertIsInstance(get_time(str(time_input)), time)

	def test_get_timedelta(self):
		datetime_input = now_datetime()
		timedelta_input = get_timedelta()
		time_input = nowtime()

		self.assertIsInstance(get_timedelta(), timedelta)
		self.assertIsInstance(get_timedelta("100:2:12"), timedelta)
		self.assertIsInstance(get_timedelta("17:21:00"), timedelta)
		self.assertIsInstance(get_timedelta("2012-01-19 17:21:00"), timedelta)
		self.assertIsInstance(get_timedelta(str(datetime_input)), timedelta)
		self.assertIsInstance(get_timedelta(str(timedelta_input)), timedelta)
		self.assertIsInstance(get_timedelta(str(time_input)), timedelta)

	def test_to_timedelta(self):
		self.assertEqual(to_timedelta("00:00:01"), timedelta(seconds=1))
		self.assertEqual(to_timedelta("10:00:01"), timedelta(seconds=1, hours=10))
		self.assertEqual(to_timedelta(time(hour=2)), timedelta(hours=2))

	def test_add_date_utils(self):
		self.assertEqual(add_years(datetime(2020, 1, 1), 1), datetime(2021, 1, 1))

	def test_duration_to_sec(self):
		self.assertEqual(duration_to_seconds("3h 34m 45s"), 12885)
		self.assertEqual(duration_to_seconds("1h"), 3600)
		self.assertEqual(duration_to_seconds("110m"), 110 * 60)
		self.assertEqual(duration_to_seconds("110m"), 110 * 60)

	def test_get_timespan_date_range(self):

		supported_timespans = [
			"last week",
			"last month",
			"last quarter",
			"last 6 months",
			"last year",
			"yesterday",
			"today",
			"tomorrow",
			"this week",
			"this month",
			"this quarter",
			"this year",
			"next week",
			"next month",
			"next quarter",
			"next 6 months",
			"next year",
		]

		for ts in supported_timespans:
			res = get_timespan_date_range(ts)
			self.assertEqual(len(res), 2)

			# Manual type checking eh?
			self.assertIsInstance(res[0], date)
			self.assertIsInstance(res[1], date)

	def test_timesmap_utils(self):
		self.assertEqual(get_year_ending(date(2021, 1, 1)), date(2021, 12, 31))
		self.assertEqual(get_year_ending(date(2021, 1, 31)), date(2021, 12, 31))

	def test_pretty_date(self):
		from frappe import _

		# differnt cases
		now = get_datetime()

		test_cases = {
			now: _("1 second ago"),
			add_to_date(now, minutes=-1): _("1 minute ago"),
			add_to_date(now, minutes=-3): _("3 minutes ago"),
			add_to_date(now, hours=-1): _("1 hour ago"),
			add_to_date(now, hours=-2): _("2 hours ago"),
			add_to_date(now, days=-1): _("1 day ago"),
			add_to_date(now, days=-5): _("5 days ago"),
			add_to_date(now, days=-8): _("1 week ago"),
			add_to_date(now, days=-14): _("2 weeks ago"),
			add_to_date(now, days=-32): _("1 month ago"),
			add_to_date(now, days=-32 * 2): _("2 months ago"),
			add_to_date(now, years=-1, days=-5): _("1 year ago"),
			add_to_date(now, years=-2, days=-10): _("2 years ago"),
		}

		for dt, exp_message in test_cases.items():
			self.assertEqual(pretty_date(dt), exp_message)

	def test_date_from_timegrain(self):
		start_date = getdate("2021-01-01")

		daily = get_dates_from_timegrain(start_date, add_to_date(start_date, days=6), "Daily")
		self.assertEqual(len(daily), 7)
		for idx, d in enumerate(daily):
			self.assertEqual(d, add_to_date(start_date, days=idx))

		start = get_first_day_of_week(start_date)
		end = add_to_date(add_to_date(start, weeks=52), days=-1)
		weekly = get_dates_from_timegrain(start, end, "Weekly")
		self.assertEqual(len(weekly), 52)
		for idx, d in enumerate(weekly, start=1):
			self.assertEqual(d, add_to_date(start, days=7 * idx - 1))

		quarterly = get_dates_from_timegrain(start_date, add_to_date(start_date, months=5), "Quarterly")
		self.assertEqual(len(quarterly), 2)
		for idx, d in enumerate(quarterly, start=1):
			self.assertEqual(d, add_to_date(start_date, months=idx * 3, days=-1))

		yearly = get_dates_from_timegrain(start_date, add_to_date(start_date, years=2), "Yearly")
		self.assertEqual(len(yearly), 3)
		for idx, d in enumerate(yearly, start=1):
			self.assertEqual(d, add_to_date(start_date, years=idx, days=-1))


class TestResponse(FrappeTestCase):
	def test_json_handler(self):
		class TEST(Enum):
			ABC = "!@)@)!"
			BCE = "ENJD"

		GOOD_OBJECT = {
			"time_types": [
				date(year=2020, month=12, day=2),
				datetime(
					year=2020, month=12, day=2, hour=23, minute=23, second=23, microsecond=23, tzinfo=pytz.utc
				),
				time(hour=23, minute=23, second=23, microsecond=23, tzinfo=pytz.utc),
				timedelta(days=10, hours=12, minutes=120, seconds=10),
			],
			"float": [
				Decimal(29.21),
			],
			"doc": [
				frappe.get_doc("System Settings"),
			],
			"iter": [
				{1, 2, 3},
				(1, 2, 3),
				"abcdef",
			],
			"string": "abcdef",
		}

		BAD_OBJECT = {"Enum": TEST}

		processed_object = json.loads(json.dumps(GOOD_OBJECT, default=json_handler))

		self.assertTrue(all([isinstance(x, str) for x in processed_object["time_types"]]))
		self.assertTrue(all([isinstance(x, float) for x in processed_object["float"]]))
		self.assertTrue(all([isinstance(x, (list, str)) for x in processed_object["iter"]]))
		self.assertIsInstance(processed_object["string"], str)
		with self.assertRaises(TypeError):
			json.dumps(BAD_OBJECT, default=json_handler)


class TestTimeDeltaUtils(FrappeTestCase):
	def test_format_timedelta(self):
		self.assertEqual(format_timedelta(timedelta(seconds=0)), "0:00:00")
		self.assertEqual(format_timedelta(timedelta(hours=10)), "10:00:00")
		self.assertEqual(format_timedelta(timedelta(hours=100)), "100:00:00")
		self.assertEqual(format_timedelta(timedelta(seconds=100, microseconds=129)), "0:01:40.000129")
		self.assertEqual(
			format_timedelta(timedelta(seconds=100, microseconds=12212199129)), "3:25:12.199129"
		)

	def test_parse_timedelta(self):
		self.assertEqual(parse_timedelta("0:0:0"), timedelta(seconds=0))
		self.assertEqual(parse_timedelta("10:0:0"), timedelta(hours=10))
		self.assertEqual(
			parse_timedelta("7 days, 0:32:18.192221"), timedelta(days=7, seconds=1938, microseconds=192221)
		)
		self.assertEqual(parse_timedelta("7 days, 0:32:18"), timedelta(days=7, seconds=1938))


class TestXlsxUtils(FrappeTestCase):
	def test_unescape(self):
		from frappe.utils.xlsxutils import handle_html

		val = handle_html("<p>html data &gt;</p>")
		self.assertIn("html data >", val)
		self.assertEqual("abc", handle_html("abc"))


class TestLinkTitle(FrappeTestCase):
	def test_link_title_doctypes_in_boot_info(self):
		"""
		Test that doctypes are added to link_title_map in boot_info
		"""
		custom_doctype = frappe.get_doc(
			{
				"doctype": "DocType",
				"module": "Core",
				"custom": 1,
				"fields": [
					{
						"label": "Test Field",
						"fieldname": "test_title_field",
						"fieldtype": "Data",
					}
				],
				"show_title_field_in_link": 1,
				"title_field": "test_title_field",
				"permissions": [{"role": "System Manager", "read": 1}],
				"name": "Test Custom Doctype for Link Title",
			}
		)
		custom_doctype.insert()

		prop_setter = frappe.get_doc(
			{
				"doctype": "Property Setter",
				"doc_type": "User",
				"property": "show_title_field_in_link",
				"property_type": "Check",
				"doctype_or_field": "DocType",
				"value": "1",
			}
		).insert()

		from frappe.boot import get_link_title_doctypes

		link_title_doctypes = get_link_title_doctypes()
		self.assertTrue("User" in link_title_doctypes)
		self.assertTrue("Test Custom Doctype for Link Title" in link_title_doctypes)

		prop_setter.delete()
		custom_doctype.delete()

	def test_link_titles_on_getdoc(self):
		"""
		Test that link titles are added to the doctype on getdoc
		"""
		prop_setter = frappe.get_doc(
			{
				"doctype": "Property Setter",
				"doc_type": "User",
				"property": "show_title_field_in_link",
				"property_type": "Check",
				"doctype_or_field": "DocType",
				"value": "1",
			}
		).insert()

		user = frappe.get_doc(
			{
				"doctype": "User",
				"user_type": "Website User",
				"email": "test_user_for_link_title@example.com",
				"send_welcome_email": 0,
				"first_name": "Test User for Link Title",
			}
		).insert(ignore_permissions=True)

		todo = frappe.get_doc(
			{
				"doctype": "ToDo",
				"description": "test-link-title-on-getdoc",
				"allocated_to": user.name,
			}
		).insert()

		from frappe.desk.form.load import getdoc

		getdoc("ToDo", todo.name)
		link_titles = frappe.local.response["_link_titles"]

		self.assertTrue(f"{user.doctype}::{user.name}" in link_titles)
		self.assertEqual(link_titles[f"{user.doctype}::{user.name}"], user.full_name)

		todo.delete()
		user.delete()
		prop_setter.delete()


<<<<<<< HEAD
class TestAppParser(FrappeTestCase):
=======
class TestAppParser(MockedRequestTestCase):
>>>>>>> 9ef10818
	def test_app_name_parser(self):
		self.responses.add(
			"HEAD",
			"https://api.github.com/repos/frappe/healthcare",
			status=200,
			json={},
		)
		bench_path = get_bench_path()
		frappe_app = os.path.join(bench_path, "apps", "frappe")
		self.assertEqual("frappe", parse_app_name(frappe_app))
		self.assertEqual("healthcare", parse_app_name("healthcare"))
		self.assertEqual("healthcare", parse_app_name("https://github.com/frappe/healthcare.git"))
		self.assertEqual("healthcare", parse_app_name("git@github.com:frappe/healthcare.git"))
		self.assertEqual("healthcare", parse_app_name("frappe/healthcare@develop"))


class TestIntrospectionMagic(FrappeTestCase):
	"""Test utils that inspect live objects"""

	def test_get_newargs(self):
		# `kwargs` is just convention any **varname should work.
		def f(a, b=2, **args):
			pass

		safe_kwargs = {"company": "Wind Power", "b": 1}
		self.assertEqual(frappe.get_newargs(f, safe_kwargs), safe_kwargs)

		unsafe_args = dict(safe_kwargs)
		unsafe_args.update({"ignore_permissions": True, "flags": {"ignore_mandatory": True}})
		self.assertEqual(frappe.get_newargs(f, unsafe_args), safe_kwargs)

	def test_strip_off_kwargs_when_not_supported(self):
		def f(a, b=2):
			pass

		args = {"company": "Wind Power", "b": 1}
		self.assertEqual(frappe.get_newargs(f, args), {"b": 1})

		# No args
		self.assertEqual(frappe.get_newargs(lambda: None, args), {})


<<<<<<< HEAD
=======
class TestMakeRandom(FrappeTestCase):
	def test_get_random(self):
		self.assertIsInstance(get_random("DocType", doc=True), Document)
		self.assertIsInstance(get_random("DocType"), str)

	def test_can_make(self):
		self.assertIsInstance(can_make("User"), bool)

	def test_how_many(self):
		self.assertIsInstance(how_many("User"), int)


class TestLazyLoader(FrappeTestCase):
	def test_lazy_import_module(self):
		from frappe.utils.lazy_loader import lazy_import

		with Capturing() as output:
			ls = lazy_import("frappe.tests.data.load_sleep")
		self.assertEqual(output, [])

		with Capturing() as output:
			ls.time
		self.assertEqual(["Module `frappe.tests.data.load_sleep` loaded"], output)


class TestIdenticon(FrappeTestCase):
	def test_get_gravatar(self):
		# developers@frappe.io has a gravatar linked so str URL will be returned
		frappe.flags.in_test = False
		gravatar_url = get_gravatar("developers@frappe.io")
		frappe.flags.in_test = True
		self.assertIsInstance(gravatar_url, str)
		self.assertTrue(gravatar_url.startswith("http"))

		# random email will require Identicon to be generated, which will be a base64 string
		gravatar_url = get_gravatar(f"developers{random_string(6)}@frappe.io")
		self.assertIsInstance(gravatar_url, str)
		self.assertTrue(gravatar_url.startswith("data:image/png;base64,"))

	def test_generate_identicon(self):
		identicon = Identicon(random_string(6))
		with patch.object(identicon.image, "show") as show:
			identicon.generate()
			show.assert_called_once()

		identicon_bs64 = identicon.base64()
		self.assertIsInstance(identicon_bs64, str)
		self.assertTrue(identicon_bs64.startswith("data:image/png;base64,"))


class TestContainerUtils(FrappeTestCase):
	def test_dict_to_str(self):
		self.assertEqual(dict_to_str({"a": "b"}), "a=b")

	def test_remove_blanks(self):
		a = {"asd": "", "b": None, "c": "d"}
		remove_blanks(a)
		self.assertEqual(len(a), 1)
		self.assertEqual(a["c"], "d")


>>>>>>> 9ef10818
class TestLocks(FrappeTestCase):
	def test_locktimeout(self):
		lock_name = "test_lock"
		with filelock(lock_name):
			with self.assertRaises(LockTimeoutError):
				with filelock(lock_name, timeout=1):
					self.fail("Locks not working")

	def test_global_lock(self):
		lock_name = "test_global"
		with filelock(lock_name, is_global=True):
			with self.assertRaises(LockTimeoutError):
				with filelock(lock_name, timeout=1, is_global=True):
					self.fail("Global locks not working")


class TestMiscUtils(FrappeTestCase):
	def test_get_file_timestamp(self):
		self.assertIsInstance(get_file_timestamp(__file__), str)

	def test_execute_in_shell(self):
		err, out = execute_in_shell("ls")
		self.assertIn("apps", cstr(out))

	def test_get_all_sites(self):
		self.assertIn(frappe.local.site, get_sites())

<<<<<<< HEAD
=======
	def test_get_site_info(self):
		info = get_site_info()

		installed_apps = [app["app_name"] for app in info["installed_apps"]]
		self.assertIn("frappe", installed_apps)
		self.assertGreaterEqual(len(info["users"]), 1)

>>>>>>> 9ef10818
	def test_safe_json_load(self):
		self.assertEqual(safe_json_loads("{}"), {})
		self.assertEqual(safe_json_loads("{ /}"), "{ /}")
		self.assertEqual(safe_json_loads("12"), 12)  # this is a quirk

	def test_url_expansion(self):
		unchanged_links = [
			"<a href='tel:12345432'>My Phone</a>)",
			"<a href='mailto:hello@example.com'>My Email</a>)",
			"<a href='data:hello@example.com'>Data</a>)",
		]
		for link in unchanged_links:
			self.assertEqual(link, expand_relative_urls(link))

		site = get_url()

		transforms = [("<a href='/about'>About</a>)", f"<a href='{site}/about'>About</a>)")]
		for input, output in transforms:
			self.assertEqual(output, expand_relative_urls(input))


<<<<<<< HEAD
=======
class TestTypingValidations(FrappeTestCase):
	ERR_REGEX = f"^Argument '.*' should be of type '.*' but got '.*' instead.$"

	def test_validate_whitelisted_api(self):
		from inspect import signature

		whitelisted_fn = next(x for x in frappe.whitelisted if x.__annotations__)
		bad_params = (object(),) * len(signature(whitelisted_fn).parameters)

		with self.assertRaisesRegex(frappe.FrappeTypeError, self.ERR_REGEX):
			whitelisted_fn(*bad_params)

	def test_validate_whitelisted_doc_method(self):
		report = frappe.get_last_doc("Report")

		with self.assertRaisesRegex(frappe.FrappeTypeError, self.ERR_REGEX):
			report.toggle_disable(["disable"])

		current_value = report.disabled
		changed_value = not current_value

		report.toggle_disable(changed_value)
		report.toggle_disable(current_value)


>>>>>>> 9ef10818
class TestTBSanitization(FrappeTestCase):
	def test_traceback_sanitzation(self):
		try:
			password = "42"
			args = {"password": "42", "pwd": "42", "safe": "safe_value"}
			args = frappe._dict({"password": "42", "pwd": "42", "safe": "safe_value"})
			raise Exception
		except Exception:
			traceback = frappe.get_traceback(with_context=True)
			self.assertNotIn("42", traceback)
			self.assertIn("********", traceback)
			self.assertIn("password =", traceback)
			self.assertIn("safe_value", traceback)


class TestRounding(FrappeTestCase):
	@change_settings("System Settings", {"rounding_method": "Commercial Rounding"})
	def test_normal_rounding(self):
		self.assertEqual(flt("what"), 0)

		self.assertEqual(flt("0.5", 0), 1)
		self.assertEqual(flt("0.3"), 0.3)

		self.assertEqual(flt("1.5", 0), 2)

		# positive rounding to integers
		self.assertEqual(flt(0.4, 0), 0)
		self.assertEqual(flt(0.5, 0), 1)
		self.assertEqual(flt(1.455, 0), 1)
		self.assertEqual(flt(1.5, 0), 2)

		# negative rounding to integers
		self.assertEqual(flt(-0.5, 0), -1)
		self.assertEqual(flt(-1.5, 0), -2)

		# negative precision i.e. round to nearest 10th
		self.assertEqual(flt(123, -1), 120)
		self.assertEqual(flt(125, -1), 130)
		self.assertEqual(flt(134.45, -1), 130)
		self.assertEqual(flt(135, -1), 140)

		# positive multiple digit rounding
		self.assertEqual(flt(1.25, 1), 1.3)
		self.assertEqual(flt(0.15, 1), 0.2)

		# negative multiple digit rounding
		self.assertEqual(flt(-1.25, 1), -1.3)
		self.assertEqual(flt(-0.15, 1), -0.2)

	def test_normal_rounding_as_argument(self):
		rounding_method = "Commercial Rounding"

		self.assertEqual(flt("0.5", 0, rounding_method=rounding_method), 1)
		self.assertEqual(flt("0.3", rounding_method=rounding_method), 0.3)

		self.assertEqual(flt("1.5", 0, rounding_method=rounding_method), 2)

		# positive rounding to integers
		self.assertEqual(flt(0.4, 0, rounding_method=rounding_method), 0)
		self.assertEqual(flt(0.5, 0, rounding_method=rounding_method), 1)
		self.assertEqual(flt(1.455, 0, rounding_method=rounding_method), 1)
		self.assertEqual(flt(1.5, 0, rounding_method=rounding_method), 2)

		# negative rounding to integers
		self.assertEqual(flt(-0.5, 0, rounding_method=rounding_method), -1)
		self.assertEqual(flt(-1.5, 0, rounding_method=rounding_method), -2)

		# negative precision i.e. round to nearest 10th
		self.assertEqual(flt(123, -1, rounding_method=rounding_method), 120)
		self.assertEqual(flt(125, -1, rounding_method=rounding_method), 130)
		self.assertEqual(flt(134.45, -1, rounding_method=rounding_method), 130)
		self.assertEqual(flt(135, -1, rounding_method=rounding_method), 140)

		# positive multiple digit rounding
		self.assertEqual(flt(1.25, 1, rounding_method=rounding_method), 1.3)
		self.assertEqual(flt(0.15, 1, rounding_method=rounding_method), 0.2)
		self.assertEqual(flt(2.675, 2, rounding_method=rounding_method), 2.68)

		# negative multiple digit rounding
		self.assertEqual(flt(-1.25, 1, rounding_method=rounding_method), -1.3)
		self.assertEqual(flt(-0.15, 1, rounding_method=rounding_method), -0.2)

		# Nearest number and not even (the default behaviour)
		self.assertEqual(flt(0.5, 0, rounding_method=rounding_method), 1)
		self.assertEqual(flt(1.5, 0, rounding_method=rounding_method), 2)
		self.assertEqual(flt(2.5, 0, rounding_method=rounding_method), 3)
		self.assertEqual(flt(3.5, 0, rounding_method=rounding_method), 4)

		self.assertEqual(flt(0.05, 1, rounding_method=rounding_method), 0.1)
		self.assertEqual(flt(1.15, 1, rounding_method=rounding_method), 1.2)
		self.assertEqual(flt(2.25, 1, rounding_method=rounding_method), 2.3)
		self.assertEqual(flt(3.35, 1, rounding_method=rounding_method), 3.4)

	@change_settings("System Settings", {"rounding_method": "Commercial Rounding"})
	@given(st.decimals(min_value=-1e8, max_value=1e8), st.integers(min_value=-2, max_value=4))
	def test_normal_rounding_property(self, number, precision):
		with localcontext() as ctx:
			ctx.rounding = ROUND_HALF_UP
			self.assertEqual(Decimal(str(flt(float(number), precision))), round(number, precision))

	def test_bankers_rounding(self):
		rounding_method = "Banker's Rounding"

		self.assertEqual(rounded(0, 0, rounding_method=rounding_method), 0)
		self.assertEqual(rounded(5.551115123125783e-17, 2, rounding_method=rounding_method), 0.0)

		self.assertEqual(flt("0.5", 0, rounding_method=rounding_method), 0)
		self.assertEqual(flt("0.3", rounding_method=rounding_method), 0.3)

		self.assertEqual(flt("1.5", 0, rounding_method=rounding_method), 2)

		# positive rounding to integers
		self.assertEqual(flt(0.4, 0, rounding_method=rounding_method), 0)
		self.assertEqual(flt(0.5, 0, rounding_method=rounding_method), 0)
		self.assertEqual(flt(1.455, 0, rounding_method=rounding_method), 1)
		self.assertEqual(flt(1.5, 0, rounding_method=rounding_method), 2)

		# negative rounding to integers
		self.assertEqual(flt(-0.5, 0, rounding_method=rounding_method), 0)
		self.assertEqual(flt(-1.5, 0, rounding_method=rounding_method), -2)

		# negative precision i.e. round to nearest 10th
		self.assertEqual(flt(123, -1, rounding_method=rounding_method), 120)
		self.assertEqual(flt(125, -1, rounding_method=rounding_method), 120)
		self.assertEqual(flt(134.45, -1, rounding_method=rounding_method), 130)
		self.assertEqual(flt(135, -1, rounding_method=rounding_method), 140)

		# positive multiple digit rounding
		self.assertEqual(flt(1.25, 1, rounding_method=rounding_method), 1.2)
		self.assertEqual(flt(0.15, 1, rounding_method=rounding_method), 0.2)
		self.assertEqual(flt(2.675, 2, rounding_method=rounding_method), 2.68)
		self.assertEqual(flt(-2.675, 2, rounding_method=rounding_method), -2.68)

		# negative multiple digit rounding
		self.assertEqual(flt(-1.25, 1, rounding_method=rounding_method), -1.2)
		self.assertEqual(flt(-0.15, 1, rounding_method=rounding_method), -0.2)

		# Nearest number and not even (the default behaviour)
		self.assertEqual(flt(0.5, 0, rounding_method=rounding_method), 0)
		self.assertEqual(flt(1.5, 0, rounding_method=rounding_method), 2)
		self.assertEqual(flt(2.5, 0, rounding_method=rounding_method), 2)
		self.assertEqual(flt(3.5, 0, rounding_method=rounding_method), 4)

		self.assertEqual(flt(0.05, 1, rounding_method=rounding_method), 0.0)
		self.assertEqual(flt(1.15, 1, rounding_method=rounding_method), 1.2)
		self.assertEqual(flt(2.25, 1, rounding_method=rounding_method), 2.2)
		self.assertEqual(flt(3.35, 1, rounding_method=rounding_method), 3.4)

		self.assertEqual(flt(-0.5, 0, rounding_method=rounding_method), 0)
		self.assertEqual(flt(-1.5, 0, rounding_method=rounding_method), -2)
		self.assertEqual(flt(-2.5, 0, rounding_method=rounding_method), -2)
		self.assertEqual(flt(-3.5, 0, rounding_method=rounding_method), -4)

		self.assertEqual(flt(-0.05, 1, rounding_method=rounding_method), 0.0)
		self.assertEqual(flt(-1.15, 1, rounding_method=rounding_method), -1.2)
		self.assertEqual(flt(-2.25, 1, rounding_method=rounding_method), -2.2)
		self.assertEqual(flt(-3.35, 1, rounding_method=rounding_method), -3.4)

	@change_settings("System Settings", {"rounding_method": "Banker's Rounding"})
	@given(st.decimals(min_value=-1e8, max_value=1e8), st.integers(min_value=-2, max_value=4))
	def test_bankers_rounding_property(self, number, precision):
<<<<<<< HEAD
		self.assertEqual(Decimal(str(flt(float(number), precision))), round(number, precision))
=======
		self.assertEqual(Decimal(str(flt(float(number), precision))), round(number, precision))

	def test_default_rounding(self):
		self.assertEqual(frappe.get_system_settings("rounding_method"), "Banker's Rounding")


class TestTypingValidations(FrappeTestCase):
	def test_validate_argument_types(self):
		from frappe.core.doctype.doctype.doctype import DocType
		from frappe.utils.typing_validations import FrappeTypeError, validate_argument_types

		@validate_argument_types
		def test_simple_types(a: int, b: float, c: bool):
			return a, b, c

		@validate_argument_types
		def test_sequence(a: str, b: list[dict] | None = None, c: dict[str, int] | None = None):
			return a, b, c

		@validate_argument_types
		def test_doctypes(a: DocType | dict):
			return a

		self.assertEqual(test_simple_types(True, 2.0, True), (1, 2.0, True))
		self.assertEqual(test_simple_types(1, 2, 1), (1, 2.0, True))
		self.assertEqual(test_simple_types(1.0, 2, 1), (1, 2.0, True))
		self.assertEqual(test_simple_types(1, 2, "1"), (1, 2.0, True))
		with self.assertRaises(FrappeTypeError):
			test_simple_types(1, 2, "a")
		with self.assertRaises(FrappeTypeError):
			test_simple_types(1, 2, None)

		self.assertEqual(test_sequence("a", [{"a": 1}], {"a": 1}), ("a", [{"a": 1}], {"a": 1}))
		self.assertEqual(test_sequence("a", None, None), ("a", None, None))
		self.assertEqual(test_sequence("a", [{"a": 1}], None), ("a", [{"a": 1}], None))
		self.assertEqual(test_sequence("a", None, {"a": 1}), ("a", None, {"a": 1}))
		self.assertEqual(test_sequence("a", [{"a": 1}], {"a": "1.0"}), ("a", [{"a": 1}], {"a": 1}))
		with self.assertRaises(FrappeTypeError):
			test_sequence("a", [{"a": 1}], True)

		doctype = frappe.get_last_doc("DocType")
		self.assertEqual(test_doctypes(doctype), doctype)
		self.assertEqual(test_doctypes(doctype.as_dict()), doctype.as_dict())
		with self.assertRaises(FrappeTypeError):
			test_doctypes("a")
>>>>>>> 9ef10818
<|MERGE_RESOLUTION|>--- conflicted
+++ resolved
@@ -4,10 +4,7 @@
 import io
 import json
 import os
-<<<<<<< HEAD
-=======
 import sys
->>>>>>> 9ef10818
 from datetime import date, datetime, time, timedelta
 from decimal import ROUND_HALF_UP, Decimal, localcontext
 from enum import Enum
@@ -22,12 +19,8 @@
 
 import frappe
 from frappe.installer import parse_app_name
-<<<<<<< HEAD
-from frappe.tests.utils import FrappeTestCase, change_settings
-=======
 from frappe.model.document import Document
 from frappe.tests.utils import FrappeTestCase, MockedRequestTestCase, change_settings
->>>>>>> 9ef10818
 from frappe.utils import (
 	ceil,
 	dict_to_str,
@@ -38,20 +31,14 @@
 	format_timedelta,
 	get_bench_path,
 	get_file_timestamp,
-<<<<<<< HEAD
-=======
 	get_gravatar,
->>>>>>> 9ef10818
 	get_site_info,
 	get_sites,
 	get_url,
 	money_in_words,
 	parse_timedelta,
-<<<<<<< HEAD
-=======
 	random_string,
 	remove_blanks,
->>>>>>> 9ef10818
 	safe_json_loads,
 	scrub_urls,
 	validate_email_address,
@@ -64,13 +51,9 @@
 	add_years,
 	cast,
 	cstr,
-<<<<<<< HEAD
-	expand_relative_urls,
-=======
 	duration_to_seconds,
 	expand_relative_urls,
 	get_datetime,
->>>>>>> 9ef10818
 	get_first_day_of_week,
 	get_time,
 	get_timedelta,
@@ -79,13 +62,9 @@
 	getdate,
 	now_datetime,
 	nowtime,
-<<<<<<< HEAD
-	rounded,
-=======
 	pretty_date,
 	rounded,
 	to_timedelta,
->>>>>>> 9ef10818
 	validate_python_code,
 )
 from frappe.utils.dateutils import get_dates_from_timegrain
@@ -97,8 +76,6 @@
 from frappe.utils.synchronization import LockTimeoutError, filelock
 
 
-<<<<<<< HEAD
-=======
 class Capturing(list):
 	# ref: https://stackoverflow.com/a/16571630/10309266
 	def __enter__(self):
@@ -112,7 +89,6 @@
 		sys.stdout = self._stdout
 
 
->>>>>>> 9ef10818
 class TestFilters(FrappeTestCase):
 	def test_simple_dict(self):
 		self.assertTrue(evaluate_filters({"doctype": "User", "status": "Open"}, {"status": "Open"}))
@@ -182,24 +158,6 @@
 				{"doctype": "User", "birth_date": "2023-02-28"}, [("User", "birth_date", "<", "28-02-2023")]
 			)
 		)
-<<<<<<< HEAD
-
-		# datetime fields
-		self.assertTrue(
-			evaluate_filters(
-				{"doctype": "User", "last_active": "2023-02-28 15:14:56"},
-				[("User", "last_active", ">", "01-04-2022 00:00:00")],
-			)
-		)
-		self.assertFalse(
-			evaluate_filters(
-				{"doctype": "User", "last_active": "2023-02-28 15:14:56"},
-				[("User", "last_active", "<", "28-02-2023 00:00:00")],
-			)
-		)
-
-
-=======
 
 		# datetime fields
 		self.assertTrue(
@@ -233,7 +191,6 @@
 			self.assertEqual(evaluate_filters(doc, filter), expected_result)
 
 
->>>>>>> 9ef10818
 class TestMoney(FrappeTestCase):
 	def test_money_in_words(self):
 		nums_bhd = [
@@ -386,19 +343,11 @@
 
 	def test_sanitize_html(self):
 		from frappe.utils.html_utils import sanitize_html
-<<<<<<< HEAD
 
 		clean = sanitize_html("<ol data-list='ordered' unknown_attr='xyz'></ol>")
 		self.assertIn("ordered", clean)
 		self.assertNotIn("xyz", clean)
 
-=======
-
-		clean = sanitize_html("<ol data-list='ordered' unknown_attr='xyz'></ol>")
-		self.assertIn("ordered", clean)
-		self.assertNotIn("xyz", clean)
-
->>>>>>> 9ef10818
 
 class TestValidationUtils(FrappeTestCase):
 	def test_valid_url(self):
@@ -477,10 +426,7 @@
 		for name in invalid_names:
 			self.assertRaises(frappe.InvalidNameError, validate_name, name, True)
 
-<<<<<<< HEAD
-=======
-
->>>>>>> 9ef10818
+
 class TestImage(FrappeTestCase):
 	def test_strip_exif_data(self):
 		original_image = Image.open(
@@ -897,11 +843,7 @@
 		prop_setter.delete()
 
 
-<<<<<<< HEAD
-class TestAppParser(FrappeTestCase):
-=======
 class TestAppParser(MockedRequestTestCase):
->>>>>>> 9ef10818
 	def test_app_name_parser(self):
 		self.responses.add(
 			"HEAD",
@@ -944,8 +886,6 @@
 		self.assertEqual(frappe.get_newargs(lambda: None, args), {})
 
 
-<<<<<<< HEAD
-=======
 class TestMakeRandom(FrappeTestCase):
 	def test_get_random(self):
 		self.assertIsInstance(get_random("DocType", doc=True), Document)
@@ -1007,7 +947,6 @@
 		self.assertEqual(a["c"], "d")
 
 
->>>>>>> 9ef10818
 class TestLocks(FrappeTestCase):
 	def test_locktimeout(self):
 		lock_name = "test_lock"
@@ -1035,8 +974,6 @@
 	def test_get_all_sites(self):
 		self.assertIn(frappe.local.site, get_sites())
 
-<<<<<<< HEAD
-=======
 	def test_get_site_info(self):
 		info = get_site_info()
 
@@ -1044,7 +981,6 @@
 		self.assertIn("frappe", installed_apps)
 		self.assertGreaterEqual(len(info["users"]), 1)
 
->>>>>>> 9ef10818
 	def test_safe_json_load(self):
 		self.assertEqual(safe_json_loads("{}"), {})
 		self.assertEqual(safe_json_loads("{ /}"), "{ /}")
@@ -1066,8 +1002,6 @@
 			self.assertEqual(output, expand_relative_urls(input))
 
 
-<<<<<<< HEAD
-=======
 class TestTypingValidations(FrappeTestCase):
 	ERR_REGEX = f"^Argument '.*' should be of type '.*' but got '.*' instead.$"
 
@@ -1093,7 +1027,6 @@
 		report.toggle_disable(current_value)
 
 
->>>>>>> 9ef10818
 class TestTBSanitization(FrappeTestCase):
 	def test_traceback_sanitzation(self):
 		try:
@@ -1255,9 +1188,6 @@
 	@change_settings("System Settings", {"rounding_method": "Banker's Rounding"})
 	@given(st.decimals(min_value=-1e8, max_value=1e8), st.integers(min_value=-2, max_value=4))
 	def test_bankers_rounding_property(self, number, precision):
-<<<<<<< HEAD
-		self.assertEqual(Decimal(str(flt(float(number), precision))), round(number, precision))
-=======
 		self.assertEqual(Decimal(str(flt(float(number), precision))), round(number, precision))
 
 	def test_default_rounding(self):
@@ -1302,5 +1232,4 @@
 		self.assertEqual(test_doctypes(doctype), doctype)
 		self.assertEqual(test_doctypes(doctype.as_dict()), doctype.as_dict())
 		with self.assertRaises(FrappeTypeError):
-			test_doctypes("a")
->>>>>>> 9ef10818
+			test_doctypes("a")