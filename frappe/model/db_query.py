--- conflicted
+++ resolved
@@ -472,14 +472,11 @@
 					if f.operator.lower() in ("like", "not like") and isinstance(value, string_types):
 						# because "like" uses backslash (\) for escaping
 						value = value.replace("\\", "\\\\").replace("%", "%%")
-<<<<<<< HEAD
 
 			elif f.operator == '=' and df and df.fieldtype in ['Link', 'Data']: # TODO: Refactor if possible
 				value = f.value or "''"
 				fallback = "''"
 
-=======
->>>>>>> 3e28e047
 			else:
 				value = flt(f.value)
 				fallback = 0
