--- conflicted
+++ resolved
@@ -312,11 +312,7 @@
 		doc["doctype"] = self.doctype
 		for df in self.meta.get_table_fields():
 			children = self.get(df.fieldname) or []
-<<<<<<< HEAD
-			doc[df.fieldname] = [d.as_dict(convert_dates_to_str=convert_dates_to_str, no_default_fields=no_default_fields, no_nulls=no_nulls) for d in children]
-=======
 			doc[df.fieldname] = [d.as_dict(convert_dates_to_str=convert_dates_to_str, no_nulls=no_nulls, no_default_fields=no_default_fields) for d in children]
->>>>>>> 2f80bb51
 
 		if no_nulls:
 			for k in list(doc):
