# Copyright (c) 2022, Frappe Technologies Pvt. Ltd. and Contributors
# License: MIT. See LICENSE
import datetime
import json
from typing import Dict, List

import frappe
from frappe import _
from frappe.model import (
	child_table_fields,
	datetime_fields,
	default_fields,
	display_fieldtypes,
	float_like_fields,
	table_fields,
)
from frappe.model.docstatus import DocStatus
from frappe.model.naming import set_new_name
from frappe.model.utils.link_count import notify_link_count
from frappe.modules import load_doctype_module
from frappe.utils import (
	cast_fieldtype,
	cint,
	cstr,
	flt,
	get_date_str,
	get_datetime,
	get_time_str,
	now,
	sanitize_html,
	strip_html,
	to_timedelta,
)
from frappe.utils.html_utils import unescape_html

max_positive_value = {"smallint": 2**15, "int": 2**31, "bigint": 2**63}

DOCTYPES_FOR_DOCTYPE = ("DocType", "DocField", "DocPerm", "DocType Action", "DocType Link")


def get_controller(doctype):
	"""Returns the **class** object of the given DocType.
	For `custom` type, returns `frappe.model.document.Document`.

	:param doctype: DocType name as string."""

	def _get_controller():
		from frappe.model.document import Document
		from frappe.utils.nestedset import NestedSet

		module_name, custom = frappe.db.get_value(
			"DocType", doctype, ("module", "custom"), cache=True
		) or ("Core", False)

		if custom:
			is_tree = frappe.db.get_value("DocType", doctype, "is_tree", ignore=True, cache=True)
			_class = NestedSet if is_tree else Document
		else:
			class_overrides = frappe.get_hooks("override_doctype_class")
			if class_overrides and class_overrides.get(doctype):
				import_path = class_overrides[doctype][-1]
				module_path, classname = import_path.rsplit(".", 1)
				module = frappe.get_module(module_path)
				if not hasattr(module, classname):
					raise ImportError(
						"{0}: {1} does not exist in module {2}".format(doctype, classname, module_path)
					)
			else:
				module = load_doctype_module(doctype, module_name)
				classname = doctype.replace(" ", "").replace("-", "")

			if hasattr(module, classname):
				_class = getattr(module, classname)
				if issubclass(_class, BaseDocument):
					_class = getattr(module, classname)
				else:
					raise ImportError(doctype)
			else:
				raise ImportError(doctype)
		return _class

	if frappe.local.dev_server:
		return _get_controller()

	site_controllers = frappe.controllers.setdefault(frappe.local.site, {})
	if doctype not in site_controllers:
		site_controllers[doctype] = _get_controller()

	return site_controllers[doctype]


class BaseDocument(object):
	ignore_in_setter = ("doctype", "_meta", "meta", "_table_fields", "_valid_columns")

	def __init__(self, d):
		if d.get("doctype"):
			self.doctype = d["doctype"]

		self.update(d)
		self.dont_update_if_missing = []

		if hasattr(self, "__setup__"):
			self.__setup__()

	@property
	def meta(self):
		if not getattr(self, "_meta", None):
			self._meta = frappe.get_meta(self.doctype)

		return self._meta

	def __getstate__(self):
		self._meta = None
		return self.__dict__

	def update(self, d):
		"""Update multiple fields of a doctype using a dictionary of key-value pairs.

		Example:
				doc.update({
						"user": "admin",
						"balance": 42000
				})
		"""

		# set name first, as it is used a reference in child document
		if "name" in d:
			self.name = d["name"]

		for key, value in d.items():
			self.set(key, value)

		return self

	def update_if_missing(self, d):
		"""Set default values for fields without existing values"""
		if isinstance(d, BaseDocument):
			d = d.get_valid_dict()

		for key, value in d.items():
			if (
				value is not None
				and self.get(key) is None
				# dont_update_if_missing is a list of fieldnames
				# for which you don't want to set default value
				and key not in self.dont_update_if_missing
			):
				self.set(key, value)

	def get_db_value(self, key):
		return frappe.db.get_value(self.doctype, self.name, key)

	def get(self, key, filters=None, limit=None, default=None):
		if isinstance(key, dict):
			return _filter(self.get_all_children(), key, limit=limit)

		if filters:
			if isinstance(filters, dict):
				value = _filter(self.__dict__.get(key, []), filters, limit=limit)
			else:
				default = filters
				filters = None
				value = self.__dict__.get(key, default)
		else:
			value = self.__dict__.get(key, default)

		if value is None and key in (d.fieldname for d in self.meta.get_table_fields()):
			value = []
			self.set(key, value)

		if limit and isinstance(value, (list, tuple)) and len(value) > limit:
			value = value[:limit]

		return value

	def getone(self, key, filters=None):
		return self.get(key, filters=filters, limit=1)[0]

	def set(self, key, value, as_value=False):
		if key in self.ignore_in_setter:
			return

		if isinstance(value, list) and not as_value:
			self.__dict__[key] = []
			self.extend(key, value)
		else:
			self.__dict__[key] = value

	def delete_key(self, key):
		if key in self.__dict__:
			del self.__dict__[key]

	def append(self, key, value=None):
		"""Append an item to a child table.

		Example:
				doc.append("childtable", {
						"child_table_field": "value",
						"child_table_int_field": 0,
						...
				})
		"""
		if value is None:
			value = {}
		if isinstance(value, (dict, BaseDocument)):
			if not self.__dict__.get(key):
				self.__dict__[key] = []

			value = self._init_child(value, key)
			self.__dict__[key].append(value)

			# reference parent document
			value.parent_doc = self

			return value
		else:

			# metaclasses may have arbitrary lists
			# which we can ignore
			if getattr(self, "_metaclass", None) or self.__class__.__name__ in (
				"Meta",
				"FormMeta",
				"DocField",
			):
				return value

			raise ValueError(
				'Document for field "{0}" attached to child table of "{1}" must be a dict or BaseDocument, not {2} ({3})'.format(
					key, self.name, str(type(value))[1:-1], value
				)
			)

	def extend(self, key, value):
		if isinstance(value, list):
			for v in value:
				self.append(key, v)
		else:
			raise ValueError

	def remove(self, doc):
		# Usage: from the parent doc, pass the child table doc
		# to remove that child doc from the child table, thus removing it from the parent doc
		if doc.get("parentfield"):
			self.get(doc.parentfield).remove(doc)

	def _init_child(self, value, key):
		if not self.doctype:
			return value

		if not isinstance(value, BaseDocument):
			value["doctype"] = self.get_table_field_doctype(key)
			if not value["doctype"]:
				raise AttributeError(key)

			value = get_controller(value["doctype"])(value)

		value.parent = self.name
		value.parenttype = self.doctype
		value.parentfield = key

		if value.docstatus is None:
			value.docstatus = DocStatus.draft()

		if not getattr(value, "idx", None):
			value.idx = len(self.get(key) or []) + 1

		if not getattr(value, "name", None):
			value.__dict__["__islocal"] = 1

		return value

	def get_valid_dict(
		self, sanitize=True, convert_dates_to_str=False, ignore_nulls=False, ignore_virtual=False
	) -> Dict:
		d = frappe._dict()
		for fieldname in self.meta.get_valid_columns():
			# column is valid, we can use getattr
			d[fieldname] = getattr(self, fieldname, None)

			# if no need for sanitization and value is None, continue
			if not sanitize and d[fieldname] is None:
				continue

			df = self.meta.get_field(fieldname)

			if df:
				if getattr(df, "is_virtual", False):
					if ignore_virtual:
						del d[fieldname]
						continue

					if d[fieldname] is None and (options := getattr(df, "options", None)):
						from frappe.utils.safe_exec import get_safe_globals

						d[fieldname] = frappe.safe_eval(
							code=options,
							eval_globals=get_safe_globals(),
							eval_locals={"doc": self},
						)

				if isinstance(d[fieldname], list) and df.fieldtype not in table_fields:
					frappe.throw(_("Value for {0} cannot be a list").format(_(df.label)))

				if df.fieldtype == "Check":
					d[fieldname] = 1 if cint(d[fieldname]) else 0

				elif df.fieldtype == "Int" and not isinstance(d[fieldname], int):
					d[fieldname] = cint(d[fieldname])

				elif df.fieldtype == "JSON" and isinstance(d[fieldname], dict):
					d[fieldname] = json.dumps(d[fieldname], sort_keys=True, indent=4, separators=(",", ": "))

				elif df.fieldtype in float_like_fields and not isinstance(d[fieldname], float):
					d[fieldname] = flt(d[fieldname])

				elif (df.fieldtype in datetime_fields and d[fieldname] == "") or (
					getattr(df, "unique", False) and cstr(d[fieldname]).strip() == ""
				):
					d[fieldname] = None

			if convert_dates_to_str and isinstance(
				d[fieldname], (datetime.datetime, datetime.date, datetime.time, datetime.timedelta)
			):
				d[fieldname] = str(d[fieldname])

			if ignore_nulls and d[fieldname] is None:
				del d[fieldname]

		return d

	def init_valid_columns(self):
		for key in default_fields:
			if key not in self.__dict__:
				self.__dict__[key] = None

			if self.__dict__[key] is None:
				if key == "docstatus":
					self.docstatus = DocStatus.draft()
				elif key == "idx":
					self.__dict__[key] = 0

		for key in self.get_valid_columns():
			if key not in self.__dict__:
				self.__dict__[key] = None

	def get_valid_columns(self) -> List[str]:
		if self.doctype not in frappe.local.valid_columns:
			if self.doctype in DOCTYPES_FOR_DOCTYPE:
				from frappe.model.meta import get_table_columns

				valid = get_table_columns(self.doctype)
			else:
				valid = self.meta.get_valid_columns()

			frappe.local.valid_columns[self.doctype] = valid

		return frappe.local.valid_columns[self.doctype]

	def is_new(self) -> bool:
		return self.get("__islocal")

	@property
	def docstatus(self):
		return DocStatus(cint(self.get("docstatus")))

	@docstatus.setter
	def docstatus(self, value):
		self.__dict__["docstatus"] = DocStatus(cint(value))

	def as_dict(
		self,
		no_nulls=False,
		no_default_fields=False,
		convert_dates_to_str=False,
		no_child_table_fields=False,
	) -> Dict:
		doc = self.get_valid_dict(convert_dates_to_str=convert_dates_to_str, ignore_nulls=no_nulls)
		doc["doctype"] = self.doctype

		for df in self.meta.get_table_fields():
			children = self.get(df.fieldname) or []
			doc[df.fieldname] = [
				d.as_dict(
					convert_dates_to_str=convert_dates_to_str,
					no_nulls=no_nulls,
					no_default_fields=no_default_fields,
					no_child_table_fields=no_child_table_fields,
				)
				for d in children
			]

		if no_default_fields:
			for key in default_fields:
				if key in doc:
					del doc[key]

		if no_child_table_fields:
			for key in child_table_fields:
				if key in doc:
					del doc[key]

		for key in (
			"_user_tags",
			"__islocal",
			"__onload",
			"_liked_by",
			"__run_link_triggers",
			"__unsaved",
		):
			if value := getattr(self, key, None):
				doc[key] = value

		return doc

	def as_json(self):
		return frappe.as_json(self.as_dict())

	def get_table_field_doctype(self, fieldname):
		try:
			return self.meta.get_field(fieldname).options
		except AttributeError:
			if self.doctype == "DocType":
				return dict(links="DocType Link", actions="DocType Action", states="DocType State").get(
					fieldname
				)
			raise

	def get_parentfield_of_doctype(self, doctype):
		fieldname = [df.fieldname for df in self.meta.get_table_fields() if df.options == doctype]
		return fieldname[0] if fieldname else None

	def db_insert(self, ignore_if_duplicate=False):
		"""INSERT the document (with valid columns) in the database.

		args:
				ignore_if_duplicate: ignore primary key collision
												at database level (postgres)
												in python (mariadb)
		"""
		if not self.name:
			# name will be set by document class in most cases
			set_new_name(self)

		conflict_handler = ""
		# On postgres we can't implcitly ignore PK collision
		# So instruct pg to ignore `name` field conflicts
		if ignore_if_duplicate and frappe.db.db_type == "postgres":
			conflict_handler = "on conflict (name) do nothing"

		if not self.creation:
			self.creation = self.modified = now()
			self.created_by = self.modified_by = frappe.session.user

		# if doctype is "DocType", don't insert null values as we don't know who is valid yet
		d = self.get_valid_dict(
			convert_dates_to_str=True,
			ignore_nulls=self.doctype in DOCTYPES_FOR_DOCTYPE,
			ignore_virtual=True,
		)

		columns = list(d)
		try:
			frappe.db.sql(
				"""INSERT INTO `tab{doctype}` ({columns})
					VALUES ({values}) {conflict_handler}""".format(
					doctype=self.doctype,
					columns=", ".join("`" + c + "`" for c in columns),
					values=", ".join(["%s"] * len(columns)),
					conflict_handler=conflict_handler,
				),
				list(d.values()),
			)
		except Exception as e:
			if frappe.db.is_primary_key_violation(e):
				if self.meta.autoname == "hash":
					# hash collision? try again
					frappe.flags.retry_count = (frappe.flags.retry_count or 0) + 1
					if frappe.flags.retry_count > 5 and not frappe.flags.in_test:
						raise
					self.name = None
					self.db_insert()
					return

				if not ignore_if_duplicate:
					frappe.msgprint(
						_("{0} {1} already exists").format(self.doctype, frappe.bold(self.name)),
						title=_("Duplicate Name"),
						indicator="red",
					)
					raise frappe.DuplicateEntryError(self.doctype, self.name, e)

			elif frappe.db.is_unique_key_violation(e):
				# unique constraint
				self.show_unique_validation_message(e)

			else:
				raise

		self.set("__islocal", False)

	def db_update(self):
		if self.get("__islocal") or not self.name:
			self.db_insert()
			return

		d = self.get_valid_dict(
			convert_dates_to_str=True, ignore_nulls=self.doctype in DOCTYPES_FOR_DOCTYPE
		)

		# don't update name, as case might've been changed
		name = cstr(d["name"])
		del d["name"]

		columns = list(d)

		try:
			frappe.db.sql(
				"""UPDATE `tab{doctype}`
				SET {values} WHERE `name`=%s""".format(
					doctype=self.doctype, values=", ".join("`" + c + "`=%s" for c in columns)
				),
				list(d.values()) + [name],
			)
		except Exception as e:
			if frappe.db.is_unique_key_violation(e):
				self.show_unique_validation_message(e)
			else:
				raise

	def db_update_all(self):
		"""Raw update parent + children
		DOES NOT VALIDATE AND CALL TRIGGERS"""
		self.db_update()
		for df in self.meta.get_table_fields():
			for doc in self.get(df.fieldname):
				doc.db_update()

	def show_unique_validation_message(self, e):
		if frappe.db.db_type != "postgres":
			fieldname = str(e).split("'")[-2]
			label = None

			# MariaDB gives key_name in error. Extracting fieldname from key name
			try:
				fieldname = self.get_field_name_by_key_name(fieldname)
			except IndexError:
				pass

			label = self.get_label_from_fieldname(fieldname)

			frappe.msgprint(_("{0} must be unique").format(label or fieldname))

		# this is used to preserve traceback
		raise frappe.UniqueValidationError(self.doctype, self.name, e)

	def get_field_name_by_key_name(self, key_name):
		"""MariaDB stores a mapping between `key_name` and `column_name`.
		This function returns the `column_name` associated with the `key_name` passed

		Args:
				key_name (str): The name of the database index.

		Raises:
				IndexError: If the key is not found in the table.

		Returns:
				str: The column name associated with the key.
		"""
		return frappe.db.sql(
			f"""
			SHOW
				INDEX
			FROM
				`tab{self.doctype}`
			WHERE
				key_name=%s
			AND
				Non_unique=0
			""",
			key_name,
			as_dict=True,
		)[0].get("Column_name")

	def get_label_from_fieldname(self, fieldname):
		"""Returns the associated label for fieldname

		Args:
				fieldname (str): The fieldname in the DocType to use to pull the label.

		Returns:
				str: The label associated with the fieldname, if found, otherwise `None`.
		"""
		df = self.meta.get_field(fieldname)
		if df:
			return df.label

	def update_modified(self):
		"""Update modified timestamp"""
		self.set("modified", now())
		frappe.db.set_value(self.doctype, self.name, "modified", self.modified, update_modified=False)

	def _fix_numeric_types(self):
		for df in self.meta.get("fields"):
			if df.fieldtype == "Check":
				self.set(df.fieldname, cint(self.get(df.fieldname)))

			elif self.get(df.fieldname) is not None:
				if df.fieldtype == "Int":
					self.set(df.fieldname, cint(self.get(df.fieldname)))

				elif df.fieldtype in ("Float", "Currency", "Percent"):
					self.set(df.fieldname, flt(self.get(df.fieldname)))

		if self.docstatus is not None:
			self.docstatus = DocStatus(cint(self.docstatus))

	def _get_missing_mandatory_fields(self):
		"""Get mandatory fields that do not have any values"""

		def get_msg(df):
			if df.fieldtype in table_fields:
				return "{}: {}: {}".format(_("Error"), _("Data missing in table"), _(df.label))

			# check if parentfield exists (only applicable for child table doctype)
			elif self.get("parentfield"):
				return "{}: {} {} #{}: {}: {}".format(
					_("Error"),
					frappe.bold(_(self.doctype)),
					_("Row"),
					self.idx,
					_("Value missing for"),
					_(df.label),
				)

			return _("Error: Value missing for {0}: {1}").format(_(df.parent), _(df.label))

		missing = []

		for df in self.meta.get("fields", {"reqd": ("=", 1)}):
			if self.get(df.fieldname) in (None, []) or not strip_html(cstr(self.get(df.fieldname))).strip():
				missing.append((df.fieldname, get_msg(df)))

		# check for missing parent and parenttype
		if self.meta.istable:
			for fieldname in ("parent", "parenttype"):
				if not self.get(fieldname):
					missing.append((fieldname, get_msg(frappe._dict(label=fieldname))))

		return missing

	def get_invalid_links(self, is_submittable=False):
		"""Returns list of invalid links and also updates fetch values if not set"""

		def get_msg(df, docname):
			# check if parentfield exists (only applicable for child table doctype)
			if self.get("parentfield"):
				return "{} #{}: {}: {}".format(_("Row"), self.idx, _(df.label), docname)

			return "{}: {}".format(_(df.label), docname)

		invalid_links = []
		cancelled_links = []

		for df in self.meta.get_link_fields() + self.meta.get(
			"fields", {"fieldtype": ("=", "Dynamic Link")}
		):
			docname = self.get(df.fieldname)

			if docname:
				if df.fieldtype == "Link":
					doctype = df.options
					if not doctype:
						frappe.throw(_("Options not set for link field {0}").format(df.fieldname))
				else:
					doctype = self.get(df.options)
					if not doctype:
						frappe.throw(_("{0} must be set first").format(self.meta.get_label(df.options)))

				# MySQL is case insensitive. Preserve case of the original docname in the Link Field.

				# get a map of values ot fetch along with this link query
				# that are mapped as link_fieldname.source_fieldname in Options of
				# Readonly or Data or Text type fields

				fields_to_fetch = [
					_df
					for _df in self.meta.get_fields_to_fetch(df.fieldname)
					if not _df.get("fetch_if_empty")
					or (_df.get("fetch_if_empty") and not self.get(_df.fieldname))
				]
				if not frappe.get_meta(doctype).get("is_virtual"):
					if not fields_to_fetch:
						# cache a single value type
						values = frappe._dict(name=frappe.db.get_value(doctype, docname, "name", cache=True))
					else:
						values_to_fetch = ["name"] + [_df.fetch_from.split(".")[-1] for _df in fields_to_fetch]

						# don't cache if fetching other values too
						values = frappe.db.get_value(doctype, docname, values_to_fetch, as_dict=True)

				if frappe.get_meta(doctype).issingle:
					values.name = doctype

				if frappe.get_meta(doctype).get("is_virtual"):
					values = frappe.get_doc(doctype, docname)

				if values:
					setattr(self, df.fieldname, values.name)

					for _df in fields_to_fetch:
						if self.is_new() or not self.docstatus.is_submitted() or _df.allow_on_submit:
							self.set_fetch_from_value(doctype, _df, values)

					notify_link_count(doctype, docname)

					if not values.name:
						invalid_links.append((df.fieldname, docname, get_msg(df, docname)))

					elif (
						df.fieldname != "amended_from"
						and (is_submittable or self.meta.is_submittable)
						and frappe.get_meta(doctype).is_submittable
						and cint(frappe.db.get_value(doctype, docname, "docstatus")) == DocStatus.cancelled()
					):

						cancelled_links.append((df.fieldname, docname, get_msg(df, docname)))

		return invalid_links, cancelled_links

	def set_fetch_from_value(self, doctype, df, values):
		fetch_from_fieldname = df.fetch_from.split(".")[-1]
		value = values[fetch_from_fieldname]
		if df.fieldtype in ["Small Text", "Text", "Data"]:
			from frappe.model.meta import get_default_df

			fetch_from_df = get_default_df(fetch_from_fieldname) or frappe.get_meta(doctype).get_field(
				fetch_from_fieldname
			)

			if not fetch_from_df:
				frappe.throw(
					_('Please check the value of "Fetch From" set for field {0}').format(frappe.bold(df.label)),
					title=_("Wrong Fetch From value"),
				)

			fetch_from_ft = fetch_from_df.get("fieldtype")
			if fetch_from_ft == "Text Editor" and value:
				value = unescape_html(strip_html(value))
		setattr(self, df.fieldname, value)

	def _validate_selects(self):
		if frappe.flags.in_import:
			return

		for df in self.meta.get_select_fields():
			if df.fieldname == "naming_series" or not (self.get(df.fieldname) and df.options):
				continue

			options = (df.options or "").split("\n")

			# if only empty options
			if not filter(None, options):
				continue

			# strip and set
			self.set(df.fieldname, cstr(self.get(df.fieldname)).strip())
			value = self.get(df.fieldname)

			if value not in options and not (frappe.flags.in_test and value.startswith("_T-")):
				# show an elaborate message
				prefix = _("Row #{0}:").format(self.idx) if self.get("parentfield") else ""
				label = _(self.meta.get_label(df.fieldname))
				comma_options = '", "'.join(_(each) for each in options)

				frappe.throw(
					_('{0} {1} cannot be "{2}". It should be one of "{3}"').format(
						prefix, label, value, comma_options
					)
				)

	def _validate_data_fields(self):
		# data_field options defined in frappe.model.data_field_options
		for phone_field in self.meta.get_phone_fields():
			phone = self.get(phone_field.fieldname)
			frappe.utils.validate_phone_number_with_country_code(phone, phone_field.fieldname)

		for data_field in self.meta.get_data_fields():
			data = self.get(data_field.fieldname)
			data_field_options = data_field.get("options")
			old_fieldtype = data_field.get("oldfieldtype")

			if old_fieldtype and old_fieldtype != "Data":
				continue

			if data_field_options == "Email":
				if (self.owner in frappe.STANDARD_USERS) and (data in frappe.STANDARD_USERS):
					continue
				for email_address in frappe.utils.split_emails(data):
					frappe.utils.validate_email_address(email_address, throw=True)

			if data_field_options == "Name":
				frappe.utils.validate_name(data, throw=True)

			if data_field_options == "Phone":
				frappe.utils.validate_phone_number(data, throw=True)

			if data_field_options == "URL":
				if not data:
					continue

				frappe.utils.validate_url(data, throw=True)

	def _validate_constants(self):
		if frappe.flags.in_import or self.is_new() or self.flags.ignore_validate_constants:
			return

		constants = [d.fieldname for d in self.meta.get("fields", {"set_only_once": ("=", 1)})]
		if constants:
			values = frappe.db.get_value(self.doctype, self.name, constants, as_dict=True)

		for fieldname in constants:
			df = self.meta.get_field(fieldname)

			# This conversion to string only when fieldtype is Date
			if df.fieldtype == "Date" or df.fieldtype == "Datetime":
				value = str(values.get(fieldname))

			else:
				value = values.get(fieldname)

			if self.get(fieldname) != value:
				frappe.throw(
					_("Value cannot be changed for {0}").format(self.meta.get_label(fieldname)),
					frappe.CannotChangeConstantError,
				)

	def _validate_length(self):
		if frappe.flags.in_install:
			return

		if self.meta.issingle:
			# single doctype value type is mediumtext
			return

		type_map = frappe.db.type_map

		for fieldname, value in self.get_valid_dict(ignore_virtual=True).items():
			df = self.meta.get_field(fieldname)

			if not df or df.fieldtype == "Check":
				# skip standard fields and Check fields
				continue

			column_type = type_map[df.fieldtype][0] or None

			if column_type == "varchar":
				default_column_max_length = type_map[df.fieldtype][1] or None
				max_length = cint(df.get("length")) or cint(default_column_max_length)

				if len(cstr(value)) > max_length:
					self.throw_length_exceeded_error(df, max_length, value)

			elif column_type in ("int", "bigint", "smallint"):
				max_length = max_positive_value[column_type]

				if abs(cint(value)) > max_length:
					self.throw_length_exceeded_error(df, max_length, value)

	def _validate_code_fields(self):
		for field in self.meta.get_code_fields():
			code_string = self.get(field.fieldname)
			language = field.get("options")

			if language == "Python":
				frappe.utils.validate_python_code(code_string, fieldname=field.label, is_expression=False)

			elif language == "PythonExpression":
				frappe.utils.validate_python_code(code_string, fieldname=field.label)

	def _sync_autoname_field(self):
		"""Keep autoname field in sync with `name`"""
		autoname = self.meta.autoname or ""
		_empty, _field_specifier, fieldname = autoname.partition("field:")

		if fieldname and self.name and self.name != self.get(fieldname):
			self.set(fieldname, self.name)

	def throw_length_exceeded_error(self, df, max_length, value):
		# check if parentfield exists (only applicable for child table doctype)
		if self.get("parentfield"):
			reference = _("{0}, Row {1}").format(_(self.doctype), self.idx)
		else:
			reference = "{0} {1}".format(_(self.doctype), self.name)

		frappe.throw(
			_("{0}: '{1}' ({3}) will get truncated, as max characters allowed is {2}").format(
				reference, _(df.label), max_length, value
			),
			frappe.CharacterLengthExceededError,
			title=_("Value too big"),
		)

	def _validate_update_after_submit(self):
		# get the full doc with children
		db_values = frappe.get_doc(self.doctype, self.name).as_dict()

		for key in self.as_dict():
			df = self.meta.get_field(key)
			db_value = db_values.get(key)

			if df and not df.allow_on_submit and (self.get(key) or db_value):
				if df.fieldtype in table_fields:
					# just check if the table size has changed
					# individual fields will be checked in the loop for children
					self_value = len(self.get(key))
					db_value = len(db_value)

				else:
					self_value = self.get_value(key)
				# Postgres stores values as `datetime.time`, MariaDB as `timedelta`
				if isinstance(self_value, datetime.timedelta) and isinstance(db_value, datetime.time):
					db_value = datetime.timedelta(
						hours=db_value.hour,
						minutes=db_value.minute,
						seconds=db_value.second,
						microseconds=db_value.microsecond,
					)
				if self_value != db_value:
					frappe.throw(
						_("Not allowed to change {0} after submission").format(df.label),
						frappe.UpdateAfterSubmitError,
					)

	def _sanitize_content(self):
		"""Sanitize HTML and Email in field values. Used to prevent XSS.

		- Ignore if 'Ignore XSS Filter' is checked or fieldtype is 'Code'
		"""
		from bs4 import BeautifulSoup

		if frappe.flags.in_install:
			return

		for fieldname, value in self.get_valid_dict(ignore_virtual=True).items():
			if not value or not isinstance(value, str):
				continue

			value = frappe.as_unicode(value)

			if "<" not in value and ">" not in value:
				# doesn't look like html so no need
				continue

			elif "<!-- markdown -->" in value and not bool(BeautifulSoup(value, "html.parser").find()):
				# should be handled separately via the markdown converter function
				continue

			df = self.meta.get_field(fieldname)
			sanitized_value = value

			if df and (
				df.get("ignore_xss_filter")
				or (df.get("fieldtype") in ("Data", "Small Text", "Text") and df.get("options") == "Email")
				or df.get("fieldtype") in ("Attach", "Attach Image", "Barcode", "Code")
				# cancelled and submit but not update after submit should be ignored
				or self.docstatus.is_cancelled()
				or (self.docstatus.is_submitted() and not df.get("allow_on_submit"))
			):
				continue

			else:
				sanitized_value = sanitize_html(value, linkify=df and df.fieldtype == "Text Editor")

			self.set(fieldname, sanitized_value)

	def _save_passwords(self):
		"""Save password field values in __Auth table"""
		from frappe.utils.password import remove_encrypted_password, set_encrypted_password

		if self.flags.ignore_save_passwords is True:
			return

		for df in self.meta.get("fields", {"fieldtype": ("=", "Password")}):
			if self.flags.ignore_save_passwords and df.fieldname in self.flags.ignore_save_passwords:
				continue
			new_password = self.get(df.fieldname)

			if not new_password:
				remove_encrypted_password(self.doctype, self.name, df.fieldname)

			if new_password and not self.is_dummy_password(new_password):
				# is not a dummy password like '*****'
				set_encrypted_password(self.doctype, self.name, new_password, df.fieldname)

				# set dummy password like '*****'
				self.set(df.fieldname, "*" * len(new_password))

	def get_password(self, fieldname="password", raise_exception=True):
		from frappe.utils.password import get_decrypted_password

		if self.get(fieldname) and not self.is_dummy_password(self.get(fieldname)):
			return self.get(fieldname)

		return get_decrypted_password(
			self.doctype, self.name, fieldname, raise_exception=raise_exception
		)

	def is_dummy_password(self, pwd):
		return "".join(set(pwd)) == "*"

	def precision(self, fieldname, parentfield=None):
		"""Returns float precision for a particular field (or get global default).

		:param fieldname: Fieldname for which precision is required.
		:param parentfield: If fieldname is in child table."""
		from frappe.model.meta import get_field_precision

		if parentfield and not isinstance(parentfield, str) and parentfield.get("parentfield"):
			parentfield = parentfield.parentfield

		cache_key = parentfield or "main"

		if not hasattr(self, "_precision"):
			self._precision = frappe._dict()

		if cache_key not in self._precision:
			self._precision[cache_key] = frappe._dict()

		if fieldname not in self._precision[cache_key]:
			self._precision[cache_key][fieldname] = None

			doctype = self.meta.get_field(parentfield).options if parentfield else self.doctype
			df = frappe.get_meta(doctype).get_field(fieldname)

			if df.fieldtype in ("Currency", "Float", "Percent"):
				self._precision[cache_key][fieldname] = get_field_precision(df, self)

		return self._precision[cache_key][fieldname]

	def get_formatted(
		self, fieldname, doc=None, currency=None, absolute_value=False, translated=False, format=None
	):
		from frappe.utils.formatters import format_value

		df = self.meta.get_field(fieldname)
		if not df:
			from frappe.model.meta import get_default_df

			df = get_default_df(fieldname)

		if (
			df.fieldtype == "Currency"
			and not currency
			and (currency_field := df.get("options"))
			and (currency_value := self.get(currency_field))
		):
			currency = frappe.db.get_value("Currency", currency_value, cache=True)

		val = self.get(fieldname)

		if translated:
			val = _(val)

		if not doc:
			doc = getattr(self, "parent_doc", None) or self

		if (absolute_value or doc.get("absolute_value")) and isinstance(val, (int, float)):
			val = abs(self.get(fieldname))

		return format_value(val, df=df, doc=doc, currency=currency, format=format)

	def is_print_hide(self, fieldname, df=None, for_print=True):
		"""Returns true if fieldname is to be hidden for print.

		Print Hide can be set via the Print Format Builder or in the controller as a list
		of hidden fields. Example

				class MyDoc(Document):
						def __setup__(self):
								self.print_hide = ["field1", "field2"]

		:param fieldname: Fieldname to be checked if hidden.
		"""
		meta_df = self.meta.get_field(fieldname)
		if meta_df and meta_df.get("__print_hide"):
			return True

		print_hide = 0

		if self.get(fieldname) == 0 and not self.meta.istable:
			print_hide = (df and df.print_hide_if_no_value) or (meta_df and meta_df.print_hide_if_no_value)

		if not print_hide:
			if df and df.print_hide is not None:
				print_hide = df.print_hide
			elif meta_df:
				print_hide = meta_df.print_hide

		return print_hide

	def in_format_data(self, fieldname):
		"""Returns True if shown via Print Format::`format_data` property.
		Called from within standard print format."""
		doc = getattr(self, "parent_doc", self)

		if hasattr(doc, "format_data_map"):
			return fieldname in doc.format_data_map
		else:
			return True

	def reset_values_if_no_permlevel_access(self, has_access_to, high_permlevel_fields):
		"""If the user does not have permissions at permlevel > 0, then reset the values to original / default"""
		to_reset = []

		for df in high_permlevel_fields:
			if (
				df.permlevel not in has_access_to
				and df.fieldtype not in display_fieldtypes
				and df.fieldname not in self.flags.get("ignore_permlevel_for_fields", [])
			):
				to_reset.append(df)

		if to_reset:
			if self.is_new():
				# if new, set default value
				ref_doc = frappe.new_doc(self.doctype)
			else:
				# get values from old doc
				if self.get("parent_doc"):
					parent_doc = self.parent_doc.get_latest()
					ref_doc = [d for d in parent_doc.get(self.parentfield) if d.name == self.name][0]
				else:
					ref_doc = self.get_latest()

			for df in to_reset:
				self.set(df.fieldname, ref_doc.get(df.fieldname))

	def get_value(self, fieldname):
		df = self.meta.get_field(fieldname)
		val = self.get(fieldname)

		return self.cast(val, df)

	def cast(self, value, df):
		return cast_fieldtype(df.fieldtype, value, show_warning=False)

	def _extract_images_from_text_editor(self):
		from frappe.core.doctype.file.file import extract_images_from_doc

		if self.doctype != "DocType":
			for df in self.meta.get("fields", {"fieldtype": ("=", "Text Editor")}):
				extract_images_from_doc(self, df.fieldname)

	def _cast_date_and_time_fields(self) -> None:
		"""
		Converts datetime/string value to date and time respectively for Date and Time fields only.
		This is necessary since the values with which the Document class is initialized can differ.

		For eg: The user initializes document with datetime values for Date and Time field, the framework
		should parse them into correct format.
		If the values are in datetime format, preserve it in datetime format
		If the values are in string format, convert it to datetime format
		"""
		self._cast_date_fields()
		self._cast_time_fields()

	def _cast_date_fields(self) -> None:
		for field in self.meta.get_date_fields():
			if not self.get(field.fieldname):
				continue

			_value = self.get(field.fieldname)
			if get_datetime(_value) is None:
				continue

			value = get_datetime(_value).date()
			value = (
<<<<<<< HEAD
				get_date_str(value)
				if not isinstance(_value, (datetime.datetime, datetime.date))
				else value
=======
				get_date_str(value) if not isinstance(_value, (datetime.datetime, datetime.date)) else value
>>>>>>> b71487a9
			)

			self.set(field.fieldname, value)

	def _cast_time_fields(self) -> None:
		for field in self.meta.get_time_fields():
			if not self.get(field.fieldname):
				continue

			_value = self.get(field.fieldname)
			if get_datetime(_value) is None:
				continue

			value = get_datetime(_value).time()
			value = to_timedelta(value)
			value = (
				get_time_str(value)
				if not isinstance(_value, (datetime.datetime, datetime.timedelta))
				else value
			)

			self.set(field.fieldname, value)


def _filter(data, filters, limit=None):
	"""pass filters as:
	{"key": "val", "key": ["!=", "val"],
	"key": ["in", "val"], "key": ["not in", "val"], "key": "^val",
	"key" : True (exists), "key": False (does not exist) }"""

	out, _filters = [], {}

	if not data:
		return out

	# setup filters as tuples
	if filters:
		for f in filters:
			fval = filters[f]

			if not isinstance(fval, (tuple, list)):
				if fval is True:
					fval = ("not None", fval)
				elif fval is False:
					fval = ("None", fval)
				elif isinstance(fval, str) and fval.startswith("^"):
					fval = ("^", fval[1:])
				else:
					fval = ("=", fval)

			_filters[f] = fval

	for d in data:
		for f, fval in _filters.items():
			if not frappe.compare(getattr(d, f, None), fval[0], fval[1]):
				break
		else:
			out.append(d)
			if limit and len(out) >= limit:
				break

	return out<|MERGE_RESOLUTION|>--- conflicted
+++ resolved
@@ -1175,13 +1175,7 @@
 
 			value = get_datetime(_value).date()
 			value = (
-<<<<<<< HEAD
-				get_date_str(value)
-				if not isinstance(_value, (datetime.datetime, datetime.date))
-				else value
-=======
 				get_date_str(value) if not isinstance(_value, (datetime.datetime, datetime.date)) else value
->>>>>>> b71487a9
 			)
 
 			self.set(field.fieldname, value)
