# Copyright (c) 2022, Frappe Technologies Pvt. Ltd. and Contributors
# License: MIT. See LICENSE
from typing import TYPE_CHECKING, Dict, List, Optional

import frappe
from frappe import _, bold
from frappe.model.dynamic_links import get_dynamic_link_map
from frappe.model.naming import validate_name
from frappe.model.utils.user_settings import sync_user_settings, update_user_settings_data
from frappe.query_builder import Field
from frappe.utils import cint
from frappe.utils.password import rename_password

if TYPE_CHECKING:
	from frappe.model.meta import Meta


@frappe.whitelist()
def update_document_title(
	*,
	doctype: str,
	docname: str,
	title: Optional[str] = None,
	name: Optional[str] = None,
	merge: bool = False,
	**kwargs,
) -> str:
	"""
	Update title from header in form view
	"""

	# to maintain backwards API compatibility
	updated_title = kwargs.get("new_title") or title
	updated_name = kwargs.get("new_name") or name

	# TODO: omit this after runtime type checking (ref: https://github.com/frappe/frappe/pull/14927)
	for obj in [docname, updated_title, updated_name]:
		if not isinstance(obj, (str, type(None))):
			frappe.throw(f"{obj=} must be of type str or None")

	doc = frappe.get_doc(doctype, docname)
	doc.check_permission(permtype="write")

	title_field = doc.meta.get_title_field()

	title_updated = (
		updated_title and (title_field != "name") and (updated_title != doc.get(title_field))
	)
	name_updated = updated_name and (updated_name != doc.name)

	if name_updated:
		docname = rename_doc(doctype=doctype, old=docname, new=updated_name, merge=merge)

	if title_updated:
		try:
			frappe.db.set_value(doctype, docname, title_field, updated_title)
			frappe.msgprint(_("Saved"), alert=True, indicator="green")
		except Exception as e:
			if frappe.db.is_duplicate_entry(e):
				frappe.throw(
					_("{0} {1} already exists").format(doctype, frappe.bold(docname)),
					title=_("Duplicate Name"),
					exc=frappe.DuplicateEntryError,
				)
			raise

	return docname


def rename_doc(
	doctype: str,
	old: str,
	new: str,
	force: bool = False,
	merge: bool = False,
	ignore_permissions: bool = False,
	ignore_if_exists: bool = False,
	show_alert: bool = True,
	rebuild_search: bool = True,
) -> str:
	"""Rename a doc(dt, old) to doc(dt, new) and update all linked fields of type "Link"."""
	if not frappe.db.exists(doctype, old):
		frappe.errprint(_("Failed: {0} to {1} because {0} doesn't exist.").format(old, new))
		return

	if ignore_if_exists and frappe.db.exists(doctype, new):
		frappe.errprint(_("Failed: {0} to {1} because {1} already exists.").format(old, new))
		return

	if old == new:
		frappe.errprint(
			_("Ignored: {0} to {1} no changes made because old and new name are the same.").format(old, new)
		)
		return

	force = cint(force)
	merge = cint(merge)
	meta = frappe.get_meta(doctype)

	# call before_rename
	old_doc = frappe.get_doc(doctype, old)
	out = old_doc.run_method("before_rename", old, new, merge) or {}
	new = (out.get("new") or new) if isinstance(out, dict) else (out or new)
	new = validate_rename(doctype, new, meta, merge, force, ignore_permissions)

	if not merge:
		rename_parent_and_child(doctype, old, new, meta)
	else:
		update_assignments(old, new, doctype)

	# update link fields' values
	update_links(doctype, old, new)

	if doctype == "DocType":
		rename_doctype(doctype, old, new)
		update_customizations(old, new)

	update_attachments(doctype, old, new)

	rename_versions(doctype, old, new)

	rename_eps_records(doctype, old, new)

	# call after_rename
	new_doc = frappe.get_doc(doctype, new)

	# copy any flags if required
	new_doc._local = getattr(old_doc, "_local", None)

	new_doc.run_method("after_rename", old, new, merge)

	if not merge:
		rename_password(doctype, old, new)

	# update user_permissions
<<<<<<< HEAD
	update_user_permissions(doctype, old, new)
=======
	frappe.db.sql(
		"""UPDATE `tabDefaultValue` SET `defvalue`=%s WHERE `parenttype`='User Permission'
		AND `defkey`=%s AND `defvalue`=%s""",
		(new, doctype, old),
	)
>>>>>>> e565deb8

	if merge:
		new_doc.add_comment("Edit", _("merged {0} into {1}").format(frappe.bold(old), frappe.bold(new)))
	else:
		new_doc.add_comment(
			"Edit", _("renamed from {0} to {1}").format(frappe.bold(old), frappe.bold(new))
		)

	if merge:
		frappe.delete_doc(doctype, old)

	new_doc.clear_cache()
	frappe.clear_cache()
	if rebuild_search:
		frappe.enqueue("frappe.utils.global_search.rebuild_for_doctype", doctype=doctype)

	if show_alert:
		frappe.msgprint(
			_("Document renamed from {0} to {1}").format(bold(old), bold(new)),
			alert=True,
			indicator="green",
		)

	return new


def update_assignments(old: str, new: str, doctype: str) -> None:
	old_assignments = frappe.parse_json(frappe.db.get_value(doctype, old, "_assign")) or []
	new_assignments = frappe.parse_json(frappe.db.get_value(doctype, new, "_assign")) or []
	common_assignments = list(set(old_assignments).intersection(new_assignments))

	for user in common_assignments:
		# delete todos linked to old doc
		todos = frappe.db.get_all(
			"ToDo",
			{
				"owner": user,
				"reference_type": doctype,
				"reference_name": old,
			},
			["name", "description"],
		)

		for todo in todos:
			frappe.delete_doc("ToDo", todo.name)

	unique_assignments = list(set(old_assignments + new_assignments))
	frappe.db.set_value(doctype, new, "_assign", frappe.as_json(unique_assignments, indent=0))


def update_links(doctype, old, new):
	link_fields = get_link_fields(doctype)
	update_link_field_values(link_fields, old, new, doctype)

	rename_dynamic_links(doctype, old, new)

	# save the user settings in the db
	update_user_settings(old, new, link_fields)

	update_linked_comments(doctype, old, new)

def update_user_permissions(doctype, old, new):
	frappe.db.sql("""UPDATE `tabDefaultValue` SET `defvalue`=%s WHERE `parenttype`='User Permission'
		AND `defkey`=%s AND `defvalue`=%s""", (new, doctype, old))

def update_linked_comments(doctype, old, new):
	frappe.db.set_value("Comment", {"reference_doctype": doctype, "reference_name": old}, 'reference_name', new)

def update_user_settings(old: str, new: str, link_fields: List[Dict]) -> None:
	"""
	Update the user settings of all the linked doctypes while renaming.
	"""

	# store the user settings data from the redis to db
	sync_user_settings()

	if not link_fields:
		return

	# find the user settings for the linked doctypes
	linked_doctypes = {d.parent for d in link_fields if not d.issingle}
	user_settings_details = frappe.db.sql(
		"""SELECT `user`, `doctype`, `data`
			FROM `__UserSettings`
			WHERE `data` like %s
			AND `doctype` IN ('{doctypes}')""".format(
			doctypes="', '".join(linked_doctypes)
		),
		(old),
		as_dict=1,
	)

	# create the dict using the doctype name as key and values as list of the user settings
	from collections import defaultdict

	user_settings_dict = defaultdict(list)
	for user_setting in user_settings_details:
		user_settings_dict[user_setting.doctype].append(user_setting)

	# update the name in linked doctype whose user settings exists
	for fields in link_fields:
		user_settings = user_settings_dict.get(fields.parent)
		if user_settings:
			for user_setting in user_settings:
				update_user_settings_data(user_setting, "value", old, new, "docfield", fields.fieldname)
		else:
			continue


def update_customizations(old: str, new: str) -> None:
	frappe.db.set_value("Custom DocPerm", {"parent": old}, "parent", new, update_modified=False)


def update_attachments(doctype: str, old: str, new: str) -> None:
	try:
		if old != "File Data" and doctype != "DocType":
			frappe.db.sql(
				"""update `tabFile` set attached_to_name=%s
				where attached_to_name=%s and attached_to_doctype=%s""",
				(new, old, doctype),
			)
	except frappe.db.ProgrammingError as e:
		if not frappe.db.is_column_missing(e):
			raise


def rename_versions(doctype: str, old: str, new: str) -> None:
	frappe.db.sql(
		"""UPDATE `tabVersion` SET `docname`=%s WHERE `ref_doctype`=%s AND `docname`=%s""",
		(new, doctype, old),
	)


def rename_eps_records(doctype: str, old: str, new: str) -> None:
	epl = frappe.qb.DocType("Energy Point Log")
	(
		frappe.qb.update(epl)
		.set(epl.reference_name, new)
		.where((epl.reference_doctype == doctype) & (epl.reference_name == old))
	).run()


def rename_parent_and_child(doctype: str, old: str, new: str, meta: "Meta") -> None:
	# rename the doc
	frappe.db.sql("UPDATE `tab{0}` SET `name`={1} WHERE `name`={1}".format(doctype, "%s"), (new, old))
	update_autoname_field(doctype, new, meta)
	update_child_docs(old, new, meta)


def update_autoname_field(doctype: str, new: str, meta: "Meta") -> None:
	# update the value of the autoname field on rename of the docname
	if meta.get("autoname"):
		field = meta.get("autoname").split(":")
		if field and field[0] == "field":
			frappe.db.sql(
				"UPDATE `tab{0}` SET `{1}`={2} WHERE `name`={2}".format(doctype, field[1], "%s"), (new, new)
			)


def validate_rename(
	doctype: str, new: str, meta: "Meta", merge: bool, force: bool, ignore_permissions: bool
) -> str:
	# using for update so that it gets locked and someone else cannot edit it while this rename is going on!
	exists = (
		frappe.qb.from_(doctype).where(Field("name") == new).for_update().select("name").run(pluck=True)
	)
	exists = exists[0] if exists else None

	if merge and not exists:
		frappe.throw(_("{0} {1} does not exist, select a new target to merge").format(doctype, new))

	if exists and exists != new:
		# for fixing case, accents
		exists = None

	if (not merge) and exists:
		frappe.throw(_("Another {0} with name {1} exists, select another name").format(doctype, new))

	if not (
		ignore_permissions or frappe.permissions.has_permission(doctype, "write", raise_exception=False)
	):
		frappe.throw(_("You need write permission to rename"))

	if not (force or ignore_permissions) and not meta.allow_rename:
		frappe.throw(_("{0} not allowed to be renamed").format(_(doctype)))

	# validate naming like it's done in doc.py
	new = validate_name(doctype, new)

	return new


def rename_doctype(doctype: str, old: str, new: str) -> None:
	# change options for fieldtype Table, Table MultiSelect and Link
	fields_with_options = ("Link",) + frappe.model.table_fields

	for fieldtype in fields_with_options:
		update_options_for_fieldtype(fieldtype, old, new)

	# change options where select options are hardcoded i.e. listed
	select_fields = get_select_fields(old, new)
	update_link_field_values(select_fields, old, new, doctype)
	update_select_field_values(old, new)

	# change parenttype for fieldtype Table
	update_parenttype_values(old, new)


def update_child_docs(old: str, new: str, meta: "Meta") -> None:
	# update "parent"
	for df in meta.get_table_fields():
		frappe.db.sql(
			"update `tab%s` set parent=%s where parent=%s" % (df.options, "%s", "%s"), (new, old)
		)


def update_link_field_values(link_fields: List[Dict], old: str, new: str, doctype: str) -> None:
	for field in link_fields:
		if field["issingle"]:
			try:
				single_doc = frappe.get_doc(field["parent"])
				if single_doc.get(field["fieldname"]) == old:
					single_doc.set(field["fieldname"], new)
					# update single docs using ORM rather then query
					# as single docs also sometimes sets defaults!
					single_doc.flags.ignore_mandatory = True
					single_doc.save(ignore_permissions=True)
			except ImportError:
				# fails in patches where the doctype has been renamed
				# or no longer exists
				pass
		else:
			parent = field["parent"]
			docfield = field["fieldname"]

			# Handles the case where one of the link fields belongs to
			# the DocType being renamed.
			# Here this field could have the current DocType as its value too.

			# In this case while updating link field value, the field's parent
			# or the current DocType table name hasn't been renamed yet,
			# so consider it's old name.
			if parent == new and doctype == "DocType":
				parent = old

			frappe.db.set_value(parent, {docfield: old}, docfield, new, update_modified=False)

		# update cached link_fields as per new
		if doctype == "DocType" and field["parent"] == old:
			field["parent"] = new


def get_link_fields(doctype: str) -> List[Dict]:
	# get link fields from tabDocField
	if not frappe.flags.link_fields:
		frappe.flags.link_fields = {}

	if doctype not in frappe.flags.link_fields:
		link_fields = frappe.db.sql(
			"""\
			select parent, fieldname,
				(select issingle from tabDocType dt
				where dt.name = df.parent) as issingle
			from tabDocField df
			where
				df.options=%s and df.fieldtype='Link'""",
			(doctype,),
			as_dict=1,
		)

		# get link fields from tabCustom Field
		custom_link_fields = frappe.db.sql(
			"""\
			select dt as parent, fieldname,
				(select issingle from tabDocType dt
				where dt.name = df.dt) as issingle
			from `tabCustom Field` df
			where
				df.options=%s and df.fieldtype='Link'""",
			(doctype,),
			as_dict=1,
		)

		# add custom link fields list to link fields list
		link_fields += custom_link_fields

		# remove fields whose options have been changed using property setter
		property_setter_link_fields = frappe.db.sql(
			"""\
			select ps.doc_type as parent, ps.field_name as fieldname,
				(select issingle from tabDocType dt
				where dt.name = ps.doc_type) as issingle
			from `tabProperty Setter` ps
			where
				ps.property_type='options' and
				ps.field_name is not null and
				ps.value=%s""",
			(doctype,),
			as_dict=1,
		)

		link_fields += property_setter_link_fields

		frappe.flags.link_fields[doctype] = link_fields

	return frappe.flags.link_fields[doctype]


def update_options_for_fieldtype(fieldtype: str, old: str, new: str) -> None:
	if frappe.conf.developer_mode:
		for name in frappe.get_all("DocField", filters={"options": old}, pluck="parent"):
			doctype = frappe.get_doc("DocType", name)
			save = False
			for f in doctype.fields:
				if f.options == old:
					f.options = new
					save = True
			if save:
				doctype.save()
	else:
		frappe.db.sql(
			"""update `tabDocField` set options=%s
			where fieldtype=%s and options=%s""",
			(new, fieldtype, old),
		)

	frappe.db.sql(
		"""update `tabCustom Field` set options=%s
		where fieldtype=%s and options=%s""",
		(new, fieldtype, old),
	)

	frappe.db.sql(
		"""update `tabProperty Setter` set value=%s
		where property='options' and value=%s""",
		(new, old),
	)


def get_select_fields(old: str, new: str) -> List[Dict]:
	"""
	get select type fields where doctype's name is hardcoded as
	new line separated list
	"""
	# get link fields from tabDocField
	select_fields = frappe.db.sql(
		"""
		select parent, fieldname,
			(select issingle from tabDocType dt
			where dt.name = df.parent) as issingle
		from tabDocField df
		where
			df.parent != %s and df.fieldtype = 'Select' and
			df.options like {0} """.format(
			frappe.db.escape("%" + old + "%")
		),
		(new,),
		as_dict=1,
	)

	# get link fields from tabCustom Field
	custom_select_fields = frappe.db.sql(
		"""
		select dt as parent, fieldname,
			(select issingle from tabDocType dt
			where dt.name = df.dt) as issingle
		from `tabCustom Field` df
		where
			df.dt != %s and df.fieldtype = 'Select' and
			df.options like {0} """.format(
			frappe.db.escape("%" + old + "%")
		),
		(new,),
		as_dict=1,
	)

	# add custom link fields list to link fields list
	select_fields += custom_select_fields

	# remove fields whose options have been changed using property setter
	property_setter_select_fields = frappe.db.sql(
		"""
		select ps.doc_type as parent, ps.field_name as fieldname,
			(select issingle from tabDocType dt
			where dt.name = ps.doc_type) as issingle
		from `tabProperty Setter` ps
		where
			ps.doc_type != %s and
			ps.property_type='options' and
			ps.field_name is not null and
			ps.value like {0} """.format(
			frappe.db.escape("%" + old + "%")
		),
		(new,),
		as_dict=1,
	)

	select_fields += property_setter_select_fields

	return select_fields


def update_select_field_values(old: str, new: str):
	frappe.db.sql(
		"""
		update `tabDocField` set options=replace(options, %s, %s)
		where
			parent != %s and fieldtype = 'Select' and
			(options like {0} or options like {1})""".format(
			frappe.db.escape("%" + "\n" + old + "%"), frappe.db.escape("%" + old + "\n" + "%")
		),
		(old, new, new),
	)

	frappe.db.sql(
		"""
		update `tabCustom Field` set options=replace(options, %s, %s)
		where
			dt != %s and fieldtype = 'Select' and
			(options like {0} or options like {1})""".format(
			frappe.db.escape("%" + "\n" + old + "%"), frappe.db.escape("%" + old + "\n" + "%")
		),
		(old, new, new),
	)

	frappe.db.sql(
		"""
		update `tabProperty Setter` set value=replace(value, %s, %s)
		where
			doc_type != %s and field_name is not null and
			property='options' and
			(value like {0} or value like {1})""".format(
			frappe.db.escape("%" + "\n" + old + "%"), frappe.db.escape("%" + old + "\n" + "%")
		),
		(old, new, new),
	)


def update_parenttype_values(old: str, new: str):
	child_doctypes = frappe.db.get_all(
		"DocField",
		fields=["options", "fieldname"],
		filters={"parent": new, "fieldtype": ["in", frappe.model.table_fields]},
	)

	custom_child_doctypes = frappe.db.get_all(
		"Custom Field",
		fields=["options", "fieldname"],
		filters={"dt": new, "fieldtype": ["in", frappe.model.table_fields]},
	)

	child_doctypes += custom_child_doctypes
	fields = [d["fieldname"] for d in child_doctypes]

	property_setter_child_doctypes = frappe.get_all(
		"Property Setter",
		filters={"doc_type": new, "property": "options", "field_name": ("in", fields)},
		pluck="value",
	)

	child_doctypes = list(d["options"] for d in child_doctypes)
	child_doctypes += property_setter_child_doctypes

	for doctype in child_doctypes:
		frappe.db.sql(f"update `tab{doctype}` set parenttype=%s where parenttype=%s", (new, old))


def rename_dynamic_links(doctype: str, old: str, new: str):
	for df in get_dynamic_link_map().get(doctype, []):
		# dynamic link in single, just one value to check
		if frappe.get_meta(df.parent).issingle:
			refdoc = frappe.db.get_singles_dict(df.parent)
			if refdoc.get(df.options) == doctype and refdoc.get(df.fieldname) == old:

				frappe.db.sql(
					"""update tabSingles set value=%s where
					field=%s and value=%s and doctype=%s""",
					(new, df.fieldname, old, df.parent),
				)
		else:
			# because the table hasn't been renamed yet!
			parent = df.parent if df.parent != new else old
			frappe.db.sql(
				"""update `tab{parent}` set {fieldname}=%s
				where {options}=%s and {fieldname}=%s""".format(
					parent=parent, fieldname=df.fieldname, options=df.options
				),
				(new, doctype, old),
			)


def bulk_rename(
	doctype: str, rows: Optional[List[List]] = None, via_console: bool = False
) -> Optional[List[str]]:
	"""Bulk rename documents

	:param doctype: DocType to be renamed
	:param rows: list of documents as `((oldname, newname, merge(optional)), ..)`"""
	if not rows:
		frappe.throw(_("Please select a valid csv file with data"))

	if not via_console:
		max_rows = 500
		if len(rows) > max_rows:
			frappe.throw(_("Maximum {0} rows allowed").format(max_rows))

	rename_log = []
	for row in rows:
		# if row has some content
		if len(row) > 1 and row[0] and row[1]:
			merge = len(row) > 2 and (row[2] == "1" or row[2].lower() == "true")
			try:
				if rename_doc(doctype, row[0], row[1], merge=merge, rebuild_search=False):
					msg = _("Successful: {0} to {1}").format(row[0], row[1])
					frappe.db.commit()
				else:
					msg = None
			except Exception as e:
				msg = _("** Failed: {0} to {1}: {2}").format(row[0], row[1], repr(e))
				frappe.db.rollback()

			if msg:
				if via_console:
					print(msg)
				else:
					rename_log.append(msg)

	frappe.enqueue("frappe.utils.global_search.rebuild_for_doctype", doctype=doctype)

	if not via_console:
		return rename_log


def update_linked_doctypes(
	doctype: str, docname: str, linked_to: str, value: str, ignore_doctypes: Optional[List] = None
) -> None:
	from frappe.model.utils.rename_doc import update_linked_doctypes

	show_deprecation_warning("update_linked_doctypes")

	return update_linked_doctypes(
		doctype=doctype,
		docname=docname,
		linked_to=linked_to,
		value=value,
		ignore_doctypes=ignore_doctypes,
	)


def get_fetch_fields(
	doctype: str, linked_to: str, ignore_doctypes: Optional[List] = None
) -> List[Dict]:
	from frappe.model.utils.rename_doc import get_fetch_fields

	show_deprecation_warning("get_fetch_fields")

	return get_fetch_fields(doctype=doctype, linked_to=linked_to, ignore_doctypes=ignore_doctypes)


def show_deprecation_warning(funct: str) -> None:
	from click import secho

	message = (
		f"Function frappe.model.rename_doc.{funct} has been deprecated and "
		"moved to the frappe.model.utils.rename_doc"
	)
	secho(message, fg="yellow")<|MERGE_RESOLUTION|>--- conflicted
+++ resolved
@@ -133,15 +133,7 @@
 		rename_password(doctype, old, new)
 
 	# update user_permissions
-<<<<<<< HEAD
 	update_user_permissions(doctype, old, new)
-=======
-	frappe.db.sql(
-		"""UPDATE `tabDefaultValue` SET `defvalue`=%s WHERE `parenttype`='User Permission'
-		AND `defkey`=%s AND `defvalue`=%s""",
-		(new, doctype, old),
-	)
->>>>>>> e565deb8
 
 	if merge:
 		new_doc.add_comment("Edit", _("merged {0} into {1}").format(frappe.bold(old), frappe.bold(new)))
