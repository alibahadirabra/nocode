# Copyright (c) 2015, Frappe Technologies Pvt. Ltd. and Contributors
# License: MIT. See LICENSE
import hashlib
import json
import time
from werkzeug.exceptions import NotFound

import frappe
from frappe import _, msgprint, is_whitelisted
from frappe.utils import flt, cstr, now, get_datetime_str, file_lock, date_diff
from frappe.model.base_document import BaseDocument, get_controller
from frappe.model.naming import set_new_name, gen_new_name_for_cancelled_doc
from frappe.model.docstatus import DocStatus
from frappe.model import optional_fields, table_fields
from frappe.model.workflow import validate_workflow
from frappe.model.workflow import set_workflow_state_on_action
from frappe.utils.global_search import update_global_search
from frappe.integrations.doctype.webhook import run_webhooks
from frappe.desk.form.document_follow import follow_document
from frappe.core.doctype.server_script.server_script_utils import run_server_script_for_doc_event
from frappe.utils.data import get_absolute_url


# once_only validation
# methods

def get_doc(*args, **kwargs):
	"""returns a frappe.model.Document object.

	:param arg1: Document dict or DocType name.
	:param arg2: [optional] document name.
	:param for_update: [optional] select document for update.

	There are multiple ways to call `get_doc`

		# will fetch the latest user object (with child table) from the database
		user = get_doc("User", "test@example.com")

		# create a new object
		user = get_doc({
			"doctype":"User"
			"email_id": "test@example.com",
			"roles: [
				{"role": "System Manager"}
			]
		})

		# create new object with keyword arguments
		user = get_doc(doctype='User', email_id='test@example.com')

		# select a document for update
		user = get_doc("User", "test@example.com", for_update=True)
	"""
	if args:
		if isinstance(args[0], BaseDocument):
			# already a document
			return args[0]
		elif isinstance(args[0], str):
			doctype = args[0]

		elif isinstance(args[0], dict):
			# passed a dict
			kwargs = args[0]

		else:
			raise ValueError('First non keyword argument must be a string or dict')

	if len(args) < 2 and kwargs:
		if 'doctype' in kwargs:
			doctype = kwargs['doctype']
		else:
			raise ValueError('"doctype" is a required key')

	controller = get_controller(doctype)
	if controller:
		return controller(*args, **kwargs)

	raise ImportError(doctype)

class Document(BaseDocument):
	"""All controllers inherit from `Document`."""
	def __init__(self, *args, **kwargs):
		"""Constructor.

		:param arg1: DocType name as string or document **dict**
		:param arg2: Document name, if `arg1` is DocType name.

		If DocType name and document name are passed, the object will load
		all values (including child documents) from the database.
		"""
		self.doctype = self.name = None
		self._default_new_docs = {}
		self.flags = frappe._dict()

		if args and args[0] and isinstance(args[0], str):
			# first arugment is doctype
			if len(args)==1:
				# single
				self.doctype = self.name = args[0]
			else:
				self.doctype = args[0]
				if isinstance(args[1], dict):
					# filter
					self.name = frappe.db.get_value(args[0], args[1], "name")
					if self.name is None:
						frappe.throw(_("{0} {1} not found").format(_(args[0]), args[1]),
							frappe.DoesNotExistError)
				else:
					self.name = args[1]

				if 'for_update' in kwargs:
					self.flags.for_update = kwargs.get('for_update')

			self.load_from_db()
			return

		if args and args[0] and isinstance(args[0], dict):
			# first argument is a dict
			kwargs = args[0]

		if kwargs:
			# init base document
			super(Document, self).__init__(kwargs)
			self.init_valid_columns()

		else:
			# incorrect arguments. let's not proceed.
			raise ValueError('Illegal arguments')

	@staticmethod
	def whitelist(fn):
		"""Decorator: Whitelist method to be called remotely via REST API."""
		frappe.whitelist()(fn)
		return fn

	def reload(self):
		"""Reload document from database"""
		self.load_from_db()

	def load_from_db(self):
		"""Load document and children from database and create properties
		from fields"""
		if not getattr(self, "_metaclass", False) and self.meta.issingle:
			single_doc = frappe.db.get_singles_dict(self.doctype)
			if not single_doc:
				single_doc = frappe.new_doc(self.doctype).as_dict()
				single_doc["name"] = self.doctype
				del single_doc["__islocal"]

			super(Document, self).__init__(single_doc)
			self.init_valid_columns()
			self._fix_numeric_types()

		else:
			d = frappe.db.get_value(self.doctype, self.name, "*", as_dict=1, for_update=self.flags.for_update)
			if not d:
				frappe.throw(_("{0} {1} not found").format(_(self.doctype), self.name), frappe.DoesNotExistError)

			super(Document, self).__init__(d)

		if self.name=="DocType" and self.doctype=="DocType":
			from frappe.model.meta import DOCTYPE_TABLE_FIELDS
			table_fields = DOCTYPE_TABLE_FIELDS
		else:
			table_fields = self.meta.get_table_fields()

		for df in table_fields:
			children = frappe.db.get_values(df.options,
				{"parent": self.name, "parenttype": self.doctype, "parentfield": df.fieldname},
				"*", as_dict=True, order_by="idx asc")
			if children:
				self.set(df.fieldname, children)
			else:
				self.set(df.fieldname, [])

		# sometimes __setup__ can depend on child values, hence calling again at the end
		if hasattr(self, "__setup__"):
			self.__setup__()

	def get_latest(self):
		if not getattr(self, "latest", None):
			self.latest = frappe.get_doc(self.doctype, self.name)
		return self.latest

	def check_permission(self, permtype='read', permlevel=None):
		"""Raise `frappe.PermissionError` if not permitted"""
		if not self.has_permission(permtype):
			self.raise_no_permission_to(permlevel or permtype)

	def has_permission(self, permtype="read", verbose=False):
		"""Call `frappe.has_permission` if `self.flags.ignore_permissions`
		is not set.

		:param permtype: one of `read`, `write`, `submit`, `cancel`, `delete`"""
		import frappe.permissions

		if self.flags.ignore_permissions:
			return True
		return frappe.permissions.has_permission(self.doctype, permtype, self, verbose=verbose)

	def raise_no_permission_to(self, perm_type):
		"""Raise `frappe.PermissionError`."""
		frappe.flags.error_message = _('Insufficient Permission for {0}').format(self.doctype)
		raise frappe.PermissionError

	def insert(self, ignore_permissions=None, ignore_links=None, ignore_if_duplicate=False,
				ignore_mandatory=None, set_name=None, set_child_names=True):
		"""Insert the document in the database (as a new document).
		This will check for user permissions and execute `before_insert`,
		`validate`, `on_update`, `after_insert` methods if they are written.

		:param ignore_permissions: Do not check permissions if True."""
		if self.flags.in_print:
			return

		self.flags.notifications_executed = []

		if ignore_permissions is not None:
			self.flags.ignore_permissions = ignore_permissions

		if ignore_links is not None:
			self.flags.ignore_links = ignore_links

		if ignore_mandatory is not None:
			self.flags.ignore_mandatory = ignore_mandatory

		self.set("__islocal", True)

		self._set_defaults()
		self.set_user_and_timestamp()
		self.set_docstatus()
		self.check_if_latest()
		self._validate_links()
		self.check_permission("create")
		self.run_method("before_insert")
		self.set_new_name(set_name=set_name, set_child_names=set_child_names)
		self.set_parent_in_children()
		self.validate_higher_perm_levels()

		self.flags.in_insert = True
		self.run_before_save_methods()
		self._validate()
		self.set_docstatus()
		self.flags.in_insert = False

		# run validate, on update etc.

		# parent
		if getattr(self.meta, "issingle", 0):
			self.update_single(self.get_valid_dict())
		else:
			try:
				self.db_insert()
			except frappe.DuplicateEntryError as e:
				if not ignore_if_duplicate:
					raise e

		# children
		for d in self.get_all_children():
			d.db_insert()

		self.run_method("after_insert")
		self.flags.in_insert = True

		if self.get("amended_from"):
			self.copy_attachments_from_amended_from()

		# flag to prevent creation of event update log for create and update both
		# during document creation
		self.flags.update_log_for_doc_creation = True
		self.run_post_save_methods()
		self.flags.in_insert = False

		# delete __islocal
		if hasattr(self, "__islocal"):
			delattr(self, "__islocal")

		# clear unsaved flag
		if hasattr(self, "__unsaved"):
			delattr(self, "__unsaved")

		if not (frappe.flags.in_migrate or frappe.local.flags.in_install or frappe.flags.in_setup_wizard):
			follow_document(self.doctype, self.name, frappe.session.user)
		return self

	def save(self, *args, **kwargs):
		"""Wrapper for _save"""
		return self._save(*args, **kwargs)

	def _save(self, ignore_permissions=None, ignore_version=None):
		"""Save the current document in the database in the **DocType**'s table or
		`tabSingles` (for single types).

		This will check for user permissions and execute
		`validate` before updating, `on_update` after updating triggers.

		:param ignore_permissions: Do not check permissions if True.
		:param ignore_version: Do not save version if True."""
		if self.flags.in_print:
			return

		self.flags.notifications_executed = []

		if ignore_permissions is not None:
			self.flags.ignore_permissions = ignore_permissions

		self.flags.ignore_version = frappe.flags.in_test if ignore_version is None else ignore_version

		if self.get("__islocal") or not self.get("name"):
			return self.insert()

		self.check_permission("write", "save")

		if self.docstatus.is_cancelled():
			self._rename_doc_on_cancel()

		self.set_user_and_timestamp()
		self.set_docstatus()
		self.check_if_latest()
		self.set_parent_in_children()
		self.set_name_in_children()

		self.validate_higher_perm_levels()
		self._validate_links()
		self.run_before_save_methods()

		if self._action != "cancel":
			self._validate()

		if self._action == "update_after_submit":
			self.validate_update_after_submit()

		self.set_docstatus()

		# parent
		if self.meta.issingle:
			self.update_single(self.get_valid_dict())
		else:
			self.db_update()

		self.update_children()
		self.run_post_save_methods()

		# clear unsaved flag
		if hasattr(self, "__unsaved"):
			delattr(self, "__unsaved")

		return self

	def copy_attachments_from_amended_from(self):
		"""Copy attachments from `amended_from`"""
		from frappe.desk.form.load import get_attachments

		#loop through attachments
		for attach_item in get_attachments(self.doctype, self.amended_from):

			#save attachments to new doc
			_file = frappe.get_doc({
				"doctype": "File",
				"file_url": attach_item.file_url,
				"file_name": attach_item.file_name,
				"attached_to_name": self.name,
				"attached_to_doctype": self.doctype,
				"folder": "Home/Attachments"})
			_file.save()


	def update_children(self):
		"""update child tables"""
		for df in self.meta.get_table_fields():
			self.update_child_table(df.fieldname, df)

	def update_child_table(self, fieldname, df=None):
		"""sync child table for given fieldname"""
		rows = []
		if not df:
			df = self.meta.get_field(fieldname)

		for d in self.get(df.fieldname):
			d.db_update()
			rows.append(d.name)

		if df.options in (self.flags.ignore_children_type or []):
			# do not delete rows for this because of flags
			# hack for docperm :(
			return

		if rows:
			# select rows that do not match the ones in the document
			deleted_rows = frappe.db.sql("""select name from `tab{0}` where parent=%s
				and parenttype=%s and parentfield=%s
				and name not in ({1})""".format(df.options, ','.join(['%s'] * len(rows))),
					[self.name, self.doctype, fieldname] + rows)
			if len(deleted_rows) > 0:
				# delete rows that do not match the ones in the document
				frappe.db.delete(df.options, {"name": ("in", tuple(row[0] for row in deleted_rows))})

		else:
			# no rows found, delete all rows
			frappe.db.delete(df.options, {
				"parent": self.name,
				"parenttype": self.doctype,
				"parentfield": fieldname
			})

	def get_doc_before_save(self):
		return getattr(self, '_doc_before_save', None)

	def has_value_changed(self, fieldname):
		'''Returns true if value is changed before and after saving'''
		previous = self.get_doc_before_save()
		return previous.get(fieldname)!=self.get(fieldname) if previous else True

	def set_new_name(self, force=False, set_name=None, set_child_names=True):
		"""Calls `frappe.naming.set_new_name` for parent and child docs."""

		if self.flags.name_set and not force:
			return

		# If autoname has set as Prompt (name)
		if self.get("__newname"):
			self.name = self.get("__newname")
			self.flags.name_set = True
			return

		if set_name:
			self.name = set_name
		else:
			set_new_name(self)

		if set_child_names:
			# set name for children
			for d in self.get_all_children():
				set_new_name(d)

		self.flags.name_set = True

	def get_title(self):
		"""Get the document title based on title_field or `title` or `name`"""
		return self.get(self.meta.get_title_field())

	def set_title_field(self):
		"""Set title field based on template"""
		def get_values():
			values = self.as_dict()
			# format values
			for key, value in values.items():
				if value is None:
					values[key] = ""
			return values

		if self.meta.get("title_field")=="title":
			df = self.meta.get_field(self.meta.title_field)

			if df.options:
				self.set(df.fieldname, df.options.format(**get_values()))
			elif self.is_new() and not self.get(df.fieldname) and df.default:
				# set default title for new transactions (if default)
				self.set(df.fieldname, df.default.format(**get_values()))

	def update_single(self, d):
		"""Updates values for Single type Document in `tabSingles`."""
		frappe.db.delete("Singles", {
			"doctype": self.doctype
		})
		for field, value in d.items():
			if field != "doctype":
				frappe.db.sql("""insert into `tabSingles` (doctype, field, value)
					values (%s, %s, %s)""", (self.doctype, field, value))

		if self.doctype in frappe.db.value_cache:
			del frappe.db.value_cache[self.doctype]

	def set_user_and_timestamp(self):
		self._original_modified = self.modified
		self.modified = now()
		self.modified_by = frappe.session.user

		# We'd probably want the creation and owner to be set via API
		# or Data import at some point, that'd have to be handled here
		if self.is_new():
			self.creation = self.modified
			self.owner = self.modified_by

		for d in self.get_all_children():
			d.modified = self.modified
			d.modified_by = self.modified_by
			if not d.owner:
				d.owner = self.owner
			if not d.creation:
				d.creation = self.creation

		frappe.flags.currently_saving.append((self.doctype, self.name))

	def set_docstatus(self):
		if self.docstatus is None:
<<<<<<< HEAD
			self.docstatus = DocStatus.draft()
=======
			self.docstatus=0
>>>>>>> 3f7ede27

		for d in self.get_all_children():
			d.docstatus = self.docstatus

	def _validate(self):
		self._validate_mandatory()
		self._validate_data_fields()
		self._validate_selects()
		self._validate_non_negative()
		self._validate_length()
		self._validate_code_fields()
		self._extract_images_from_text_editor()
		self._sanitize_content()
		self._save_passwords()
		self.validate_workflow()

		children = self.get_all_children()
		for d in children:
			d._validate_data_fields()
			d._validate_selects()
			d._validate_non_negative()
			d._validate_length()
			d._validate_code_fields()
			d._extract_images_from_text_editor()
			d._sanitize_content()
			d._save_passwords()
		if self.is_new():
			# don't set fields like _assign, _comments for new doc
			for fieldname in optional_fields:
				self.set(fieldname, None)
		else:
			self.validate_set_only_once()

	def _validate_non_negative(self):
		def get_msg(df):
			if self.parentfield:
				return "{} {} #{}: {} {}".format(frappe.bold(_(self.doctype)),
					_("Row"), self.idx, _("Value cannot be negative for"), frappe.bold(_(df.label)))
			else:
				return _("Value cannot be negative for {0}: {1}").format(_(df.parent), frappe.bold(_(df.label)))

		for df in self.meta.get('fields', {'non_negative': ('=', 1),
			'fieldtype': ('in', ['Int', 'Float', 'Currency'])}):

			if flt(self.get(df.fieldname)) < 0:
				msg = get_msg(df)
				frappe.throw(msg, frappe.NonNegativeError, title=_("Negative Value"))

	def validate_workflow(self):
		"""Validate if the workflow transition is valid"""
		if frappe.flags.in_install == 'frappe': return
		workflow = self.meta.get_workflow()
		if workflow:
			validate_workflow(self)
			if not self._action == 'save':
				set_workflow_state_on_action(self, workflow, self._action)

	def validate_set_only_once(self):
		"""Validate that fields are not changed if not in insert"""
		set_only_once_fields = self.meta.get_set_only_once_fields()

		if set_only_once_fields and self._doc_before_save:
			# document exists before saving
			for field in set_only_once_fields:
				fail = False
				value = self.get(field.fieldname)
				original_value = self._doc_before_save.get(field.fieldname)

				if field.fieldtype in table_fields:
					fail = not self.is_child_table_same(field.fieldname)
				elif field.fieldtype in ('Date', 'Datetime', 'Time'):
					fail = str(value) != str(original_value)
				else:
					fail = value != original_value

				if fail:
					frappe.throw(
						_("Value cannot be changed for {0}").format(
							frappe.bold(self.meta.get_label(field.fieldname))
						),
						exc=frappe.CannotChangeConstantError
					)

		return False

	def is_child_table_same(self, fieldname):
		"""Validate child table is same as original table before saving"""
		value = self.get(fieldname)
		original_value = self._doc_before_save.get(fieldname)
		same = True

		if len(original_value) != len(value):
			same = False
		else:
			# check all child entries
			for i, d in enumerate(original_value):
				new_child = value[i].as_dict(convert_dates_to_str = True)
				original_child = d.as_dict(convert_dates_to_str = True)

				# all fields must be same other than modified and modified_by
				for key in ('modified', 'modified_by', 'creation'):
					del new_child[key]
					del original_child[key]

				if original_child != new_child:
					same = False
					break

		return same

	def apply_fieldlevel_read_permissions(self):
		"""Remove values the user is not allowed to read (called when loading in desk)"""

		if frappe.session.user == "Administrator":
			return

		has_higher_permlevel = False

		all_fields = self.meta.fields.copy()
		for table_field in self.meta.get_table_fields():
			all_fields += frappe.get_meta(table_field.options).fields or []

		for df in all_fields:
			if df.permlevel > 0:
				has_higher_permlevel = True
				break

		if not has_higher_permlevel:
			return

		has_access_to = self.get_permlevel_access('read')

		for df in self.meta.fields:
			if df.permlevel and not df.permlevel in has_access_to:
				self.set(df.fieldname, None)

		for table_field in self.meta.get_table_fields():
			for df in frappe.get_meta(table_field.options).fields or []:
				if df.permlevel and not df.permlevel in has_access_to:
					for child in self.get(table_field.fieldname) or []:
						child.set(df.fieldname, None)

	def validate_higher_perm_levels(self):
		"""If the user does not have permissions at permlevel > 0, then reset the values to original / default"""
		if self.flags.ignore_permissions or frappe.flags.in_install:
			return

		if frappe.session.user == "Administrator":
			return

		has_access_to = self.get_permlevel_access()
		high_permlevel_fields = self.meta.get_high_permlevel_fields()

		if high_permlevel_fields:
			self.reset_values_if_no_permlevel_access(has_access_to, high_permlevel_fields)

		# If new record then don't reset the values for child table
		if self.is_new(): return

		# check for child tables
		for df in self.meta.get_table_fields():
			high_permlevel_fields = frappe.get_meta(df.options).get_high_permlevel_fields()
			if high_permlevel_fields:
				for d in self.get(df.fieldname):
					d.reset_values_if_no_permlevel_access(has_access_to, high_permlevel_fields)

	def get_permlevel_access(self, permission_type='write'):
		if not hasattr(self, "_has_access_to"):
			self._has_access_to = {}

		self._has_access_to[permission_type] = []
		roles = frappe.get_roles()
		for perm in self.get_permissions():
			if perm.role in roles and perm.get(permission_type):
				if perm.permlevel not in self._has_access_to[permission_type]:
					self._has_access_to[permission_type].append(perm.permlevel)

		return self._has_access_to[permission_type]

	def has_permlevel_access_to(self, fieldname, df=None, permission_type='read'):
		if not df:
			df = self.meta.get_field(fieldname)

		return df.permlevel in self.get_permlevel_access(permission_type)

	def get_permissions(self):
		if self.meta.istable:
			# use parent permissions
			permissions = frappe.get_meta(self.parenttype).permissions
		else:
			permissions = self.meta.permissions

		return permissions

	def _set_defaults(self):
		if frappe.flags.in_import:
			return

		new_doc = frappe.new_doc(self.doctype, as_dict=True)
		self.update_if_missing(new_doc)

		# children
		for df in self.meta.get_table_fields():
			new_doc = frappe.new_doc(df.options, as_dict=True)
			value = self.get(df.fieldname)
			if isinstance(value, list):
				for d in value:
					d.update_if_missing(new_doc)

	def check_if_latest(self):
		"""Checks if `modified` timestamp provided by document being updated is same as the
		`modified` timestamp in the database. If there is a different, the document has been
		updated in the database after the current copy was read. Will throw an error if
		timestamps don't match.

		Will also validate document transitions (Save > Submit > Cancel) calling
		`self.check_docstatus_transition`."""
		conflict = False
		self._action = "save"
		if not self.get('__islocal') and not self.meta.get('is_virtual'):
			if self.meta.issingle:
				modified = frappe.db.sql("""select value from tabSingles
					where doctype=%s and field='modified' for update""", self.doctype)
				modified = modified and modified[0][0]
				if modified and modified != cstr(self._original_modified):
					conflict = True
			else:
				tmp = frappe.db.sql("""select modified, docstatus from `tab{0}`
					where name = %s for update""".format(self.doctype), self.name, as_dict=True)
				if not tmp:
					frappe.throw(_("Record does not exist"))
				else:
					tmp = tmp[0]

				modified = cstr(tmp.modified)

				if modified and modified != cstr(self._original_modified):
					conflict = True

				self.check_docstatus_transition(tmp.docstatus)

			if conflict:
				frappe.msgprint(_("Error: Document has been modified after you have opened it") \
				+ (" (%s, %s). " % (modified, self.modified)) \
				+ _("Please refresh to get the latest document."),
					raise_exception=frappe.TimestampMismatchError)
		else:
			self.check_docstatus_transition(0)

	def check_docstatus_transition(self, to_docstatus):
		"""Ensures valid `docstatus` transition.
		Valid transitions are (number in brackets is `docstatus`):

		- Save (0) > Save (0)
		- Save (0) > Submit (1)
		- Submit (1) > Submit (1)
		- Submit (1) > Cancel (2)

		"""
		if not self.docstatus:
			self.docstatus = DocStatus.draft()

		if to_docstatus == DocStatus.draft():
			if self.docstatus.is_draft():
				self._action = "save"
			elif self.docstatus.is_submitted():
				self._action = "submit"
				self.check_permission("submit")
			elif self.docstatus.is_cancelled():
				raise frappe.DocstatusTransitionError(_("Cannot change docstatus from 0 (Draft) to 2 (Cancelled)"))
			else:
				raise frappe.ValidationError(_("Invalid docstatus"), self.docstatus)

		elif to_docstatus == DocStatus.submitted():
			if self.docstatus.is_submitted():
				self._action = "update_after_submit"
				self.check_permission("submit")
			elif self.docstatus.is_cancelled():
				self._action = "cancel"
				self.check_permission("cancel")
			elif self.docstatus.is_draft():
				raise frappe.DocstatusTransitionError(_("Cannot change docstatus from 1 (Submitted) to 0 (Draft)"))
			else:
				raise frappe.ValidationError(_("Invalid docstatus"), self.docstatus)

		elif to_docstatus == DocStatus.cancelled():
			raise frappe.ValidationError(_("Cannot edit cancelled document"))

	def set_parent_in_children(self):
		"""Updates `parent` and `parenttype` property in all children."""
		for d in self.get_all_children():
			d.parent = self.name
			d.parenttype = self.doctype

	def set_name_in_children(self):
		# Set name for any new children
		for d in self.get_all_children():
			if not d.name:
				set_new_name(d)

	def validate_update_after_submit(self):
		if self.flags.ignore_validate_update_after_submit:
			return

		self._validate_update_after_submit()
		for d in self.get_all_children():
			if d.is_new() and self.meta.get_field(d.parentfield).allow_on_submit:
				# in case of a new row, don't validate allow on submit, if table is allow on submit
				continue

			d._validate_update_after_submit()

		# TODO check only allowed values are updated

	def _validate_mandatory(self):
		if self.flags.ignore_mandatory:
			return

		missing = self._get_missing_mandatory_fields()
		for d in self.get_all_children():
			missing.extend(d._get_missing_mandatory_fields())

		if not missing:
			return

		for fieldname, msg in missing:
			msgprint(msg)

		if frappe.flags.print_messages:
			print(self.as_json().encode("utf-8"))

		raise frappe.MandatoryError('[{doctype}, {name}]: {fields}'.format(
			fields=", ".join((each[0] for each in missing)),
			doctype=self.doctype,
			name=self.name))

	def _validate_links(self):
		if self.flags.ignore_links or self._action == "cancel":
			return

		invalid_links, cancelled_links = self.get_invalid_links()

		for d in self.get_all_children():
			result = d.get_invalid_links(is_submittable=self.meta.is_submittable)
			invalid_links.extend(result[0])
			cancelled_links.extend(result[1])

		if invalid_links:
			msg = ", ".join((each[2] for each in invalid_links))
			frappe.throw(_("Could not find {0}").format(msg),
				frappe.LinkValidationError)

		if cancelled_links:
			msg = ", ".join((each[2] for each in cancelled_links))
			frappe.throw(_("Cannot link cancelled document: {0}").format(msg),
				frappe.CancelledLinkError)

	def get_all_children(self, parenttype=None):
		"""Returns all children documents from **Table** type field in a list."""
		ret = []
		for df in self.meta.get("fields", {"fieldtype": ['in', table_fields]}):
			if parenttype:
				if df.options==parenttype:
					return self.get(df.fieldname)
			value = self.get(df.fieldname)
			if isinstance(value, list):
				ret.extend(value)
		return ret

	def run_method(self, method, *args, **kwargs):
		"""run standard triggers, plus those in hooks"""
		if "flags" in kwargs:
			del kwargs["flags"]

		if hasattr(self, method) and hasattr(getattr(self, method), "__call__"):
			fn = lambda self, *args, **kwargs: getattr(self, method)(*args, **kwargs)
		else:
			# hack! to run hooks even if method does not exist
			fn = lambda self, *args, **kwargs: None

		fn.__name__ = str(method)
		out = Document.hook(fn)(self, *args, **kwargs)

		self.run_notifications(method)
		run_webhooks(self, method)
		run_server_script_for_doc_event(self, method)

		return out

	def run_trigger(self, method, *args, **kwargs):
		return self.run_method(method, *args, **kwargs)

	def run_notifications(self, method):
		"""Run notifications for this method"""
		if (frappe.flags.in_import and frappe.flags.mute_emails) or frappe.flags.in_patch or frappe.flags.in_install:
			return

		if self.flags.notifications_executed is None:
			self.flags.notifications_executed = []

		from frappe.email.doctype.notification.notification import evaluate_alert

		if self.flags.notifications is None:
			alerts = frappe.cache().hget('notifications', self.doctype)
			if alerts is None:
				alerts = frappe.get_all('Notification', fields=['name', 'event', 'method'],
					filters={'enabled': 1, 'document_type': self.doctype})
				frappe.cache().hset('notifications', self.doctype, alerts)
			self.flags.notifications = alerts

		if not self.flags.notifications:
			return

		def _evaluate_alert(alert):
			if not alert.name in self.flags.notifications_executed:
				evaluate_alert(self, alert.name, alert.event)
				self.flags.notifications_executed.append(alert.name)

		event_map = {
			"on_update": "Save",
			"after_insert": "New",
			"on_submit": "Submit",
			"on_cancel": "Cancel"
		}

		if not self.flags.in_insert:
			# value change is not applicable in insert
			event_map['on_change'] = 'Value Change'

		for alert in self.flags.notifications:
			event = event_map.get(method, None)
			if event and alert.event == event:
				_evaluate_alert(alert)
			elif alert.event=='Method' and method == alert.method:
				_evaluate_alert(alert)

	@whitelist.__func__
	def _submit(self):
		"""Submit the document. Sets `docstatus` = 1, then saves."""
		self.docstatus = DocStatus.submitted()
		return self.save()

	@whitelist.__func__
	def _cancel(self):
		"""Cancel the document. Sets `docstatus` = 2, then saves.
		"""
		self.docstatus = DocStatus.cancelled()
		return self.save()

	@whitelist.__func__
	def submit(self):
		"""Submit the document. Sets `docstatus` = 1, then saves."""
		return self._submit()

	@whitelist.__func__
	def cancel(self):
		"""Cancel the document. Sets `docstatus` = 2, then saves."""
		return self._cancel()

	def delete(self, ignore_permissions=False):
		"""Delete document."""
		frappe.delete_doc(self.doctype, self.name, ignore_permissions = ignore_permissions, flags=self.flags)

	def run_before_save_methods(self):
		"""Run standard methods before	`INSERT` or `UPDATE`. Standard Methods are:

		- `validate`, `before_save` for **Save**.
		- `validate`, `before_submit` for **Submit**.
		- `before_cancel` for **Cancel**
		- `before_update_after_submit` for **Update after Submit**

		Will also update title_field if set"""

		self.load_doc_before_save()
		self.reset_seen()

		# before_validate method should be executed before ignoring validations
		if self._action in ("save", "submit"):
			self.run_method("before_validate")

		if self.flags.ignore_validate:
			return

		if self._action=="save":
			self.run_method("validate")
			self.run_method("before_save")
		elif self._action=="submit":
			self.run_method("validate")
			self.run_method("before_submit")
		elif self._action=="cancel":
			self.run_method("before_cancel")
		elif self._action=="update_after_submit":
			self.run_method("before_update_after_submit")

		self.set_title_field()

	def load_doc_before_save(self):
		"""Save load document from db before saving"""
		self._doc_before_save = None
		if not self.is_new():
			try:
				self._doc_before_save = frappe.get_doc(self.doctype, self.name)
			except frappe.DoesNotExistError:
				self._doc_before_save = None
				frappe.clear_last_message()

	def run_post_save_methods(self):
		"""Run standard methods after `INSERT` or `UPDATE`. Standard Methods are:

		- `on_update` for **Save**.
		- `on_update`, `on_submit` for **Submit**.
		- `on_cancel` for **Cancel**
		- `update_after_submit` for **Update after Submit**"""

		doc_before_save = self.get_doc_before_save()

		if self._action=="save":
			self.run_method("on_update")
		elif self._action=="submit":
			self.run_method("on_update")
			self.run_method("on_submit")
		elif self._action=="cancel":
			self.run_method("on_cancel")
			self.check_no_back_links_exist()
		elif self._action=="update_after_submit":
			self.run_method("on_update_after_submit")


		self.clear_cache()
		self.notify_update()

		update_global_search(self)

		self.save_version()

		self.run_method('on_change')

		if (self.doctype, self.name) in frappe.flags.currently_saving:
			frappe.flags.currently_saving.remove((self.doctype, self.name))

		self.latest = None

	def clear_cache(self):
		frappe.clear_document_cache(self.doctype, self.name)

	def reset_seen(self):
		"""Clear _seen property and set current user as seen"""
		if getattr(self.meta, 'track_seen', False):
			frappe.db.set_value(self.doctype, self.name, "_seen", json.dumps([frappe.session.user]), update_modified=False)

	def notify_update(self):
		"""Publish realtime that the current document is modified"""
		if frappe.flags.in_patch: return

		frappe.publish_realtime("doc_update", {"modified": self.modified, "doctype": self.doctype, "name": self.name},
			doctype=self.doctype, docname=self.name, after_commit=True)

		if not self.meta.get("read_only") and not self.meta.get("issingle") and \
			not self.meta.get("istable"):
			data = {
				"doctype": self.doctype,
				"name": self.name,
				"user": frappe.session.user
			}
			frappe.publish_realtime("list_update", data, after_commit=True)

	def db_set(self, fieldname, value=None, update_modified=True, notify=False, commit=False):
		"""Set a value in the document object, update the timestamp and update the database.

		WARNING: This method does not trigger controller validations and should
		be used very carefully.

		:param fieldname: fieldname of the property to be updated, or a {"field":"value"} dictionary
		:param value: value of the property to be updated
		:param update_modified: default True. updates the `modified` and `modified_by` properties
		:param notify: default False. run doc.notify_updated() to send updates via socketio
		:param commit: default False. run frappe.db.commit()
		"""
		if isinstance(fieldname, dict):
			self.update(fieldname)
		else:
			self.set(fieldname, value)

		if update_modified and (self.doctype, self.name) not in frappe.flags.currently_saving:
			# don't update modified timestamp if called from post save methods
			# like on_update or on_submit
			self.set("modified", now())
			self.set("modified_by", frappe.session.user)

		# load but do not reload doc_before_save because before_change or on_change might expect it
		if not self.get_doc_before_save():
			self.load_doc_before_save()

		# to trigger notification on value change
		self.run_method('before_change')

		frappe.db.set_value(self.doctype, self.name, fieldname, value,
			self.modified, self.modified_by, update_modified=update_modified)

		self.run_method('on_change')

		if notify:
			self.notify_update()

		self.clear_cache()
		if commit:
			frappe.db.commit()

	def db_get(self, fieldname):
		"""get database value for this fieldname"""
		return frappe.db.get_value(self.doctype, self.name, fieldname)

	def check_no_back_links_exist(self):
		"""Check if document links to any active document before Cancel."""
		from frappe.model.delete_doc import check_if_doc_is_linked, check_if_doc_is_dynamically_linked
		if not self.flags.ignore_links:
			check_if_doc_is_linked(self, method="Cancel")
			check_if_doc_is_dynamically_linked(self, method="Cancel")

	def save_version(self):
		"""Save version info"""

		# don't track version under following conditions
		if (not getattr(self.meta, 'track_changes', False)
			or self.doctype == 'Version'
			or self.flags.ignore_version
			or frappe.flags.in_install
			or (not self._doc_before_save and frappe.flags.in_patch)):
			return

		version = frappe.new_doc('Version')
		if not self._doc_before_save:
			version.for_insert(self)
			version.insert(ignore_permissions=True)
		elif version.set_diff(self._doc_before_save, self):
			version.insert(ignore_permissions=True)
			if not frappe.flags.in_migrate:
				# follow since you made a change?
				follow_document(self.doctype, self.name, frappe.session.user)

	@staticmethod
	def hook(f):
		"""Decorator: Make method `hookable` (i.e. extensible by another app).

		Note: If each hooked method returns a value (dict), then all returns are
		collated in one dict and returned. Ideally, don't return values in hookable
		methods, set properties in the document."""
		def add_to_return_value(self, new_return_value):
			if new_return_value is None:
				self._return_value = self.get("_return_value")
				return

			if isinstance(new_return_value, dict):
				if not self.get("_return_value"):
					self._return_value = {}
				self._return_value.update(new_return_value)
			else:
				self._return_value = new_return_value

		def compose(fn, *hooks):
			def runner(self, method, *args, **kwargs):
				add_to_return_value(self, fn(self, *args, **kwargs))
				for f in hooks:
					add_to_return_value(self, f(self, method, *args, **kwargs))

				return self._return_value

			return runner

		def composer(self, *args, **kwargs):
			hooks = []
			method = f.__name__
			doc_events = frappe.get_doc_hooks()
			for handler in doc_events.get(self.doctype, {}).get(method, []) \
				+ doc_events.get("*", {}).get(method, []):
				hooks.append(frappe.get_attr(handler))

			composed = compose(f, *hooks)
			return composed(self, method, *args, **kwargs)

		return composer

	def is_whitelisted(self, method_name):
		method = getattr(self, method_name, None)
		if not method:
			raise NotFound("Method {0} not found".format(method_name))

		is_whitelisted(getattr(method, '__func__', method))

	def validate_value(self, fieldname, condition, val2, doc=None, raise_exception=None):
		"""Check that value of fieldname should be 'condition' val2
			else throw Exception."""
		error_condition_map = {
			"in": _("one of"),
			"not in": _("none of"),
			"^": _("beginning with"),
		}

		if not doc:
			doc = self

		val1 = doc.get_value(fieldname)

		df = doc.meta.get_field(fieldname)
		val2 = doc.cast(val2, df)

		if not frappe.compare(val1, condition, val2):
			label = doc.meta.get_label(fieldname)
			condition_str = error_condition_map.get(condition, condition)
			if doc.parentfield:
				msg = _("Incorrect value in row {0}: {1} must be {2} {3}").format(doc.idx, label, condition_str, val2)
			else:
				msg = _("Incorrect value: {0} must be {1} {2}").format(label, condition_str, val2)

			# raise passed exception or True
			msgprint(msg, raise_exception=raise_exception or True)

	def validate_table_has_rows(self, parentfield, raise_exception=None):
		"""Raise exception if Table field is empty."""
		if not (isinstance(self.get(parentfield), list) and len(self.get(parentfield)) > 0):
			label = self.meta.get_label(parentfield)
			frappe.throw(_("Table {0} cannot be empty").format(label), raise_exception or frappe.EmptyTableError)

	def round_floats_in(self, doc, fieldnames=None):
		"""Round floats for all `Currency`, `Float`, `Percent` fields for the given doc.

		:param doc: Document whose numeric properties are to be rounded.
		:param fieldnames: [Optional] List of fields to be rounded."""
		if not fieldnames:
			fieldnames = (df.fieldname for df in
				doc.meta.get("fields", {"fieldtype": ["in", ["Currency", "Float", "Percent"]]}))

		for fieldname in fieldnames:
			doc.set(fieldname, flt(doc.get(fieldname), self.precision(fieldname, doc.parentfield)))

	def get_url(self):
		"""Returns Desk URL for this document."""
		return get_absolute_url(self.doctype, self.name)

	def add_comment(self, comment_type='Comment', text=None, comment_email=None, link_doctype=None, link_name=None, comment_by=None):
		"""Add a comment to this document.

		:param comment_type: e.g. `Comment`. See Communication for more info."""

		out = frappe.get_doc({
			"doctype":"Comment",
			'comment_type': comment_type,
			"comment_email": comment_email or frappe.session.user,
			"comment_by": comment_by,
			"reference_doctype": self.doctype,
			"reference_name": self.name,
			"content": text or comment_type,
			"link_doctype": link_doctype,
			"link_name": link_name
		}).insert(ignore_permissions=True)
		return out

	def add_seen(self, user=None):
		"""add the given/current user to list of users who have seen this document (_seen)"""
		if not user:
			user = frappe.session.user

		if self.meta.track_seen:
			_seen = self.get('_seen') or []
			_seen = frappe.parse_json(_seen)

			if user not in _seen:
				_seen.append(user)
				frappe.db.set_value(self.doctype, self.name, '_seen', json.dumps(_seen), update_modified=False)
				frappe.local.flags.commit = True

	def add_viewed(self, user=None):
		"""add log to communication when a user views a document"""
		if not user:
			user = frappe.session.user

		if hasattr(self.meta, 'track_views') and self.meta.track_views:
			frappe.get_doc({
				"doctype": "View Log",
				"viewed_by": frappe.session.user,
				"reference_doctype": self.doctype,
				"reference_name": self.name,
			}).insert(ignore_permissions=True)
			frappe.local.flags.commit = True

	def get_signature(self):
		"""Returns signature (hash) for private URL."""
		return hashlib.sha224(get_datetime_str(self.creation).encode()).hexdigest()

	def get_liked_by(self):
		liked_by = getattr(self, "_liked_by", None)
		if liked_by:
			return json.loads(liked_by)
		else:
			return []

	def set_onload(self, key, value):
		if not self.get("__onload"):
			self.set("__onload", frappe._dict())
		self.get("__onload")[key] = value

	def get_onload(self, key=None):
		if not key:
			return self.get("__onload", frappe._dict())

		return self.get('__onload')[key]

	def queue_action(self, action, **kwargs):
		"""Run an action in background. If the action has an inner function,
		like _submit for submit, it will call that instead"""
		# call _submit instead of submit, so you can override submit to call
		# run_delayed based on some action
		# See: Stock Reconciliation
		from frappe.utils.background_jobs import enqueue

		if hasattr(self, '_' + action):
			action = '_' + action

		if file_lock.lock_exists(self.get_signature()):
			frappe.throw(_('This document is currently queued for execution. Please try again'),
				title=_('Document Queued'))

		self.lock()
		enqueue('frappe.model.document.execute_action', doctype=self.doctype, name=self.name,
			action=action, **kwargs)

	def lock(self, timeout=None):
		"""Creates a lock file for the given document. If timeout is set,
		it will retry every 1 second for acquiring the lock again

		:param timeout: Timeout in seconds, default 0"""
		signature = self.get_signature()
		if file_lock.lock_exists(signature):
			lock_exists = True
			if timeout:
				for i in range(timeout):
					time.sleep(1)
					if not file_lock.lock_exists(signature):
						lock_exists = False
						break
			if lock_exists:
				raise frappe.DocumentLockedError
		file_lock.create_lock(signature)

	def unlock(self):
		"""Delete the lock file for this document"""
		file_lock.delete_lock(self.get_signature())

	# validation helpers
	def validate_from_to_dates(self, from_date_field, to_date_field):
		"""
		Generic validation to verify date sequence
		"""
		if date_diff(self.get(to_date_field), self.get(from_date_field)) < 0:
			frappe.throw(_('{0} must be after {1}').format(
				frappe.bold(self.meta.get_label(to_date_field)),
				frappe.bold(self.meta.get_label(from_date_field)),
			), frappe.exceptions.InvalidDates)

	def get_assigned_users(self):
		assigned_users = frappe.get_all('ToDo',
			fields=['allocated_to'],
			filters={
				'reference_type': self.doctype,
				'reference_name': self.name,
				'status': ('!=', 'Cancelled'),
			}, pluck='allocated_to')

		users = set(assigned_users)
		return users

	def add_tag(self, tag):
		"""Add a Tag to this document"""
		from frappe.desk.doctype.tag.tag import DocTags
		DocTags(self.doctype).add(self.name, tag)

	def get_tags(self):
		"""Return a list of Tags attached to this document"""
		from frappe.desk.doctype.tag.tag import DocTags
		return DocTags(self.doctype).get_tags(self.name).split(",")[1:]

	def _rename_doc_on_cancel(self):
		new_name = gen_new_name_for_cancelled_doc(self)
		frappe.rename_doc(self.doctype, self.name, new_name, force=True, show_alert=False)
		self.name = new_name

	def __repr__(self):
		name = self.name or "unsaved"
		doctype = self.__class__.__name__

		docstatus = f" docstatus={self.docstatus}" if self.docstatus else ""
		parent = f" parent={self.parent}" if self.parent else ""

		return f"<{doctype}: {name}{docstatus}{parent}>"

	def __str__(self):
		name = self.name or "unsaved"
		doctype = self.__class__.__name__

		return f"{doctype}({name})"


def execute_action(doctype, name, action, **kwargs):
	"""Execute an action on a document (called by background worker)"""
	doc = frappe.get_doc(doctype, name)
	doc.unlock()
	try:
		getattr(doc, action)(**kwargs)
	except Exception:
		frappe.db.rollback()

		# add a comment (?)
		if frappe.local.message_log:
			msg = json.loads(frappe.local.message_log[-1]).get('message')
		else:
			msg = '<pre><code>' + frappe.get_traceback() + '</pre></code>'

		doc.add_comment('Comment', _('Action Failed') + '<br><br>' + msg)
		doc.notify_update()


<|MERGE_RESOLUTION|>--- conflicted
+++ resolved
@@ -494,11 +494,7 @@
 
 	def set_docstatus(self):
 		if self.docstatus is None:
-<<<<<<< HEAD
 			self.docstatus = DocStatus.draft()
-=======
-			self.docstatus=0
->>>>>>> 3f7ede27
 
 		for d in self.get_all_children():
 			d.docstatus = self.docstatus
