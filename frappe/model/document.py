--- conflicted
+++ resolved
@@ -9,14 +9,8 @@
 from frappe import _, msgprint, is_whitelisted
 from frappe.utils import flt, cstr, now, get_datetime_str, file_lock, date_diff
 from frappe.model.base_document import BaseDocument, get_controller
-<<<<<<< HEAD
 from frappe.model.naming import set_new_name
-from werkzeug.exceptions import NotFound, Forbidden
-import hashlib, json
-=======
-from frappe.model.naming import set_new_name, gen_new_name_for_cancelled_doc
 from frappe.model.docstatus import DocStatus
->>>>>>> 89922bae
 from frappe.model import optional_fields, table_fields
 from frappe.model.workflow import validate_workflow
 from frappe.model.workflow import set_workflow_state_on_action
@@ -317,12 +311,6 @@
 
 		self.check_permission("write", "save")
 
-<<<<<<< HEAD
-=======
-		if self.docstatus.is_cancelled():
-			self._rename_doc_on_cancel()
-
->>>>>>> 89922bae
 		self.set_user_and_timestamp()
 		self.set_docstatus()
 		self.check_if_latest()
@@ -949,14 +937,9 @@
 
 	@whitelist.__func__
 	def _cancel(self):
-<<<<<<< HEAD
-		"""Cancel the document. Sets `docstatus` = 2, then saves."""
-		self.docstatus = 2
-=======
 		"""Cancel the document. Sets `docstatus` = 2, then saves.
 		"""
 		self.docstatus = DocStatus.cancelled()
->>>>>>> 89922bae
 		return self.save()
 
 	@whitelist.__func__
