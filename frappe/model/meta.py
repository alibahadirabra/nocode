# Copyright (c) 2015, Frappe Technologies Pvt. Ltd. and Contributors
# License: MIT. See LICENSE

# metadata

"""
Load metadata (DocType) class

Example:

	meta = frappe.get_meta('User')
	if meta.has_field('first_name'):
		print("DocType" table has field "first_name")


"""
import json
import os
from datetime import datetime
<<<<<<< HEAD
from typing import Dict, List
=======
from typing import List
>>>>>>> 27ddfae5

import click

import frappe
from frappe import _
from frappe.model import (
	child_table_fields,
	data_fieldtypes,
	default_fields,
	no_value_fields,
	optional_fields,
	table_fields,
)
from frappe.model.base_document import (
	DOCTYPE_TABLE_FIELDS,
	TABLE_DOCTYPES_FOR_DOCTYPE,
	BaseDocument,
)
from frappe.model.document import Document
from frappe.model.workflow import get_workflow_name
from frappe.modules import load_doctype_module
from frappe.utils import cast, cint, cstr


def get_meta(doctype, cached=True):
	if cached:
		if not frappe.local.meta_cache.get(doctype):
			meta = frappe.cache().hget("meta", doctype)
			if meta:
				meta = Meta(meta)
			else:
				meta = Meta(doctype)
				frappe.cache().hset("meta", doctype, meta.as_dict())
			frappe.local.meta_cache[doctype] = meta

		return frappe.local.meta_cache[doctype]
	else:
		return load_meta(doctype)


def load_meta(doctype):
	return Meta(doctype)


def get_table_columns(doctype):
	return frappe.db.get_table_columns(doctype)


def load_doctype_from_file(doctype):
	fname = frappe.scrub(doctype)
	with open(frappe.get_app_path("frappe", "core", "doctype", fname, fname + ".json"), "r") as f:
		txt = json.loads(f.read())

	for d in txt.get("fields", []):
		d["doctype"] = "DocField"

	for d in txt.get("permissions", []):
		d["doctype"] = "DocPerm"

	txt["fields"] = [BaseDocument(d) for d in txt["fields"]]
	if "permissions" in txt:
		txt["permissions"] = [BaseDocument(d) for d in txt["permissions"]]

	return txt


class Meta(Document):
	_metaclass = True
	default_fields = list(default_fields)[1:]
	special_doctypes = (
		"DocField",
		"DocPerm",
		"DocType",
		"Module Def",
		"DocType Action",
		"DocType Link",
		"DocType State",
	)
	standard_set_once_fields = [
		frappe._dict(fieldname="creation", fieldtype="Datetime"),
		frappe._dict(fieldname="owner", fieldtype="Data"),
	]

	def __init__(self, doctype):
		self._fields = {}
		if isinstance(doctype, dict):
			super(Meta, self).__init__(doctype)

		elif isinstance(doctype, Document):
			super(Meta, self).__init__(doctype.as_dict())
			self.process()

		else:
			super(Meta, self).__init__("DocType", doctype)
			self.process()

	def load_from_db(self):
		try:
			super(Meta, self).load_from_db()
		except frappe.DoesNotExistError:
			if self.doctype == "DocType" and self.name in self.special_doctypes:
				self.__dict__.update(load_doctype_from_file(self.name))
			else:
				raise

	def process(self):
		# don't process for special doctypes
		# prevent's circular dependency
		if self.name in self.special_doctypes:
			return

		self.add_custom_fields()
		self.apply_property_setters()
		self.sort_fields()
		self.get_valid_columns()
		self.set_custom_permissions()
		self.add_custom_links_and_actions()

	def as_dict(self, no_nulls=False):
		def serialize(doc):
			out = {}
			for key, value in doc.__dict__.items():
				if isinstance(value, (list, tuple)):
					if not value or not isinstance(value[0], BaseDocument):
						# non standard list object, skip
						continue

					value = [serialize(d) for d in value]

				if (not no_nulls and value is None) or isinstance(
					value, (str, int, float, datetime, list, tuple)
				):
					out[key] = value

			# set empty lists for unset table fields
			for fieldname in TABLE_DOCTYPES_FOR_DOCTYPE.keys():
				if out.get(fieldname) is None:
					out[fieldname] = []

			return out

		return serialize(self)

	def get_link_fields(self):
		return self.get("fields", {"fieldtype": "Link", "options": ["!=", "[Select]"]})

	def get_data_fields(self):
		return self.get("fields", {"fieldtype": "Data"})

	def get_phone_fields(self):
		return self.get("fields", {"fieldtype": "Phone"})

	def get_dynamic_link_fields(self):
		if not hasattr(self, "_dynamic_link_fields"):
			self._dynamic_link_fields = self.get("fields", {"fieldtype": "Dynamic Link"})
		return self._dynamic_link_fields

	def get_select_fields(self):
		return self.get(
			"fields", {"fieldtype": "Select", "options": ["not in", ["[Select]", "Loading..."]]}
		)

	def get_image_fields(self):
		return self.get("fields", {"fieldtype": "Attach Image"})

	def get_code_fields(self):
		return self.get("fields", {"fieldtype": "Code"})

	def get_set_only_once_fields(self):
		"""Return fields with `set_only_once` set"""
		if not hasattr(self, "_set_only_once_fields"):
			self._set_only_once_fields = self.get("fields", {"set_only_once": 1})
			fieldnames = [d.fieldname for d in self._set_only_once_fields]

			for df in self.standard_set_once_fields:
				if df.fieldname not in fieldnames:
					self._set_only_once_fields.append(df)

		return self._set_only_once_fields

	def get_table_fields(self):
		if not hasattr(self, "_table_fields"):
			if self.name != "DocType":
				self._table_fields = self.get("fields", {"fieldtype": ["in", table_fields]})
			else:
				self._table_fields = DOCTYPE_TABLE_FIELDS

		return self._table_fields

	def get_global_search_fields(self):
		"""Returns list of fields with `in_global_search` set and `name` if set"""
		fields = self.get("fields", {"in_global_search": 1, "fieldtype": ["not in", no_value_fields]})
		if getattr(self, "show_name_in_global_search", None):
			fields.append(frappe._dict(fieldtype="Data", fieldname="name", label="Name"))

		return fields

	def get_valid_columns(self):
		if not hasattr(self, "_valid_columns"):
			table_exists = frappe.db.table_exists(self.name)
			if self.name in self.special_doctypes and table_exists:
				self._valid_columns = get_table_columns(self.name)
			else:
				self._valid_columns = self.default_fields + [
					df.fieldname for df in self.get("fields") if df.fieldtype in data_fieldtypes
				]
				if self.istable:
					self._valid_columns += list(child_table_fields)

		return self._valid_columns

	def get_table_field_doctype(self, fieldname):
		return TABLE_DOCTYPES_FOR_DOCTYPE.get(fieldname)

	def get_field(self, fieldname):
		"""Return docfield from meta"""
		if not self._fields:
			for f in self.get("fields"):
				self._fields[f.fieldname] = f

		return self._fields.get(fieldname)

	def has_field(self, fieldname):
		"""Returns True if fieldname exists"""
		return True if self.get_field(fieldname) else False

	def get_label(self, fieldname):
		"""Get label of the given fieldname"""
		df = self.get_field(fieldname)
		if df:
			label = df.label
		else:
			label = {
				"name": _("ID"),
				"owner": _("Created By"),
				"modified_by": _("Modified By"),
				"creation": _("Created On"),
				"modified": _("Last Modified On"),
				"_assign": _("Assigned To"),
			}.get(fieldname) or _("No Label")
		return label

	def get_options(self, fieldname):
		return self.get_field(fieldname).options

	def get_link_doctype(self, fieldname):
		df = self.get_field(fieldname)

		if df.fieldtype == "Link":
			return df.options

		elif df.fieldtype == "Dynamic Link":
			return self.get_options(df.options)

		else:
			return None

	def get_search_fields(self):
		search_fields = self.search_fields or "name"
		search_fields = [d.strip() for d in search_fields.split(",")]
		if "name" not in search_fields:
			search_fields.append("name")

		return search_fields

	def get_fields_to_fetch(self, link_fieldname=None):
		"""Returns a list of docfield objects for fields whose values
		are to be fetched and updated for a particular link field

		These fields are of type Data, Link, Text, Readonly and their
		fetch_from property is set as `link_fieldname`.`source_fieldname`"""

		out = []

		if not link_fieldname:
			link_fields = [df.fieldname for df in self.get_link_fields()]

		for df in self.fields:
			if df.fieldtype not in no_value_fields and getattr(df, "fetch_from", None):
				if link_fieldname:
					if df.fetch_from.startswith(link_fieldname + "."):
						out.append(df)
				else:
					if "." in df.fetch_from:
						fieldname = df.fetch_from.split(".", 1)[0]
						if fieldname in link_fields:
							out.append(df)

		return out

	def get_list_fields(self):
		list_fields = ["name"] + [
			d.fieldname for d in self.fields if (d.in_list_view and d.fieldtype in data_fieldtypes)
		]
		if self.title_field and self.title_field not in list_fields:
			list_fields.append(self.title_field)
		return list_fields

	def get_custom_fields(self):
		return [d for d in self.fields if d.get("is_custom_field")]

	def get_title_field(self):
		"""Return the title field of this doctype,
		explict via `title_field`, or `title` or `name`"""
		title_field = getattr(self, "title_field", None)
		if not title_field and self.has_field("title"):
			title_field = "title"
		if not title_field:
			title_field = "name"

		return title_field

	def get_translatable_fields(self):
		"""Return all fields that are translation enabled"""
		return [d.fieldname for d in self.fields if d.translatable]

	def is_translatable(self, fieldname):
		"""Return true of false given a field"""
		field = self.get_field(fieldname)
		return field and field.translatable

	def get_workflow(self):
		return get_workflow_name(self.name)

	def get_naming_series_options(self) -> List[str]:
		"""Get list naming series options."""

		field = self.get_field("naming_series")
		if field:
			options = field.options or ""

			return options.split("\n")
		return []

	def add_custom_fields(self):
		if not frappe.db.table_exists("Custom Field"):
			return

		custom_fields = frappe.db.sql(
			"""
			SELECT * FROM `tabCustom Field`
			WHERE dt = %s AND docstatus < 2
		""",
			(self.name,),
			as_dict=1,
			update={"is_custom_field": 1},
		)

		self.extend("fields", custom_fields)

	def apply_property_setters(self):
		"""
		Property Setters are set via Customize Form. They override standard properties
		of the doctype or its child properties like fields, links etc. This method
		applies the customized properties over the standard meta object
		"""
		if not frappe.db.table_exists("Property Setter"):
			return

		property_setters = frappe.db.sql(
			"""select * from `tabProperty Setter` where
			doc_type=%s""",
			(self.name,),
			as_dict=1,
		)

		if not property_setters:
			return

		for ps in property_setters:
			if ps.doctype_or_field == "DocType":
				self.set(ps.property, cast(ps.property_type, ps.value))

			elif ps.doctype_or_field == "DocField":
				for d in self.fields:
					if d.fieldname == ps.field_name:
						d.set(ps.property, cast(ps.property_type, ps.value))
						break

			elif ps.doctype_or_field == "DocType Link":
				for d in self.links:
					if d.name == ps.row_name:
						d.set(ps.property, cast(ps.property_type, ps.value))
						break

			elif ps.doctype_or_field == "DocType Action":
				for d in self.actions:
					if d.name == ps.row_name:
						d.set(ps.property, cast(ps.property_type, ps.value))
						break

			elif ps.doctype_or_field == "DocType State":
				for d in self.states:
					if d.name == ps.row_name:
						d.set(ps.property, cast(ps.property_type, ps.value))
						break

	def add_custom_links_and_actions(self):
		for doctype, fieldname in (
			("DocType Link", "links"),
			("DocType Action", "actions"),
			("DocType State", "states"),
		):
			# ignore_ddl because the `custom` column was added later via a patch
			for d in frappe.get_all(
				doctype, fields="*", filters=dict(parent=self.name, custom=1), ignore_ddl=True
			):
				self.append(fieldname, d)

			# set the fields in order if specified
			# order is saved as `links_order`
			order = json.loads(self.get("{}_order".format(fieldname)) or "[]")
			if order:
				name_map = {d.name: d for d in self.get(fieldname)}
				new_list = []
				for name in order:
					if name in name_map:
						new_list.append(name_map[name])

				# add the missing items that have not be added
				# maybe these items were added to the standard product
				# after the customization was done
				for d in self.get(fieldname):
					if d not in new_list:
						new_list.append(d)

				self.set(fieldname, new_list)

	def sort_fields(self):
		"""sort on basis of insert_after"""
		custom_fields = sorted(self.get_custom_fields(), key=lambda df: df.idx)

		if custom_fields:
			newlist = []

			# if custom field is at top
			# insert_after is false
			for c in list(custom_fields):
				if not c.insert_after:
					newlist.append(c)
					custom_fields.pop(custom_fields.index(c))

			# standard fields
			newlist += [df for df in self.get("fields") if not df.get("is_custom_field")]

			newlist_fieldnames = [df.fieldname for df in newlist]
			for i in range(2):
				for df in list(custom_fields):
					if df.insert_after in newlist_fieldnames:
						cf = custom_fields.pop(custom_fields.index(df))
						idx = newlist_fieldnames.index(df.insert_after)
						newlist.insert(idx + 1, cf)
						newlist_fieldnames.insert(idx + 1, cf.fieldname)

				if not custom_fields:
					break

			# worst case, add remaining custom fields to last
			if custom_fields:
				newlist += custom_fields

			# renum idx
			for i, f in enumerate(newlist):
				f.idx = i + 1

			self.fields = newlist

	def set_custom_permissions(self):
		"""Reset `permissions` with Custom DocPerm if exists"""
		if frappe.flags.in_patch or frappe.flags.in_install:
			return

		if not self.istable and self.name not in ("DocType", "DocField", "DocPerm", "Custom DocPerm"):
			custom_perms = frappe.get_all(
				"Custom DocPerm",
				fields="*",
				filters=dict(parent=self.name),
				update=dict(doctype="Custom DocPerm"),
			)
			if custom_perms:
				self.permissions = [Document(d) for d in custom_perms]

	def get_fieldnames_with_value(self, with_field_meta=False):
		def is_value_field(docfield):
			return not (docfield.get("is_virtual") or docfield.fieldtype in no_value_fields)

		if with_field_meta:
			return [df for df in self.fields if is_value_field(df)]

		return [df.fieldname for df in self.fields if is_value_field(df)]

	def get_fields_to_check_permissions(self, user_permission_doctypes):
		fields = self.get(
			"fields",
			{
				"fieldtype": "Link",
				"parent": self.name,
				"ignore_user_permissions": ("!=", 1),
				"options": ("in", user_permission_doctypes),
			},
		)

		if self.name in user_permission_doctypes:
			fields.append(frappe._dict({"label": "Name", "fieldname": "name", "options": self.name}))

		return fields

	def get_high_permlevel_fields(self):
		"""Build list of fields with high perm level and all the higher perm levels defined."""
		if not hasattr(self, "high_permlevel_fields"):
			self.high_permlevel_fields = []
			for df in self.fields:
				if df.permlevel > 0:
					self.high_permlevel_fields.append(df)

		return self.high_permlevel_fields

	def get_permlevel_access(self, permission_type="read", parenttype=None):
		has_access_to = []
		roles = frappe.get_roles()
		for perm in self.get_permissions(parenttype):
			if perm.role in roles and perm.get(permission_type):
				if perm.permlevel not in has_access_to:
					has_access_to.append(perm.permlevel)

		return has_access_to

	def get_permissions(self, parenttype=None):
		if self.istable and parenttype:
			# use parent permissions
			permissions = frappe.get_meta(parenttype).permissions
		else:
			permissions = self.get("permissions", [])

		return permissions

	def get_dashboard_data(self):
		"""Returns dashboard setup related to this doctype.

		This method will return the `data` property in the `[doctype]_dashboard.py`
		file in the doctype's folder, along with any overrides or extensions
		implemented in other Frappe applications via hooks.
		"""
		data = frappe._dict()
		if not self.custom:
			try:
				module = load_doctype_module(self.name, suffix="_dashboard")
				if hasattr(module, "get_data"):
					data = frappe._dict(module.get_data())
			except ImportError:
				pass

		self.add_doctype_links(data)

		if not self.custom:
			for hook in frappe.get_hooks("override_doctype_dashboards", {}).get(self.name, []):
				data = frappe._dict(frappe.get_attr(hook)(data=data))

		return data

	def add_doctype_links(self, data):
		"""add `links` child table in standard link dashboard format"""
		dashboard_links = []

		if getattr(self, "links", None):
			dashboard_links.extend(self.links)

		if not data.transactions:
			# init groups
			data.transactions = []

		if not data.non_standard_fieldnames:
			data.non_standard_fieldnames = {}

		if not data.internal_links:
			data.internal_links = {}

		for link in dashboard_links:
			link.added = False
			if link.hidden:
				continue

			for group in data.transactions:
				group = frappe._dict(group)

				# For internal links parent doctype will be the key
				doctype = link.parent_doctype or link.link_doctype
				# group found
				if link.group and _(group.label) == _(link.group):
					if doctype not in group.get("items"):
						group.get("items").append(doctype)
					link.added = True

			if not link.added:
				# group not found, make a new group
				data.transactions.append(
					dict(label=link.group, items=[link.parent_doctype or link.link_doctype])
				)

			if not link.is_child_table:
				if link.link_fieldname != data.fieldname:
					if data.fieldname:
						data.non_standard_fieldnames[link.link_doctype] = link.link_fieldname
					else:
						data.fieldname = link.link_fieldname
			elif link.is_child_table:
				if not data.fieldname:
					data.fieldname = link.link_fieldname
				data.internal_links[link.parent_doctype] = [link.table_fieldname, link.link_fieldname]

	def get_row_template(self):
		return self.get_web_template(suffix="_row")

	def get_list_template(self):
		return self.get_web_template(suffix="_list")

	def get_web_template(self, suffix=""):
		"""Returns the relative path of the row template for this doctype"""
		module_name = frappe.scrub(self.module)
		doctype = frappe.scrub(self.name)
		template_path = frappe.get_module_path(
			module_name, "doctype", doctype, "templates", doctype + suffix + ".html"
		)
		if os.path.exists(template_path):
			return "{module_name}/doctype/{doctype_name}/templates/{doctype_name}{suffix}.html".format(
				module_name=module_name, doctype_name=doctype, suffix=suffix
			)
		return None

	def is_nested_set(self):
		return self.has_field("lft") and self.has_field("rgt")

	def get_date_fields(self) -> List[Dict[str, str]]:
		if not hasattr(self, "_date_fields"):
			self._date_fields = self.get("fields", {"fieldtype": "Date"})

		return self._date_fields

	def get_time_fields(self) -> List[Dict[str, str]]:
		if not hasattr(self, "_time_fields"):
			self._time_fields = self.get("fields", {"fieldtype": "Time"})

		return self._time_fields

	def get_datetime_fields(self) -> List[Dict[str, str]]:
		if not hasattr(self, "_datetime_fields"):
			self._datetime_fields = self.get("fields", {"fieldtype": "Datetime"})

		return self._datetime_fields


#######


def is_single(doctype):
	try:
		return frappe.db.get_value("DocType", doctype, "issingle")
	except IndexError:
		raise Exception("Cannot determine whether %s is single" % doctype)


def get_parent_dt(dt):
	parent_dt = frappe.db.get_all(
		"DocField", "parent", dict(fieldtype=["in", frappe.model.table_fields], options=dt), limit=1
	)
	return parent_dt and parent_dt[0].parent or ""


def set_fieldname(field_id, fieldname):
	frappe.db.set_value("DocField", field_id, "fieldname", fieldname)


def get_field_currency(df, doc=None):
	"""get currency based on DocField options and fieldvalue in doc"""
	currency = None

	if not df.get("options"):
		return None

	if not doc:
		return None

	if not getattr(frappe.local, "field_currency", None):
		frappe.local.field_currency = frappe._dict()

	if not (
		frappe.local.field_currency.get((doc.doctype, doc.name), {}).get(df.fieldname)
		or (
			doc.get("parent")
			and frappe.local.field_currency.get((doc.doctype, doc.parent), {}).get(df.fieldname)
		)
	):

		ref_docname = doc.get("parent") or doc.name

		if ":" in cstr(df.get("options")):
			split_opts = df.get("options").split(":")
			if len(split_opts) == 3 and doc.get(split_opts[1]):
				currency = frappe.get_cached_value(split_opts[0], doc.get(split_opts[1]), split_opts[2])
		else:
			currency = doc.get(df.get("options"))
			if doc.get("parenttype"):
				if currency:
					ref_docname = doc.name
				else:
					if frappe.get_meta(doc.parenttype).has_field(df.get("options")):
						# only get_value if parent has currency field
						currency = frappe.db.get_value(doc.parenttype, doc.parent, df.get("options"))

		if currency:
			frappe.local.field_currency.setdefault((doc.doctype, ref_docname), frappe._dict()).setdefault(
				df.fieldname, currency
			)

	return frappe.local.field_currency.get((doc.doctype, doc.name), {}).get(df.fieldname) or (
		doc.get("parent")
		and frappe.local.field_currency.get((doc.doctype, doc.parent), {}).get(df.fieldname)
	)


def get_field_precision(df, doc=None, currency=None):
	"""get precision based on DocField options and fieldvalue in doc"""
	from frappe.utils import get_number_format_info

	if df.precision:
		precision = cint(df.precision)

	elif df.fieldtype == "Currency":
		precision = cint(frappe.db.get_default("currency_precision"))
		if not precision:
			number_format = frappe.db.get_default("number_format") or "#,###.##"
			decimal_str, comma_str, precision = get_number_format_info(number_format)
	else:
		precision = cint(frappe.db.get_default("float_precision")) or 3

	return precision


def get_default_df(fieldname):
	if fieldname in (default_fields + child_table_fields):
		if fieldname in ("creation", "modified"):
			return frappe._dict(fieldname=fieldname, fieldtype="Datetime")

		elif fieldname in ("idx", "docstatus"):
			return frappe._dict(fieldname=fieldname, fieldtype="Int")

		return frappe._dict(fieldname=fieldname, fieldtype="Data")


def trim_tables(doctype=None, dry_run=False, quiet=False):
	"""
	Removes database fields that don't exist in the doctype (json or custom field). This may be needed
	as maintenance since removing a field in a DocType doesn't automatically
	delete the db field.
	"""
	UPDATED_TABLES = {}
	filters = {"issingle": 0}
	if doctype:
		filters["name"] = doctype

	for doctype in frappe.db.get_all("DocType", filters=filters, pluck="name"):
		try:
			dropped_columns = trim_table(doctype, dry_run=dry_run)
			if dropped_columns:
				UPDATED_TABLES[doctype] = dropped_columns
		except frappe.db.TableMissingError:
			if quiet:
				continue
			click.secho(f"Ignoring missing table for DocType: {doctype}", fg="yellow", err=True)
			click.secho(
				f"Consider removing record in the DocType table for {doctype}", fg="yellow", err=True
			)
		except Exception as e:
			if quiet:
				continue
			click.echo(e, err=True)

	return UPDATED_TABLES


def trim_table(doctype, dry_run=True):
	frappe.cache().hdel("table_columns", f"tab{doctype}")
	ignore_fields = default_fields + optional_fields + child_table_fields
	columns = frappe.db.get_table_columns(doctype)
	fields = frappe.get_meta(doctype, cached=False).get_fieldnames_with_value()

	def is_internal(field):
		return field not in ignore_fields and not field.startswith("_")

	columns_to_remove = [f for f in list(set(columns) - set(fields)) if is_internal(f)]
	DROPPED_COLUMNS = columns_to_remove[:]

	if columns_to_remove and not dry_run:
		columns_to_remove = ", ".join(f"DROP `{c}`" for c in columns_to_remove)
		frappe.db.sql_ddl(f"ALTER TABLE `tab{doctype}` {columns_to_remove}")

	return DROPPED_COLUMNS<|MERGE_RESOLUTION|>--- conflicted
+++ resolved
@@ -17,11 +17,8 @@
 import json
 import os
 from datetime import datetime
-<<<<<<< HEAD
+
 from typing import Dict, List
-=======
-from typing import List
->>>>>>> 27ddfae5
 
 import click
 
