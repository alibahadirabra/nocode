--- conflicted
+++ resolved
@@ -17,10 +17,8 @@
 import json
 import os
 from datetime import datetime
-<<<<<<< HEAD
 from typing import Dict, List
-=======
->>>>>>> cc15cc73
+
 
 import click
 
