# Copyright (c) 2015, Frappe Technologies Pvt. Ltd. and Contributors
# MIT License. See license.txt

from __future__ import unicode_literals
"""
	Sync's doctype and docfields from txt files to database
	perms will get synced only if none exist
"""
import frappe
import os
from frappe.modules.import_file import import_file_by_path
from frappe.modules.patch_handler import block_user
from frappe.utils import update_progress_bar

def sync_all(force=0, verbose=False, reset_permissions=False):
	block_user(True)

	for app in frappe.get_installed_apps():
		sync_for(app, force, verbose=verbose, reset_permissions=reset_permissions)

	block_user(False)

	frappe.clear_cache()

def sync_for(app_name, force=0, sync_everything = False, verbose=False, reset_permissions=False):
	files = []

	if app_name == "frappe":
		# these need to go first at time of install
		for d in (("core", "docfield"), ("core", "docperm"), ("core", "doctype"),
			("core", "user"), ("core", "role"), ("custom", "custom_field"),
			("custom", "property_setter"), ("website", "web_form"),
			("website", "web_form_field"), ("website", "portal_menu_item")):
			files.append(os.path.join(frappe.get_app_path("frappe"), d[0],
				"doctype", d[1], d[1] + ".json"))

	for module_name in frappe.local.app_modules.get(app_name) or []:
		folder = os.path.dirname(frappe.get_module(app_name + "." + module_name).__file__)
		get_doc_files(files, folder, force, sync_everything, verbose=verbose)

	l = len(files)
	if l:
		for i, doc_path in enumerate(files):
<<<<<<< HEAD
			import_file_by_path(doc_path, force=force, ignore_version=True)
=======
			import_file_by_path(doc_path, force=force, reset_permissions=reset_permissions)
>>>>>>> deb2784b
			#print module_name + ' | ' + doctype + ' | ' + name

			frappe.db.commit()

			# show progress bar
			update_progress_bar("Updating {0}".format(app_name), i, l)

		print ""


def get_doc_files(files, start_path, force=0, sync_everything = False, verbose=False):
	"""walk and sync all doctypes and pages"""

	document_type = ['doctype', 'page', 'report', 'print_format', 'website_theme', 'web_form', 'email_alert']
	for doctype in document_type:
		doctype_path = os.path.join(start_path, doctype)
		if os.path.exists(doctype_path):

			for docname in os.listdir(doctype_path):
				if os.path.isdir(os.path.join(doctype_path, docname)):
					doc_path = os.path.join(doctype_path, docname, docname) + ".json"
					if os.path.exists(doc_path):
						if not doc_path in files:
							files.append(doc_path)<|MERGE_RESOLUTION|>--- conflicted
+++ resolved
@@ -41,11 +41,8 @@
 	l = len(files)
 	if l:
 		for i, doc_path in enumerate(files):
-<<<<<<< HEAD
-			import_file_by_path(doc_path, force=force, ignore_version=True)
-=======
-			import_file_by_path(doc_path, force=force, reset_permissions=reset_permissions)
->>>>>>> deb2784b
+			import_file_by_path(doc_path, force=force, ignore_version=True, 
+				reset_permissions=reset_permissions)
 			#print module_name + ' | ' + doctype + ' | ' + name
 
 			frappe.db.commit()
