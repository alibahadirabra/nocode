--- conflicted
+++ resolved
@@ -24,16 +24,8 @@
 def handle():
 	"""handle request"""
 
-<<<<<<< HEAD
 	data = execute_cmd()
-=======
-	cmd = frappe.local.form_dict.cmd
-	data = None
-
-	if cmd != 'login':
-		data = execute_cmd(cmd)
-
->>>>>>> 6740f1c3
+  
 	# data can be an empty string or list which are valid responses
 	if data is not None:
 		if isinstance(data, Response):
