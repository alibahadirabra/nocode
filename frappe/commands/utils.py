from __future__ import unicode_literals, absolute_import, print_function
import click
import json, os, sys
from distutils.spawn import find_executable
import frappe
from frappe.commands import pass_context, get_site
from frappe.utils import update_progress_bar

@click.command('build')
@click.option('--make-copy', is_flag=True, default=False, help='Copy the files instead of symlinking')
@click.option('--restore', is_flag=True, default=False, help='Copy the files instead of symlinking with force')
@click.option('--verbose', is_flag=True, default=False, help='Verbose')
def build(make_copy=False, restore = False, verbose=False):
	"Minify + concatenate JS and CSS files, build translations"
	import frappe.build
	import frappe
	frappe.init('')
	frappe.build.bundle(False, make_copy=make_copy, restore = restore, verbose=verbose)

@click.command('watch')
def watch():
	"Watch and concatenate JS and CSS files as and when they change"
	# if os.environ.get('CI'):
	# 	return
	import frappe.build
	frappe.init('')
	frappe.build.watch(True)

@click.command('clear-cache')
@pass_context
def clear_cache(context):
	"Clear cache, doctype cache and defaults"
	import frappe.sessions
	import frappe.website.render
	from frappe.desk.notifications import clear_notifications
	for site in context.sites:
		try:
			frappe.connect(site)
			frappe.clear_cache()
			clear_notifications()
			frappe.website.render.clear_cache()
		finally:
			frappe.destroy()

@click.command('clear-website-cache')
@pass_context
def clear_website_cache(context):
	"Clear website cache"
	import frappe.website.render
	for site in context.sites:
		try:
			frappe.init(site=site)
			frappe.connect()
			frappe.website.render.clear_cache()
		finally:
			frappe.destroy()

@click.command('destroy-all-sessions')
@click.option('--reason')
@pass_context
def destroy_all_sessions(context, reason=None):
	"Clear sessions of all users (logs them out)"
	import frappe.sessions
	for site in context.sites:
		try:
			frappe.init(site=site)
			frappe.connect()
			frappe.sessions.clear_all_sessions(reason)
			frappe.db.commit()
		finally:
			frappe.destroy()


@click.command('reset-perms')
@pass_context
def reset_perms(context):
	"Reset permissions for all doctypes"
	from frappe.permissions import reset_perms
	for site in context.sites:
		try:
			frappe.init(site=site)
			frappe.connect()
			for d in frappe.db.sql_list("""select name from `tabDocType`
				where istable=0 and custom=0"""):
					frappe.clear_cache(doctype=d)
					reset_perms(d)
		finally:
			frappe.destroy()

@click.command('execute')
@click.argument('method')
@click.option('--args')
@click.option('--kwargs')
@pass_context
def execute(context, method, args=None, kwargs=None):
	"Execute a function"
	for site in context.sites:
		try:
			frappe.init(site=site)
			frappe.connect()

			if args:
				try:
					args = eval(args)
				except NameError:
					args = [args]
			else:
				args = ()

			if kwargs:
				kwargs = eval(kwargs)
			else:
				kwargs = {}

			ret = frappe.get_attr(method)(*args, **kwargs)

			if frappe.db:
				frappe.db.commit()
		finally:
			frappe.destroy()
		if ret:
			print(json.dumps(ret))


@click.command('add-to-email-queue')
@click.argument('email-path')
@pass_context
def add_to_email_queue(context, email_path):
	"Add an email to the Email Queue"
	site = get_site(context)

	if os.path.isdir(email_path):
		with frappe.init_site(site):
			frappe.connect()
			for email in os.listdir(email_path):
				with open(os.path.join(email_path, email)) as email_data:
					kwargs = json.load(email_data)
					kwargs['delayed'] = True
					frappe.sendmail(**kwargs)
					frappe.db.commit()


@click.command('export-doc')
@click.argument('doctype')
@click.argument('docname')
@pass_context
def export_doc(context, doctype, docname):
	"Export a single document to csv"
	import frappe.modules
	for site in context.sites:
		try:
			frappe.init(site=site)
			frappe.connect()
			frappe.modules.export_doc(doctype, docname)
		finally:
			frappe.destroy()

@click.command('export-json')
@click.argument('doctype')
@click.argument('path')
@click.option('--name', help='Export only one document')
@pass_context
def export_json(context, doctype, path, name=None):
	"Export doclist as json to the given path, use '-' as name for Singles."
	from frappe.core.page.data_import_tool import data_import_tool
	for site in context.sites:
		try:
			frappe.init(site=site)
			frappe.connect()
			data_import_tool.export_json(doctype, path, name=name)
		finally:
			frappe.destroy()

@click.command('export-csv')
@click.argument('doctype')
@click.argument('path')
@pass_context
def export_csv(context, doctype, path):
	"Export data import template with data for DocType"
	from frappe.core.page.data_import_tool import data_import_tool
	for site in context.sites:
		try:
			frappe.init(site=site)
			frappe.connect()
			data_import_tool.export_csv(doctype, path)
		finally:
			frappe.destroy()

@click.command('export-fixtures')
@pass_context
def export_fixtures(context):
	"Export fixtures"
	from frappe.utils.fixtures import export_fixtures
	for site in context.sites:
		try:
			frappe.init(site=site)
			frappe.connect()
			export_fixtures()
		finally:
			frappe.destroy()

@click.command('import-doc')
@click.argument('path')
@pass_context
def import_doc(context, path, force=False):
	"Import (insert/update) doclist. If the argument is a directory, all files ending with .json are imported"
	from frappe.core.page.data_import_tool import data_import_tool

	if not os.path.exists(path):
		path = os.path.join('..', path)
	if not os.path.exists(path):
		print('Invalid path {0}'.format(path))
		sys.exit(1)

	for site in context.sites:
		try:
			frappe.init(site=site)
			frappe.connect()
			data_import_tool.import_doc(path, overwrite=context.force)
		finally:
			frappe.destroy()

@click.command('import-csv')
@click.argument('path')
@click.option('--only-insert', default=False, is_flag=True, help='Do not overwrite existing records')
@click.option('--submit-after-import', default=False, is_flag=True, help='Submit document after importing it')
@click.option('--ignore-encoding-errors', default=False, is_flag=True, help='Ignore encoding errors while coverting to unicode')
@click.option('--no-email', default=True, is_flag=True, help='Send email if applicable')

@pass_context
def import_csv(context, path, only_insert=False, submit_after_import=False, ignore_encoding_errors=False, no_email=True):
	"Import CSV using data import tool"
	from frappe.core.page.data_import_tool import importer
	from frappe.utils.csvutils import read_csv_content
	site = get_site(context)

	if not os.path.exists(path):
		path = os.path.join('..', path)
	if not os.path.exists(path):
		print('Invalid path {0}'.format(path))
		sys.exit(1)

	with open(path, 'r') as csvfile:
		content = read_csv_content(csvfile.read())

	frappe.init(site=site)
	frappe.connect()

	try:
		importer.upload(content, submit_after_import=submit_after_import, no_email=no_email,
			ignore_encoding_errors=ignore_encoding_errors, overwrite=not only_insert,
			via_console=True)
		frappe.db.commit()
	except Exception:
		print(frappe.get_traceback())

	frappe.destroy()

@click.command('bulk-rename')
@click.argument('doctype')
@click.argument('path')
@pass_context
def _bulk_rename(context, doctype, path):
	"Rename multiple records via CSV file"
	from frappe.model.rename_doc import bulk_rename
	from frappe.utils.csvutils import read_csv_content

	site = get_site(context)

	with open(path, 'r') as csvfile:
		rows = read_csv_content(csvfile.read())

	frappe.init(site=site)
	frappe.connect()

	bulk_rename(doctype, rows, via_console = True)

	frappe.destroy()

@click.command('mysql')
@pass_context
def mysql(context):
	"Start Mariadb console for a site"
	site = get_site(context)
	frappe.init(site=site)
	msq = find_executable('mysql')
	os.execv(msq, [msq, '-u', frappe.conf.db_name, '-p'+frappe.conf.db_password, frappe.conf.db_name, '-h', frappe.conf.db_host or "localhost", "-A"])

@click.command('console')
@pass_context
def console(context):
	"Start ipython console for a site"
	site = get_site(context)
	frappe.init(site=site)
	frappe.connect()
	frappe.local.lang = frappe.db.get_default("lang")
	import IPython
	IPython.embed()

@click.command('run-tests')
@click.option('--app', help="For App")
@click.option('--doctype', help="For DocType")
@click.option('--doctype-list-path', help="Path to .txt file for list of doctypes. Example erpnext/tests/server/agriculture.txt")
@click.option('--test', multiple=True, help="Specific test")
@click.option('--driver', help="For Travis")
@click.option('--ui-tests', is_flag=True, default=False, help="Run UI Tests")
@click.option('--coverage', is_flag=True, default=False, help='Display Coverage Report')
@click.option('--module', help="Run tests in a module")
@click.option('--profile', is_flag=True, default=False)
@click.option('--junit-xml-output', help="Destination file path for junit xml report")
@pass_context
def run_tests(context, app=None, module=None, doctype=None, test=(),
<<<<<<< HEAD
	driver=None, profile=False, junit_xml_output=False, ui_tests = False, doctype_list_path=None):
=======
	driver=None, profile=False, junit_xml_output=False, ui_tests = False, coverage = False):
>>>>>>> 6d48dec9
	"Run tests"
	import frappe.test_runner
	tests = test

	site = get_site(context)
	frappe.init(site=site)

	ret = frappe.test_runner.main(app, module, doctype, context.verbose, tests=tests,
		force=context.force, profile=profile, junit_xml_output=junit_xml_output,
<<<<<<< HEAD
		ui_tests = ui_tests, doctype_list_path = doctype_list_path)
=======
		ui_tests = ui_tests, coverage = coverage)
>>>>>>> 6d48dec9
	if len(ret.failures) == 0 and len(ret.errors) == 0:
		ret = 0

	if os.environ.get('CI'):
		sys.exit(ret)

@click.command('run-ui-tests')
@click.option('--app', help="App to run tests on, leave blank for all apps")
@click.option('--test', help="Path to the specific test you want to run")
@click.option('--test-list', help="Path to the txt file with the list of test cases")
@click.option('--profile', is_flag=True, default=False)
@pass_context
def run_ui_tests(context, app=None, test=False, test_list=False, profile=False):
	"Run UI tests"
	import frappe.test_runner

	site = get_site(context)
	frappe.init(site=site)
	frappe.connect()

	ret = frappe.test_runner.run_ui_tests(app=app, test=test, test_list=test_list, verbose=context.verbose,
		profile=profile)
	if len(ret.failures) == 0 and len(ret.errors) == 0:
		ret = 0

	if os.environ.get('CI'):
		sys.exit(ret)

@click.command('run-setup-wizard-ui-test')
@click.option('--app', help="App to run tests on, leave blank for all apps")
@click.option('--profile', is_flag=True, default=False)
@pass_context
def run_setup_wizard_ui_test(context, app=None, profile=False):
	"Run setup wizard UI test"
	import frappe.test_runner

	site = get_site(context)
	frappe.init(site=site)
	frappe.connect()

	ret = frappe.test_runner.run_setup_wizard_ui_test(app=app, verbose=context.verbose,
		profile=profile)
	if len(ret.failures) == 0 and len(ret.errors) == 0:
		ret = 0

	if os.environ.get('CI'):
		sys.exit(ret)

@click.command('serve')
@click.option('--port', default=8000)
@click.option('--profile', is_flag=True, default=False)
@pass_context
def serve(context, port=None, profile=False, sites_path='.', site=None):
	"Start development web server"
	import frappe.app

	if not context.sites:
		site = None
	else:
		site = context.sites[0]

	frappe.app.serve(port=port, profile=profile, site=site, sites_path='.')

@click.command('request')
@click.option('--args', help='arguments like `?cmd=test&key=value` or `/api/request/method?..`')
@click.option('--path', help='path to request JSON')
@pass_context
def request(context, args=None, path=None):
	"Run a request as an admin"
	import frappe.handler
	import frappe.api
	for site in context.sites:
		try:
			frappe.init(site=site)
			frappe.connect()
			if args:
				if "?" in args:
					frappe.local.form_dict = frappe._dict([a.split("=") for a in args.split("?")[-1].split("&")])
				else:
					frappe.local.form_dict = frappe._dict()

				if args.startswith("/api/method"):
					frappe.local.form_dict.cmd = args.split("?")[0].split("/")[-1]
			elif path:
				with open(os.path.join('..', path), 'r') as f:
					args = json.loads(f.read())

				frappe.local.form_dict = frappe._dict(args)

			frappe.handler.execute_cmd(frappe.form_dict.cmd)

			print(frappe.response)
		finally:
			frappe.destroy()

@click.command('make-app')
@click.argument('destination')
@click.argument('app_name')
def make_app(destination, app_name):
	"Creates a boilerplate app"
	from frappe.utils.boilerplate import make_boilerplate
	make_boilerplate(destination, app_name)

@click.command('set-config')
@click.argument('key')
@click.argument('value')
@click.option('--as-dict', is_flag=True, default=False)
@pass_context
def set_config(context, key, value, as_dict=False):
	"Insert/Update a value in site_config.json"
	from frappe.installer import update_site_config
	import ast
	if as_dict:
		value = ast.literal_eval(value)
	for site in context.sites:
		frappe.init(site=site)
		update_site_config(key, value, validate=False)
		frappe.destroy()

@click.command('version')
def get_version():
	"Show the versions of all the installed apps"
	frappe.init('')
	for m in sorted(frappe.get_all_apps()):
		module = frappe.get_module(m)
		if hasattr(module, "__version__"):
			print("{0} {1}".format(m, module.__version__))



@click.command('setup-global-help')
@click.option('--mariadb_root_password')
def setup_global_help(mariadb_root_password=None):
	'''setup help table in a separate database that will be
	shared by the whole bench and set `global_help_setup` as 1 in
	common_site_config.json'''

	from frappe.installer import update_site_config

	frappe.local.flags = frappe._dict()
	frappe.local.flags.in_setup_help = True
	frappe.local.flags.in_install = True
	frappe.local.lang = 'en'
	frappe.local.conf = frappe.get_site_config(sites_path='.')

	update_site_config('global_help_setup', 1,
		site_config_path=os.path.join('.', 'common_site_config.json'))

	if mariadb_root_password:
		frappe.local.conf.root_password = mariadb_root_password

	from frappe.utils.help import sync
	sync()

@click.command('setup-help')
@pass_context
def setup_help(context):
	'''Setup help table in the current site (called after migrate)'''
	from frappe.utils.help import sync

	for site in context.sites:
		try:
			frappe.init(site)
			frappe.connect()
			sync()
		finally:
			frappe.destroy()

@click.command('rebuild-global-search')
@pass_context
def rebuild_global_search(context):
	'''Setup help table in the current site (called after migrate)'''
	from frappe.utils.global_search import (get_doctypes_with_global_search, rebuild_for_doctype)

	for site in context.sites:
		try:
			frappe.init(site)
			frappe.connect()
			doctypes = get_doctypes_with_global_search()
			for i, doctype in enumerate(doctypes):
				rebuild_for_doctype(doctype)
				update_progress_bar('Rebuilding Global Search', i, len(doctypes))

		finally:
			frappe.destroy()


commands = [
	build,
	clear_cache,
	clear_website_cache,
	console,
	destroy_all_sessions,
	execute,
	export_csv,
	export_doc,
	export_fixtures,
	export_json,
	get_version,
	import_csv,
	import_doc,
	make_app,
	mysql,
	request,
	reset_perms,
	run_tests,
	run_ui_tests,
	run_setup_wizard_ui_test,
	serve,
	set_config,
	watch,
	_bulk_rename,
	add_to_email_queue,
	setup_global_help,
	setup_help,
	rebuild_global_search
]<|MERGE_RESOLUTION|>--- conflicted
+++ resolved
@@ -310,11 +310,7 @@
 @click.option('--junit-xml-output', help="Destination file path for junit xml report")
 @pass_context
 def run_tests(context, app=None, module=None, doctype=None, test=(),
-<<<<<<< HEAD
 	driver=None, profile=False, junit_xml_output=False, ui_tests = False, doctype_list_path=None):
-=======
-	driver=None, profile=False, junit_xml_output=False, ui_tests = False, coverage = False):
->>>>>>> 6d48dec9
 	"Run tests"
 	import frappe.test_runner
 	tests = test
@@ -324,11 +320,7 @@
 
 	ret = frappe.test_runner.main(app, module, doctype, context.verbose, tests=tests,
 		force=context.force, profile=profile, junit_xml_output=junit_xml_output,
-<<<<<<< HEAD
 		ui_tests = ui_tests, doctype_list_path = doctype_list_path)
-=======
-		ui_tests = ui_tests, coverage = coverage)
->>>>>>> 6d48dec9
 	if len(ret.failures) == 0 and len(ret.errors) == 0:
 		ret = 0
 
