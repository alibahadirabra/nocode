--- conflicted
+++ resolved
@@ -16,14 +16,8 @@
 	import frappe.build
 	import frappe
 	frappe.init('')
-<<<<<<< HEAD
 	compress = minify or (not frappe.conf.developer_mode) or False
 	frappe.build.bundle(compress, make_copy=make_copy, restore = restore, verbose=verbose)
-=======
-	# don't minify in developer_mode for faster builds
-	no_compress = frappe.local.conf.developer_mode or False
-	frappe.build.bundle(no_compress, make_copy=make_copy, restore = restore, verbose=verbose)
->>>>>>> 4910b98d
 
 @click.command('watch')
 def watch():
