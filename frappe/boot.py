--- conflicted
+++ resolved
@@ -106,10 +106,7 @@
 	bootinfo.link_title_doctypes = get_link_title_doctypes()
 	bootinfo.translated_doctypes = get_translated_doctypes()
 	bootinfo.subscription_conf = add_subscription_conf()
-<<<<<<< HEAD
-=======
 	bootinfo.marketplace_apps = get_marketplace_apps()
->>>>>>> 9ef10818
 
 	return bootinfo
 
@@ -445,8 +442,6 @@
 	bootinfo.docs += currency_docs
 
 
-<<<<<<< HEAD
-=======
 def get_marketplace_apps():
 	import requests
 
@@ -473,7 +468,6 @@
 	return apps
 
 
->>>>>>> 9ef10818
 def add_subscription_conf():
 	try:
 		return frappe.conf.subscription
