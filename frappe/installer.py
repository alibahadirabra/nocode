# Copyright (c) 2015, Frappe Technologies Pvt. Ltd. and Contributors
# MIT License. See license.txt

import json
import os
import sys

import frappe
from frappe.defaults import _clear_cache


def _new_site(
	db_name,
	site,
	mariadb_root_username=None,
	mariadb_root_password=None,
	admin_password=None,
	verbose=False,
	install_apps=None,
	source_sql=None,
	force=False,
	no_mariadb_socket=False,
	reinstall=False,
	db_password=None,
	db_type=None,
	db_host=None,
	db_port=None,
	new_site=False,
):
	"""Install a new Frappe site"""

	if not force and os.path.exists(site):
		print("Site {0} already exists".format(site))
		sys.exit(1)

	if no_mariadb_socket and not db_type == "mariadb":
		print("--no-mariadb-socket requires db_type to be set to mariadb.")
		sys.exit(1)

	if not db_name:
		import hashlib
		db_name = "_" + hashlib.sha1(site.encode()).hexdigest()[:16]

	frappe.init(site=site)

	from frappe.commands.scheduler import _is_scheduler_enabled
	from frappe.utils import get_site_path, scheduler, touch_file

	try:
		# enable scheduler post install?
		enable_scheduler = _is_scheduler_enabled()
	except Exception:
		enable_scheduler = False

	make_site_dirs()

	installing = touch_file(get_site_path("locks", "installing.lock"))

	install_db(
		root_login=mariadb_root_username,
		root_password=mariadb_root_password,
		db_name=db_name,
		admin_password=admin_password,
		verbose=verbose,
		source_sql=source_sql,
		force=force,
		reinstall=reinstall,
		db_password=db_password,
		db_type=db_type,
		db_host=db_host,
		db_port=db_port,
		no_mariadb_socket=no_mariadb_socket,
	)
	apps_to_install = (
		["frappe"] + (frappe.conf.get("install_apps") or []) + (list(install_apps) or [])
	)

	for app in apps_to_install:
		install_app(app, verbose=verbose, set_as_patched=not source_sql)

	os.remove(installing)

	scheduler.toggle_scheduler(enable_scheduler)
	frappe.db.commit()

	scheduler_status = (
		"disabled" if frappe.utils.scheduler.is_scheduler_disabled() else "enabled"
	)
	print("*** Scheduler is", scheduler_status, "***")


def install_db(root_login="root", root_password=None, db_name=None, source_sql=None,
			   admin_password=None, verbose=True, force=0, site_config=None, reinstall=False,
			   db_password=None, db_type=None, db_host=None, db_port=None, no_mariadb_socket=False):
	import frappe.database
	from frappe.database import setup_database

	if not db_type:
		db_type = frappe.conf.db_type or 'mariadb'

	make_conf(db_name, site_config=site_config, db_password=db_password, db_type=db_type, db_host=db_host, db_port=db_port)
	frappe.flags.in_install_db = True

	frappe.flags.root_login = root_login
	frappe.flags.root_password = root_password
	setup_database(force, source_sql, verbose, no_mariadb_socket)

	frappe.conf.admin_password = frappe.conf.admin_password or admin_password

	remove_missing_apps()

	frappe.db.create_auth_table()
	frappe.db.create_global_search_table()
	frappe.db.create_user_settings_table()

	frappe.flags.in_install_db = False


def install_app(name, verbose=False, set_as_patched=True):
	from frappe.core.doctype.scheduled_job_type.scheduled_job_type import sync_jobs
	from frappe.model.sync import sync_for
	from frappe.modules.utils import sync_customizations
	from frappe.utils.fixtures import sync_fixtures

	frappe.flags.in_install = name
	frappe.flags.ignore_in_install = False

	frappe.clear_cache()
	app_hooks = frappe.get_hooks(app_name=name)
	installed_apps = frappe.get_installed_apps()

	# install pre-requisites
	if app_hooks.required_apps:
		for app in app_hooks.required_apps:
			install_app(app, verbose=verbose)

	frappe.flags.in_install = name
	frappe.clear_cache()

	if name not in frappe.get_all_apps():
		raise Exception("App not in apps.txt")

	if name in installed_apps:
		frappe.msgprint(frappe._("App {0} already installed").format(name))
		return

	print("\nInstalling {0}...".format(name))

	if name != "frappe":
		frappe.only_for("System Manager")

	for before_install in app_hooks.before_install or []:
		out = frappe.get_attr(before_install)()
		if out==False:
			return

	if name != "frappe":
		add_module_defs(name)

	sync_for(name, force=True, sync_everything=True, verbose=verbose, reset_permissions=True)

	add_to_installed_apps(name)

	frappe.get_doc('Portal Settings', 'Portal Settings').sync_menu()

	if set_as_patched:
		set_all_patches_as_completed(name)

	for after_install in app_hooks.after_install or []:
		frappe.get_attr(after_install)()

	sync_jobs()
	sync_fixtures(name)
	sync_customizations(name)

	for after_sync in app_hooks.after_sync or []:
		frappe.get_attr(after_sync)() #

	frappe.flags.in_install = False


def add_to_installed_apps(app_name, rebuild_website=True):
	installed_apps = frappe.get_installed_apps()
	if not app_name in installed_apps:
		installed_apps.append(app_name)
		frappe.db.set_global("installed_apps", json.dumps(installed_apps))
		frappe.db.commit()
		if frappe.flags.in_install:
			post_install(rebuild_website)


def remove_from_installed_apps(app_name):
	installed_apps = frappe.get_installed_apps()
	if app_name in installed_apps:
		installed_apps.remove(app_name)
		frappe.db.set_value("DefaultValue", {"defkey": "installed_apps"}, "defvalue", json.dumps(installed_apps))
		_clear_cache("__global")
		frappe.db.commit()
		if frappe.flags.in_install:
			post_install()


def remove_app(app_name, dry_run=False, yes=False, no_backup=False, force=False):
	"""Remove app and all linked to the app's module with the app from a site."""
	import click

	# dont allow uninstall app if not installed unless forced
	if not force:
		if app_name not in frappe.get_installed_apps():
			click.secho("App {0} not installed on Site {1}".format(app_name, frappe.local.site), fg="yellow")
			return

	print("Uninstalling App {0} from Site {1}...".format(app_name, frappe.local.site))

	if not dry_run and not yes:
		confirm = click.confirm("All doctypes (including custom), modules related to this app will be deleted. Are you sure you want to continue?")
		if not confirm:
			return

	if not no_backup:
		from frappe.utils.backups import scheduled_backup
		print("Backing up...")
		scheduled_backup(ignore_files=True)

	frappe.flags.in_uninstall = True
	drop_doctypes = []

	modules = (x.name for x in frappe.get_all("Module Def", filters={"app_name": app_name}))
	for module_name in modules:
		print("Deleting Module '{0}'".format(module_name))

		for doctype in frappe.get_list("DocType", filters={"module": module_name}, fields=["name", "issingle"]):
			print("* removing DocType '{0}'...".format(doctype.name))

			if not dry_run:
				frappe.delete_doc("DocType", doctype.name)

				if not doctype.issingle:
					drop_doctypes.append(doctype.name)

		linked_doctypes = frappe.get_all("DocField", filters={"fieldtype": "Link", "options": "Module Def"}, fields=['parent'])
		ordered_doctypes = ["Desk Page", "Report", "Page", "Web Form"]
		doctypes_with_linked_modules = ordered_doctypes + [doctype.parent for doctype in linked_doctypes if doctype.parent not in ordered_doctypes]

		for doctype in doctypes_with_linked_modules:
			for record in frappe.get_list(doctype, filters={"module": module_name}):
				print("* removing {0} '{1}'...".format(doctype, record.name))
				if not dry_run:
					frappe.delete_doc(doctype, record.name)

		print("* removing Module Def '{0}'...".format(module_name))
		if not dry_run:
			frappe.delete_doc("Module Def", module_name)

	if not dry_run:
		remove_from_installed_apps(app_name)

		for doctype in set(drop_doctypes):
			print("* dropping Table for '{0}'...".format(doctype))
			frappe.db.sql_ddl("drop table `tab{0}`".format(doctype))

		frappe.db.commit()
		click.secho("Uninstalled App {0} from Site {1}".format(app_name, frappe.local.site), fg="green")

	frappe.flags.in_uninstall = False


def post_install(rebuild_website=False):
	from frappe.website import render

	if rebuild_website:
		render.clear_cache()

	init_singles()
	frappe.db.commit()
	frappe.clear_cache()


def set_all_patches_as_completed(app):
	patch_path = os.path.join(frappe.get_pymodule_path(app), "patches.txt")
	if os.path.exists(patch_path):
		for patch in frappe.get_file_items(patch_path):
			frappe.get_doc({
				"doctype": "Patch Log",
				"patch": patch
			}).insert(ignore_permissions=True)
		frappe.db.commit()


def init_singles():
	singles = [single['name'] for single in frappe.get_all("DocType", filters={'issingle': True})]
	for single in singles:
		if not frappe.db.get_singles_dict(single):
			doc = frappe.new_doc(single)
			doc.flags.ignore_mandatory=True
			doc.flags.ignore_validate=True
			doc.save()


def make_conf(db_name=None, db_password=None, site_config=None, db_type=None, db_host=None, db_port=None):
	site = frappe.local.site
	make_site_config(db_name, db_password, site_config, db_type=db_type, db_host=db_host, db_port=db_port)
	sites_path = frappe.local.sites_path
	frappe.destroy()
	frappe.init(site, sites_path=sites_path)


def make_site_config(db_name=None, db_password=None, site_config=None, db_type=None, db_host=None, db_port=None):
	frappe.create_folder(os.path.join(frappe.local.site_path))
	site_file = get_site_config_path()

	if not os.path.exists(site_file):
		if not (site_config and isinstance(site_config, dict)):
			site_config = get_conf_params(db_name, db_password)

			if db_type:
				site_config['db_type'] = db_type

			if db_host:
				site_config['db_host'] = db_host

			if db_port:
				site_config['db_port'] = db_port

		with open(site_file, "w") as f:
			f.write(json.dumps(site_config, indent=1, sort_keys=True))


def update_site_config(key, value, validate=True, site_config_path=None):
	"""Update a value in site_config"""
	if not site_config_path:
		site_config_path = get_site_config_path()

	with open(site_config_path, "r") as f:
		site_config = json.loads(f.read())

	# In case of non-int value
	if value in ('0', '1'):
		value = int(value)

	# boolean
	if value == 'false': value = False
	if value == 'true': value = True

	# remove key if value is None
	if value == "None":
		if key in site_config:
			del site_config[key]
	else:
		site_config[key] = value

	with open(site_config_path, "w") as f:
		f.write(json.dumps(site_config, indent=1, sort_keys=True))

	if hasattr(frappe.local, "conf"):
		frappe.local.conf[key] = value


def get_site_config_path():
	return os.path.join(frappe.local.site_path, "site_config.json")


def get_conf_params(db_name=None, db_password=None):
	if not db_name:
		db_name = input("Database Name: ")
		if not db_name:
			raise Exception("Database Name Required")

	if not db_password:
		from frappe.utils import random_string
		db_password = random_string(16)

	return {"db_name": db_name, "db_password": db_password}


def make_site_dirs():
	site_public_path = os.path.join(frappe.local.site_path, 'public')
	site_private_path = os.path.join(frappe.local.site_path, 'private')
	for dir_path in (
			os.path.join(site_private_path, 'backups'),
			os.path.join(site_public_path, 'files'),
			os.path.join(site_private_path, 'files'),
			os.path.join(frappe.local.site_path, 'logs'),
			os.path.join(frappe.local.site_path, 'task-logs')):
		if not os.path.exists(dir_path):
			os.makedirs(dir_path)
	locks_dir = frappe.get_site_path('locks')
	if not os.path.exists(locks_dir):
			os.makedirs(locks_dir)


def add_module_defs(app):
	modules = frappe.get_module_list(app)
	for module in modules:
		d = frappe.new_doc("Module Def")
		d.app_name = app
		d.module_name = module
		d.save(ignore_permissions=True)


def remove_missing_apps():
	import importlib

	apps = ('frappe_subscription', 'shopping_cart')
	installed_apps = json.loads(frappe.db.get_global("installed_apps") or "[]")
	for app in apps:
		if app in installed_apps:
			try:
				importlib.import_module(app)

			except ImportError:
				installed_apps.remove(app)
				frappe.db.set_global("installed_apps", json.dumps(installed_apps))


def extract_sql_from_archive(sql_file_path):
	"""Return the path of an SQL file if the passed argument is the path of a gzipped
	SQL file or an SQL file path. The path may be absolute or relative from the bench
	root directory or the sites sub-directory.

	Args:
		sql_file_path (str): Path of the SQL file

	Returns:
		str: Path of the decompressed SQL file
	"""
	# Extract the gzip file if user has passed *.sql.gz file instead of *.sql file
	if not os.path.exists(sql_file_path):
		base_path = '..'
		sql_file_path = os.path.join(base_path, sql_file_path)
		if not os.path.exists(sql_file_path):
			print('Invalid path {0}'.format(sql_file_path[3:]))
			sys.exit(1)
	elif sql_file_path.startswith(os.sep):
		base_path = os.sep
	else:
		base_path = '.'

	if sql_file_path.endswith('sql.gz'):
		decompressed_file_name = extract_sql_gzip(os.path.abspath(sql_file_path))
	else:
		decompressed_file_name = sql_file_path

	return decompressed_file_name


def extract_sql_gzip(sql_gz_path):
	import subprocess

	try:
		# dvf - decompress, verbose, force
		original_file = sql_gz_path
		decompressed_file = original_file.rstrip(".gz")
		cmd = 'gzip -dvf < {0} > {1}'.format(original_file, decompressed_file)
		subprocess.check_call(cmd, shell=True)
	except:
		raise

	return decompressed_file


def extract_files(site_name, file_path, folder_name):
	import shutil
	import subprocess

	# Need to do frappe.init to maintain the site locals
	frappe.init(site=site_name)
	abs_site_path = os.path.abspath(frappe.get_site_path())

	# Copy the files to the parent directory and extract
	shutil.copy2(os.path.abspath(file_path), abs_site_path)

	# Get the file name splitting the file path on
	tar_name = os.path.split(file_path)[1]
	tar_path = os.path.join(abs_site_path, tar_name)

	try:
		if file_path.endswith(".tar"):
			subprocess.check_output(['tar', 'xvf', tar_path, '--strip', '2'], cwd=abs_site_path)
		elif file_path.endswith(".tgz"):
			subprocess.check_output(['tar', 'zxvf', tar_path, '--strip', '2'], cwd=abs_site_path)
	except:
		raise
	finally:
		frappe.destroy()

	return tar_path


def is_downgrade(sql_file_path, verbose=False):
	"""checks if input db backup will get downgraded on current bench"""

	# This function is only tested with mariadb
	# TODO: Add postgres support
	if frappe.conf.db_type not in (None, "mariadb"):
		return False

	from semantic_version import Version
	head = "INSERT INTO `tabInstalled Application` VALUES"

	with open(sql_file_path) as f:
		for line in f:
			if head in line:
				# 'line' (str) format: ('2056588823','2020-05-11 18:21:31.488367','2020-06-12 11:49:31.079506','Administrator','Administrator',0,'Installed Applications','installed_applications','Installed Applications',1,'frappe','v10.1.71-74 (3c50d5e) (v10.x.x)','v10.x.x'),('855c640b8e','2020-05-11 18:21:31.488367','2020-06-12 11:49:31.079506','Administrator','Administrator',0,'Installed Applications','installed_applications','Installed Applications',2,'your_custom_app','0.0.1','master')
				line = line.strip().lstrip(head).rstrip(";").strip()
				app_rows = frappe.safe_eval(line)
				# check if iterable consists of tuples before trying to transform
				apps_list = app_rows if all(isinstance(app_row, (tuple, list, set)) for app_row in app_rows) else (app_rows, )
				# 'all_apps' (list) format: [('frappe', '12.x.x-develop ()', 'develop'), ('your_custom_app', '0.0.1', 'master')]
				all_apps = [ x[-3:] for x in apps_list ]

				for app in all_apps:
					app_name = app[0]
					app_version = app[1].split(" ")[0]

					if app_name == "frappe":
						try:
							current_version = Version(frappe.__version__)
							backup_version = Version(app_version[1:] if app_version[0] == "v" else app_version)
						except ValueError:
							return False

						downgrade = backup_version > current_version

						if verbose and downgrade:
							print("Your site will be downgraded from Frappe {0} to {1}".format(current_version, backup_version))

						return downgrade


<<<<<<< HEAD
def partial_restore(sql_file_path, verbose=False):
	sql_file = extract_sql_from_archive(sql_file_path)

	if frappe.conf.db_type in (None, "mariadb"):
		from frappe.database.mariadb.setup_db import import_db_from_sql
	elif frappe.conf.db_type == "postgres":
		from frappe.database.postgres.setup_db import import_db_from_sql
		import warnings
		from click import style
		warn = style(
			"Delete the tables you want to restore manually before attempting"
			" partial restore operation for PostreSQL databases",
			fg="yellow"
		)
		warnings.warn(warn)

	import_db_from_sql(source_sql=sql_file, verbose=verbose)

	# Removing temporarily created file
	if sql_file != sql_file_path:
		os.remove(sql_file)
=======
def validate_database_sql(path, _raise=True):
	"""Check if file has contents and if DefaultValue table exists

	Args:
		path (str): Path of the decompressed SQL file
		_raise (bool, optional): Raise exception if invalid file. Defaults to True.
	"""
	_raise = False
	error_message = ""

	if not os.path.getsize(path):
		error_message = f"{path} is an empty file!"
		_raise = True

	if not _raise:
		with open(path, "r") as f:
			for line in f:
				if 'tabDefaultValue' in line:
					error_message = "Table `tabDefaultValue` not found in file."
					_raise = True

	if error_message and _raise:
		import click
		click.secho(error_message, fg="red")
		raise frappe.InvalidDatabaseFile
>>>>>>> b86e6ac6
<|MERGE_RESOLUTION|>--- conflicted
+++ resolved
@@ -528,7 +528,6 @@
 						return downgrade
 
 
-<<<<<<< HEAD
 def partial_restore(sql_file_path, verbose=False):
 	sql_file = extract_sql_from_archive(sql_file_path)
 
@@ -550,7 +549,8 @@
 	# Removing temporarily created file
 	if sql_file != sql_file_path:
 		os.remove(sql_file)
-=======
+
+
 def validate_database_sql(path, _raise=True):
 	"""Check if file has contents and if DefaultValue table exists
 
@@ -575,5 +575,4 @@
 	if error_message and _raise:
 		import click
 		click.secho(error_message, fg="red")
-		raise frappe.InvalidDatabaseFile
->>>>>>> b86e6ac6
+		raise frappe.InvalidDatabaseFile