--- conflicted
+++ resolved
@@ -179,11 +179,8 @@
 		}
 
 	bootstrap_database(
-<<<<<<< HEAD
 		db_name=frappe.conf.db_name,
 		db_requirements=db_requirements,
-=======
->>>>>>> 00977e0c
 		verbose=verbose,
 		source_sql=source_sql,
 	)
