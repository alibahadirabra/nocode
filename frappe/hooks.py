--- conflicted
+++ resolved
@@ -12,11 +12,7 @@
 app_license = "MIT"
 
 develop_version = '11.x.x-develop'
-<<<<<<< HEAD
-staging_version = '11.0.0-beta'
-=======
 staging_version = '11.0.1'
->>>>>>> 651df315
 
 app_email = "info@frappe.io"
 
