# Copyright (c) 2015, Frappe Technologies Pvt. Ltd. and Contributors
# License: MIT. See LICENSE

<<<<<<< HEAD
=======
import functools
>>>>>>> 9ef10818
import gc
import logging
import os
import re

from werkzeug.exceptions import HTTPException, NotFound
from werkzeug.middleware.profiler import ProfilerMiddleware
from werkzeug.middleware.proxy_fix import ProxyFix
from werkzeug.middleware.shared_data import SharedDataMiddleware
from werkzeug.wrappers import Request, Response
from werkzeug.wsgi import ClosingIterator

import frappe
import frappe.api
import frappe.handler
import frappe.monitor
import frappe.rate_limiter
import frappe.recorder
import frappe.utils.response
from frappe import _
from frappe.auth import SAFE_HTTP_METHODS, UNSAFE_HTTP_METHODS, HTTPRequest, validate_auth
from frappe.middlewares import StaticDataMiddleware
<<<<<<< HEAD
from frappe.utils import cint, get_site_name, sanitize_html
from frappe.utils.data import escape_html
from frappe.utils.error import make_error_snapshot
=======
from frappe.utils import CallbackManager, cint, get_site_name
from frappe.utils.data import escape_html
from frappe.utils.deprecations import deprecation_warning
from frappe.utils.error import log_error_snapshot
>>>>>>> 9ef10818
from frappe.website.serve import get_response

_site = None
_sites_path = os.environ.get("SITES_PATH", ".")


# If gc.freeze is done then importing modules before forking allows us to share the memory
if frappe._tune_gc:
	import bleach
	import pydantic

	import frappe.boot
	import frappe.client
	import frappe.core.doctype.file.file
	import frappe.core.doctype.user.user
	import frappe.database.mariadb.database  # Load database related utils
	import frappe.database.query
	import frappe.desk.desktop  # workspace
	import frappe.desk.form.save
	import frappe.model.db_query
	import frappe.query_builder
	import frappe.utils.background_jobs  # Enqueue is very common
	import frappe.utils.data  # common utils
	import frappe.utils.jinja  # web page rendering
	import frappe.utils.jinja_globals
	import frappe.utils.redis_wrapper  # Exact redis_wrapper
	import frappe.utils.safe_exec
	import frappe.utils.typing_validations  # any whitelisted method uses this
	import frappe.website.path_resolver  # all the page types and resolver
	import frappe.website.router  # Website router
	import frappe.website.website_generator  # web page doctypes

# end: module pre-loading


def after_response_wrapper(app):
	"""Wrap a WSGI application to call after_response hooks after we have responded.

	This is done to reduce response time by deferring expensive tasks."""

	@functools.wraps(app)
	def application(environ, start_response):
		return ClosingIterator(
			app(environ, start_response),
			(
				frappe.rate_limiter.update,
				frappe.monitor.stop,
				frappe.recorder.dump,
				frappe.request.after_response.run,
				frappe.destroy,
			),
		)

	return application


<<<<<<< HEAD
# If gc.freeze is done then importing modules before forking allows us to share the memory
if frappe._tune_gc:
	import bleach

	import frappe.boot
	import frappe.client
	import frappe.core.doctype.file.file
	import frappe.core.doctype.user.user
	import frappe.database.mariadb.database  # Load database related utils
	import frappe.database.query
	import frappe.desk.desktop  # workspace
	import frappe.desk.form.save
	import frappe.model.db_query
	import frappe.query_builder
	import frappe.utils.background_jobs  # Enqueue is very common
	import frappe.utils.data  # common utils
	import frappe.utils.jinja  # web page rendering
	import frappe.utils.jinja_globals
	import frappe.utils.redis_wrapper  # Exact redis_wrapper
	import frappe.utils.safe_exec
	import frappe.website.path_resolver  # all the page types and resolver
	import frappe.website.router  # Website router
	import frappe.website.website_generator  # web page doctypes

# end: module pre-loading


@local_manager.middleware
=======
@after_response_wrapper
>>>>>>> 9ef10818
@Request.application
def application(request: Request):
	response = None

	try:
		rollback = True

		init_request(request)

<<<<<<< HEAD
		frappe.api.validate_auth()
=======
		validate_auth()
>>>>>>> 9ef10818

		if request.method == "OPTIONS":
			response = Response()

		elif frappe.form_dict.cmd:
			deprecation_warning(
				f"{frappe.form_dict.cmd}: Sending `cmd` for RPC calls is deprecated, call REST API instead `/api/method/cmd`"
			)
			frappe.handler.handle()
			response = frappe.utils.response.build_response("json")

		elif request.path.startswith("/api/"):
			response = frappe.api.handle(request)

		elif request.path.startswith("/backups"):
			response = frappe.utils.response.download_backup(request.path)

		elif request.path.startswith("/private/files/"):
			response = frappe.utils.response.download_private_file(request.path)

		elif request.method in ("GET", "HEAD", "POST"):
			response = get_response()

		else:
			raise NotFound

	except HTTPException as e:
		return e

	except Exception as e:
		response = handle_exception(e)

	else:
		rollback = sync_database(rollback)

	finally:
		# Important note:
		# this function *must* always return a response, hence any exception thrown outside of
		# try..catch block like this finally block needs to be handled appropriately.

<<<<<<< HEAD
		if request.method in UNSAFE_HTTP_METHODS and frappe.db and rollback:
=======
		if rollback and request.method in UNSAFE_HTTP_METHODS and frappe.db:
>>>>>>> 9ef10818
			frappe.db.rollback()

		try:
			run_after_request_hooks(request, response)
		except Exception as e:
			# We can not handle exceptions safely here.
			frappe.logger().error("Failed to run after request hook", exc_info=True)

		log_request(request, response)
		process_response(response)

	return response


def run_after_request_hooks(request, response):
	if not getattr(frappe.local, "initialised", False):
		return

	for after_request_task in frappe.get_hooks("after_request"):
		frappe.call(after_request_task, response=response, request=request)


def init_request(request):
	frappe.local.request = request
	frappe.local.request.after_response = CallbackManager()

	frappe.local.is_ajax = frappe.get_request_header("X-Requested-With") == "XMLHttpRequest"

	site = _site or request.headers.get("X-Frappe-Site-Name") or get_site_name(request.host)
	frappe.init(site=site, sites_path=_sites_path, force=True)

	if not (frappe.local.conf and frappe.local.conf.db_name):
		# site does not exist
		raise NotFound

	if frappe.local.conf.maintenance_mode:
		frappe.connect()
		if frappe.local.conf.allow_reads_during_maintenance:
			setup_read_only_mode()
		else:
			raise frappe.SessionStopped("Session Stopped")
	else:
		frappe.connect(set_admin_as_user=False)

	request.max_content_length = cint(frappe.local.conf.get("max_file_size")) or 10 * 1024 * 1024

	make_form_dict(request)

	if request.method != "OPTIONS":
		frappe.local.http_request = HTTPRequest()

	for before_request_task in frappe.get_hooks("before_request"):
		frappe.call(before_request_task)


def setup_read_only_mode():
	"""During maintenance_mode reads to DB can still be performed to reduce downtime. This
	function sets up read only mode

	- Setting global flag so other pages, desk and database can know that we are in read only mode.
	- Setup read only database access either by:
	    - Connecting to read replica if one exists
	    - Or setting up read only SQL transactions.
	"""
	frappe.flags.read_only = True

	# If replica is available then just connect replica, else setup read only transaction.
	if frappe.conf.read_from_replica:
		frappe.connect_replica()
	else:
		frappe.db.begin(read_only=True)

	for before_request_task in frappe.get_hooks("before_request"):
		frappe.call(before_request_task)


def setup_read_only_mode():
	"""During maintenance_mode reads to DB can still be performed to reduce downtime. This
	function sets up read only mode

	- Setting global flag so other pages, desk and database can know that we are in read only mode.
	- Setup read only database access either by:
	    - Connecting to read replica if one exists
	    - Or setting up read only SQL transactions.
	"""
	frappe.flags.read_only = True

	# If replica is available then just connect replica, else setup read only transaction.
	if frappe.conf.read_from_replica:
		frappe.connect_replica()
	else:
		frappe.db.begin(read_only=True)


def log_request(request, response):
	if hasattr(frappe.local, "conf") and frappe.local.conf.enable_frappe_logger:
		frappe.logger("frappe.web", allow_site=frappe.local.site).info(
			{
				"site": get_site_name(request.host),
				"remote_addr": getattr(request, "remote_addr", "NOTFOUND"),
				"pid": os.getpid(),
				"user": getattr(frappe.local.session, "user", "NOTFOUND"),
				"base_url": getattr(request, "base_url", "NOTFOUND"),
				"full_path": getattr(request, "full_path", "NOTFOUND"),
				"method": getattr(request, "method", "NOTFOUND"),
				"scheme": getattr(request, "scheme", "NOTFOUND"),
				"http_status_code": getattr(response, "status_code", "NOTFOUND"),
			}
		)


def process_response(response):
	if not response:
		return

	# set cookies
	if hasattr(frappe.local, "cookie_manager"):
		frappe.local.cookie_manager.flush_cookies(response=response)

	# rate limiter headers
	if hasattr(frappe.local, "rate_limiter"):
		response.headers.extend(frappe.local.rate_limiter.headers())

	if trace_id := frappe.monitor.get_trace_id():
		response.headers.extend({"X-Frappe-Request-Id": trace_id})

	# CORS headers
	if hasattr(frappe.local, "conf"):
		set_cors_headers(response)


def set_cors_headers(response):
	if not (
		(allowed_origins := frappe.conf.allow_cors)
		and (request := frappe.local.request)
		and (origin := request.headers.get("Origin"))
	):
		return

	if allowed_origins != "*":
		if not isinstance(allowed_origins, list):
			allowed_origins = [allowed_origins]

		if origin not in allowed_origins:
			return

	cors_headers = {
		"Access-Control-Allow-Credentials": "true",
		"Access-Control-Allow-Origin": origin,
		"Vary": "Origin",
	}
<<<<<<< HEAD

	# only required for preflight requests
	if request.method == "OPTIONS":
		cors_headers["Access-Control-Allow-Methods"] = request.headers.get(
			"Access-Control-Request-Method"
		)

		if allowed_headers := request.headers.get("Access-Control-Request-Headers"):
			cors_headers["Access-Control-Allow-Headers"] = allowed_headers

		# allow browsers to cache preflight requests for upto a day
		if not frappe.conf.developer_mode:
			cors_headers["Access-Control-Max-Age"] = "86400"

	response.headers.extend(cors_headers)
=======
>>>>>>> 9ef10818

	# only required for preflight requests
	if request.method == "OPTIONS":
		cors_headers["Access-Control-Allow-Methods"] = request.headers.get(
			"Access-Control-Request-Method"
		)

		if allowed_headers := request.headers.get("Access-Control-Request-Headers"):
			cors_headers["Access-Control-Allow-Headers"] = allowed_headers

		# allow browsers to cache preflight requests for upto a day
		if not frappe.conf.developer_mode:
			cors_headers["Access-Control-Max-Age"] = "86400"

	response.headers.extend(cors_headers)


def make_form_dict(request: Request):
	import json

	request_data = request.get_data(as_text=True)
	if request_data and request.is_json:
		args = json.loads(request_data)
	else:
		args = {}
		args.update(request.args or {})
		args.update(request.form or {})

	if not isinstance(args, dict):
		frappe.throw(_("Invalid request arguments"))

	frappe.local.form_dict = frappe._dict(args)

	# _ is passed by $.ajax so that the request is not cached by the browser. So, remove _ from form_dict
	frappe.local.form_dict.pop("_", None)


def handle_exception(e):
	response = None
	http_status_code = getattr(e, "http_status_code", 500)
	return_as_message = False
	accept_header = frappe.get_request_header("Accept") or ""
	respond_as_json = (
		frappe.get_request_header("Accept")
		and (frappe.local.is_ajax or "application/json" in accept_header)
		or (frappe.local.request.path.startswith("/api/") and not accept_header.startswith("text"))
	)

<<<<<<< HEAD
=======
	allow_traceback = frappe.get_system_settings("allow_error_traceback") if frappe.db else False

>>>>>>> 9ef10818
	if not frappe.session.user:
		# If session creation fails then user won't be unset. This causes a lot of code that
		# assumes presence of this to fail. Session creation fails => guest or expired login
		# usually.
		frappe.session.user = "Guest"

	if respond_as_json:
		# handle ajax responses first
		# if the request is ajax, send back the trace or error message
		response = frappe.utils.response.report_error(http_status_code)

	elif isinstance(e, frappe.SessionStopped):
		response = frappe.utils.response.handle_session_stopped()

	elif (
		http_status_code == 500
		and (frappe.db and isinstance(e, frappe.db.InternalError))
		and (frappe.db and (frappe.db.is_deadlocked(e) or frappe.db.is_timedout(e)))
	):
		http_status_code = 508

	elif http_status_code == 401:
		frappe.respond_as_web_page(
			_("Session Expired"),
			_("Your session has expired, please login again to continue."),
			http_status_code=http_status_code,
			indicator_color="red",
		)
		return_as_message = True

	elif http_status_code == 403:
		frappe.respond_as_web_page(
			_("Not Permitted"),
			_("You do not have enough permissions to complete the action"),
			http_status_code=http_status_code,
			indicator_color="red",
		)
		return_as_message = True

	elif http_status_code == 404:
		frappe.respond_as_web_page(
			_("Not Found"),
			_("The resource you are looking for is not available"),
			http_status_code=http_status_code,
			indicator_color="red",
		)
		return_as_message = True

	elif http_status_code == 429:
		response = frappe.rate_limiter.respond()

	else:
		traceback = "<pre>" + escape_html(frappe.get_traceback()) + "</pre>"
		# disable traceback in production if flag is set
		if frappe.local.flags.disable_traceback or not allow_traceback and not frappe.local.dev_server:
			traceback = ""

		frappe.respond_as_web_page(
			"Server Error", traceback, http_status_code=http_status_code, indicator_color="red", width=640
		)
		return_as_message = True

	if e.__class__ == frappe.AuthenticationError:
		if hasattr(frappe.local, "login_manager"):
			frappe.local.login_manager.clear_cookies()

	if http_status_code >= 500:
		log_error_snapshot(e)

	if return_as_message:
		response = get_response("message", http_status_code=http_status_code)

	if frappe.conf.get("developer_mode") and not respond_as_json:
		# don't fail silently for non-json response errors
		print(frappe.get_traceback())

	return response


def sync_database(rollback: bool) -> bool:
	# if HTTP method would change server state, commit if necessary
	if (
		frappe.db
		and (frappe.local.flags.commit or frappe.local.request.method in UNSAFE_HTTP_METHODS)
		and frappe.db.transaction_writes
	):
		frappe.db.commit()
		rollback = False
	elif frappe.db:
		frappe.db.rollback()
		rollback = False

	# update session
	if session := getattr(frappe.local, "session_obj", None):
		if session.update():
			frappe.db.commit()
			rollback = False

	return rollback


def serve(
	port=8000,
	profile=False,
	no_reload=False,
	no_threading=False,
	site=None,
	sites_path=".",
	proxy=False,
):
	global application, _site, _sites_path
	_site = site
	_sites_path = sites_path

	from werkzeug.serving import run_simple

	if profile or os.environ.get("USE_PROFILER"):
		application = ProfilerMiddleware(application, sort_by=("cumtime", "calls"))

	if not os.environ.get("NO_STATICS"):
		application = application_with_statics()

	if proxy or os.environ.get("USE_PROXY"):
		application = ProxyFix(application, x_for=1, x_proto=1, x_host=1, x_port=1, x_prefix=1)

	application.debug = True
	application.config = {"SERVER_NAME": "127.0.0.1:8000"}

	log = logging.getLogger("werkzeug")
	log.propagate = False

	in_test_env = os.environ.get("CI")
	if in_test_env:
		log.setLevel(logging.ERROR)

	run_simple(
		"0.0.0.0",
		int(port),
		application,
		exclude_patterns=["test_*"],
		use_reloader=False if in_test_env else not no_reload,
		use_debugger=not in_test_env,
		use_evalex=not in_test_env,
		threaded=not no_threading,
	)


<<<<<<< HEAD
=======
def application_with_statics():
	global application, _sites_path

	application = SharedDataMiddleware(
		application, {"/assets": str(os.path.join(_sites_path, "assets"))}
	)

	application = StaticDataMiddleware(application, {"/files": str(os.path.abspath(_sites_path))})

	return application


# Remove references to pattern that are pre-compiled and loaded to global scopes.
re.purge()

>>>>>>> 9ef10818
# Both Gunicorn and RQ use forking to spawn workers. In an ideal world, the fork should be sharing
# most of the memory if there are no writes made to data because of Copy on Write, however,
# python's GC is not CoW friendly and writes to data even if user-code doesn't. Specifically, the
# generational GC which stores and mutates every python object: `PyGC_Head`
#
# Calling gc.freeze() moves all the objects imported so far into permanant generation and hence
# doesn't mutate `PyGC_Head`
#
# Refer to issue for more info: https://github.com/frappe/frappe/issues/18927
if frappe._tune_gc:
	gc.collect()  # clean up any garbage created so far before freeze
	gc.freeze()<|MERGE_RESOLUTION|>--- conflicted
+++ resolved
@@ -1,10 +1,7 @@
 # Copyright (c) 2015, Frappe Technologies Pvt. Ltd. and Contributors
 # License: MIT. See LICENSE
 
-<<<<<<< HEAD
-=======
 import functools
->>>>>>> 9ef10818
 import gc
 import logging
 import os
@@ -27,16 +24,10 @@
 from frappe import _
 from frappe.auth import SAFE_HTTP_METHODS, UNSAFE_HTTP_METHODS, HTTPRequest, validate_auth
 from frappe.middlewares import StaticDataMiddleware
-<<<<<<< HEAD
-from frappe.utils import cint, get_site_name, sanitize_html
-from frappe.utils.data import escape_html
-from frappe.utils.error import make_error_snapshot
-=======
 from frappe.utils import CallbackManager, cint, get_site_name
 from frappe.utils.data import escape_html
 from frappe.utils.deprecations import deprecation_warning
 from frappe.utils.error import log_error_snapshot
->>>>>>> 9ef10818
 from frappe.website.serve import get_response
 
 _site = None
@@ -93,38 +84,7 @@
 	return application
 
 
-<<<<<<< HEAD
-# If gc.freeze is done then importing modules before forking allows us to share the memory
-if frappe._tune_gc:
-	import bleach
-
-	import frappe.boot
-	import frappe.client
-	import frappe.core.doctype.file.file
-	import frappe.core.doctype.user.user
-	import frappe.database.mariadb.database  # Load database related utils
-	import frappe.database.query
-	import frappe.desk.desktop  # workspace
-	import frappe.desk.form.save
-	import frappe.model.db_query
-	import frappe.query_builder
-	import frappe.utils.background_jobs  # Enqueue is very common
-	import frappe.utils.data  # common utils
-	import frappe.utils.jinja  # web page rendering
-	import frappe.utils.jinja_globals
-	import frappe.utils.redis_wrapper  # Exact redis_wrapper
-	import frappe.utils.safe_exec
-	import frappe.website.path_resolver  # all the page types and resolver
-	import frappe.website.router  # Website router
-	import frappe.website.website_generator  # web page doctypes
-
-# end: module pre-loading
-
-
-@local_manager.middleware
-=======
 @after_response_wrapper
->>>>>>> 9ef10818
 @Request.application
 def application(request: Request):
 	response = None
@@ -134,11 +94,7 @@
 
 		init_request(request)
 
-<<<<<<< HEAD
-		frappe.api.validate_auth()
-=======
 		validate_auth()
->>>>>>> 9ef10818
 
 		if request.method == "OPTIONS":
 			response = Response()
@@ -179,11 +135,7 @@
 		# this function *must* always return a response, hence any exception thrown outside of
 		# try..catch block like this finally block needs to be handled appropriately.
 
-<<<<<<< HEAD
-		if request.method in UNSAFE_HTTP_METHODS and frappe.db and rollback:
-=======
 		if rollback and request.method in UNSAFE_HTTP_METHODS and frappe.db:
->>>>>>> 9ef10818
 			frappe.db.rollback()
 
 		try:
@@ -234,27 +186,6 @@
 
 	if request.method != "OPTIONS":
 		frappe.local.http_request = HTTPRequest()
-
-	for before_request_task in frappe.get_hooks("before_request"):
-		frappe.call(before_request_task)
-
-
-def setup_read_only_mode():
-	"""During maintenance_mode reads to DB can still be performed to reduce downtime. This
-	function sets up read only mode
-
-	- Setting global flag so other pages, desk and database can know that we are in read only mode.
-	- Setup read only database access either by:
-	    - Connecting to read replica if one exists
-	    - Or setting up read only SQL transactions.
-	"""
-	frappe.flags.read_only = True
-
-	# If replica is available then just connect replica, else setup read only transaction.
-	if frappe.conf.read_from_replica:
-		frappe.connect_replica()
-	else:
-		frappe.db.begin(read_only=True)
 
 	for before_request_task in frappe.get_hooks("before_request"):
 		frappe.call(before_request_task)
@@ -335,24 +266,6 @@
 		"Access-Control-Allow-Origin": origin,
 		"Vary": "Origin",
 	}
-<<<<<<< HEAD
-
-	# only required for preflight requests
-	if request.method == "OPTIONS":
-		cors_headers["Access-Control-Allow-Methods"] = request.headers.get(
-			"Access-Control-Request-Method"
-		)
-
-		if allowed_headers := request.headers.get("Access-Control-Request-Headers"):
-			cors_headers["Access-Control-Allow-Headers"] = allowed_headers
-
-		# allow browsers to cache preflight requests for upto a day
-		if not frappe.conf.developer_mode:
-			cors_headers["Access-Control-Max-Age"] = "86400"
-
-	response.headers.extend(cors_headers)
-=======
->>>>>>> 9ef10818
 
 	# only required for preflight requests
 	if request.method == "OPTIONS":
@@ -401,11 +314,8 @@
 		or (frappe.local.request.path.startswith("/api/") and not accept_header.startswith("text"))
 	)
 
-<<<<<<< HEAD
-=======
 	allow_traceback = frappe.get_system_settings("allow_error_traceback") if frappe.db else False
 
->>>>>>> 9ef10818
 	if not frappe.session.user:
 		# If session creation fails then user won't be unset. This causes a lot of code that
 		# assumes presence of this to fail. Session creation fails => guest or expired login
@@ -553,8 +463,6 @@
 	)
 
 
-<<<<<<< HEAD
-=======
 def application_with_statics():
 	global application, _sites_path
 
@@ -570,7 +478,6 @@
 # Remove references to pattern that are pre-compiled and loaded to global scopes.
 re.purge()
 
->>>>>>> 9ef10818
 # Both Gunicorn and RQ use forking to spawn workers. In an ideal world, the fork should be sharing
 # most of the memory if there are no writes made to data because of Copy on Write, however,
 # python's GC is not CoW friendly and writes to data even if user-code doesn't. Specifically, the
