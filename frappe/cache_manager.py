# Copyright (c) 2018, Frappe Technologies Pvt. Ltd. and Contributors
# MIT License. See license.txt

from __future__ import unicode_literals

import frappe, json
import frappe.defaults
from frappe.model.document import Document
from frappe.desk.notifications import (delete_notification_count_for,
	clear_notifications)

common_default_keys = ["__default", "__global"]

global_cache_keys = ("app_hooks", "installed_apps",
		"app_modules", "module_app", "system_settings",
		'scheduler_events', 'time_zone', 'webhooks', 'active_domains',
		'active_modules', 'assignment_rule', 'server_script_map', 'wkhtmltopdf_version',
<<<<<<< HEAD
		'domain_restricted_doctypes', 'domain_restricted_pages', 'information_schema:counts')
=======
		'domain_restricted_doctypes', 'domain_restricted_pages', 'information_schema:counts',
		'sitemap_routes', 'db_tables')
>>>>>>> e5a87aa4

user_cache_keys = ("bootinfo", "user_recent", "roles", "user_doc", "lang",
		"defaults", "user_permissions", "home_page", "linked_with",
		"desktop_icons", 'portal_menu_items', 'user_perm_can_read',
		"has_role:Page", "has_role:Report")

doctype_cache_keys = ("meta", "form_meta", "table_columns", "last_modified",
		"linked_doctypes", 'notifications', 'workflow' ,'energy_point_rule_map', 'data_import_column_header_map')


def clear_user_cache(user=None):
	cache = frappe.cache()

	# this will automatically reload the global cache
	# so it is important to clear this first
	clear_notifications(user)

	if user:
		for name in user_cache_keys:
			cache.hdel(name, user)
		cache.delete_keys("user:" + user)
		clear_defaults_cache(user)
	else:
		for name in user_cache_keys:
			cache.delete_key(name)
		clear_defaults_cache()
		clear_global_cache()

def clear_domain_cache(user=None):
	cache = frappe.cache()
	domain_cache_keys = ('domain_restricted_doctypes', 'domain_restricted_pages')
	cache.delete_value(domain_cache_keys)

def clear_global_cache():
	from frappe.website.render import clear_cache as clear_website_cache

	clear_doctype_cache()
	clear_website_cache()
	frappe.cache().delete_value(global_cache_keys)
	frappe.setup_module_map()

def clear_defaults_cache(user=None):
	if user:
		for p in ([user] + common_default_keys):
			frappe.cache().hdel("defaults", p)
	elif frappe.flags.in_install!="frappe":
		frappe.cache().delete_key("defaults")

def clear_document_cache():
	frappe.local.document_cache = {}
	frappe.cache().delete_key("document_cache")

def clear_doctype_cache(doctype=None):
	cache = frappe.cache()

	if getattr(frappe.local, 'meta_cache') and (doctype in frappe.local.meta_cache):
		del frappe.local.meta_cache[doctype]

	for key in ('is_table', 'doctype_modules'):
		cache.delete_value(key)

	def clear_single(dt):
		for name in doctype_cache_keys:
			cache.hdel(name, dt)

	if doctype:
		clear_single(doctype)

		# clear all parent doctypes

		for dt in frappe.db.get_all('DocField', 'parent',
			dict(fieldtype=['in', frappe.model.table_fields], options=doctype)):
			clear_single(dt.parent)

		# clear all notifications
		delete_notification_count_for(doctype)

	else:
		# clear all
		for name in doctype_cache_keys:
			cache.delete_value(name)

	# Clear all document's cache. To clear documents of a specific DocType document_cache should be restructured
	clear_document_cache()

def get_doctype_map(doctype, name, filters, order_by=None):
	cache = frappe.cache()
	cache_key = frappe.scrub(doctype) + '_map'
	doctype_map = cache.hget(cache_key, name)

	if doctype_map:
		# cached, return
		items = json.loads(doctype_map)
	else:
		# non cached, build cache
		try:
			items = frappe.get_all(doctype, filters=filters, order_by = order_by)
			cache.hset(cache_key, doctype, json.dumps(items))
		except frappe.db.TableMissingError:
			# executed from inside patch, ignore
			items = []

	return items

def clear_doctype_map(doctype, name):
	cache_key = frappe.scrub(doctype) + '_map'
	frappe.cache().hdel(cache_key, name)

<<<<<<< HEAD
def build_table_count_cache(*args, **kwargs):
=======
def build_table_count_cache():
>>>>>>> e5a87aa4
	if (frappe.flags.in_patch
		or frappe.flags.in_install
		or frappe.flags.in_migrate
		or frappe.flags.in_import
		or frappe.flags.in_setup_wizard):
		return
<<<<<<< HEAD
=======

>>>>>>> e5a87aa4
	_cache = frappe.cache()
	data = frappe.db.multisql({
		"mariadb": """
			SELECT 	table_name AS name,
					table_rows AS count
			FROM information_schema.tables""",
		"postgres": """
			SELECT 	"relname" AS name,
					"n_tup_ins" AS count
			FROM "pg_stat_all_tables"
		"""
	}, as_dict=1)

	counts = {d.get('name').lstrip('tab'): d.get('count', None) for d in data}
	_cache.set_value("information_schema:counts", counts)

	return counts

def build_domain_restriced_doctype_cache(*args, **kwargs):
	if (frappe.flags.in_patch
		or frappe.flags.in_install
		or frappe.flags.in_migrate
		or frappe.flags.in_import
		or frappe.flags.in_setup_wizard):
		return
	_cache = frappe.cache()
	active_domains = frappe.get_active_domains()
	doctypes = frappe.get_all("DocType", filters={'restrict_to_domain': ('IN', active_domains)})
	doctypes = [doc.name for doc in doctypes]
	_cache.set_value("domain_restricted_doctypes", doctypes)

	return doctypes

def build_domain_restriced_page_cache(*args, **kwargs):
	if (frappe.flags.in_patch
		or frappe.flags.in_install
		or frappe.flags.in_migrate
		or frappe.flags.in_import
		or frappe.flags.in_setup_wizard):
		return
	_cache = frappe.cache()
	active_domains = frappe.get_active_domains()
	pages = frappe.get_all("Page", filters={'restrict_to_domain': ('IN', active_domains)})
	pages = [page.name for page in pages]
	_cache.set_value("domain_restricted_pages", pages)

	return pages<|MERGE_RESOLUTION|>--- conflicted
+++ resolved
@@ -15,12 +15,8 @@
 		"app_modules", "module_app", "system_settings",
 		'scheduler_events', 'time_zone', 'webhooks', 'active_domains',
 		'active_modules', 'assignment_rule', 'server_script_map', 'wkhtmltopdf_version',
-<<<<<<< HEAD
-		'domain_restricted_doctypes', 'domain_restricted_pages', 'information_schema:counts')
-=======
 		'domain_restricted_doctypes', 'domain_restricted_pages', 'information_schema:counts',
 		'sitemap_routes', 'db_tables')
->>>>>>> e5a87aa4
 
 user_cache_keys = ("bootinfo", "user_recent", "roles", "user_doc", "lang",
 		"defaults", "user_permissions", "home_page", "linked_with",
@@ -129,21 +125,14 @@
 	cache_key = frappe.scrub(doctype) + '_map'
 	frappe.cache().hdel(cache_key, name)
 
-<<<<<<< HEAD
-def build_table_count_cache(*args, **kwargs):
-=======
 def build_table_count_cache():
->>>>>>> e5a87aa4
 	if (frappe.flags.in_patch
 		or frappe.flags.in_install
 		or frappe.flags.in_migrate
 		or frappe.flags.in_import
 		or frappe.flags.in_setup_wizard):
 		return
-<<<<<<< HEAD
-=======
 
->>>>>>> e5a87aa4
 	_cache = frappe.cache()
 	data = frappe.db.multisql({
 		"mariadb": """
