--- conflicted
+++ resolved
@@ -561,19 +561,11 @@
 
 	out = setup_custom_perms(doctype)
 
-<<<<<<< HEAD
 	custom_docperm = frappe.db.get_value(
-		"Custom DocPerm", dict(parent=doctype, role=role, permlevel=permlevel)
+		"Custom DocPerm", dict(parent=doctype, role=role, permlevel=permlevel, if_owner=if_owner)
 	)
 	if custom_docperm:
 		update_custom_docperm(custom_docperm, {ptype: value})
-=======
-	name = frappe.db.get_value(
-		"Custom DocPerm", dict(parent=doctype, role=role, permlevel=permlevel, if_owner=if_owner)
-	)
-	table = DocType("Custom DocPerm")
-	frappe.qb.update(table).set(ptype, value).where(table.name == name).run()
->>>>>>> a3db75e1
 
 	if validate:
 		validate_permissions_for_doctype(doctype)
