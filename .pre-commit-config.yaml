--- conflicted
+++ resolved
@@ -48,8 +48,6 @@
             )$
 
 
-<<<<<<< HEAD
-=======
   - repo: https://github.com/pre-commit/mirrors-eslint
     rev: v8.44.0
     hooks:
@@ -68,18 +66,13 @@
                 frappe/public/js/lib/.*
             )$
 
->>>>>>> 9ef10818
   - repo: https://github.com/PyCQA/isort
     rev: 5.12.0
     hooks:
       - id: isort
 
   - repo: https://github.com/PyCQA/flake8
-<<<<<<< HEAD
-    rev: 5.0.4
-=======
     rev: 6.0.0
->>>>>>> 9ef10818
     hooks:
       - id: flake8
         additional_dependencies: ['flake8-bugbear',]
