{
  "baseUrl": "http://test_site_ui:8000",
  "projectId": "92odwv",
  "adminPassword": "admin",
<<<<<<< HEAD
  "defaultCommandTimeout": 10000,
=======
  "defaultCommandTimeout": 20000,
>>>>>>> e5a87aa4
  "pageLoadTimeout": 15000
}<|MERGE_RESOLUTION|>--- conflicted
+++ resolved
@@ -2,10 +2,6 @@
   "baseUrl": "http://test_site_ui:8000",
   "projectId": "92odwv",
   "adminPassword": "admin",
-<<<<<<< HEAD
-  "defaultCommandTimeout": 10000,
-=======
   "defaultCommandTimeout": 20000,
->>>>>>> e5a87aa4
   "pageLoadTimeout": 15000
 }