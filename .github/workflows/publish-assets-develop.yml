name: 'Frappe Assets'

on:
  push:
    branches: [ develop ]

jobs:
  build-dev-and-publish:
    name: 'Build and Publish Assets for Development'
    runs-on: ubuntu-latest

    steps:
      - uses: actions/checkout@v2
        with:
          path: 'frappe'
      - uses: actions/setup-node@v1
        with:
          node-version: 14
      - uses: actions/setup-python@v2
        with:
          python-version: '3.9'
      - name: Set up bench and build assets
        run: |
          npm install -g yarn
          pip3 install -U frappe-bench
          bench init frappe-bench --no-procfile --no-backups --skip-assets --skip-redis-config-generation --python $(which python) --frappe-path $GITHUB_WORKSPACE/frappe
          cd frappe-bench && bench build

      - name: Package assets
        run: |
          mkdir -p $GITHUB_WORKSPACE/build
<<<<<<< HEAD
          tar -cvpzf $GITHUB_WORKSPACE/build/$GITHUB_SHA.tar.gz ./frappe-bench/sites/assets/js ./frappe-bench/sites/assets/css*
=======
          tar -cvpzf $GITHUB_WORKSPACE/build/$GITHUB_SHA.tar.gz ./frappe-bench/sites/assets/frappe/dist
>>>>>>> 77e0b595

      - name: Publish assets to S3
        uses: jakejarvis/s3-sync-action@master
        with:
          args: --acl public-read
        env:
          AWS_S3_BUCKET: 'assets.frappeframework.com'
          AWS_ACCESS_KEY_ID: ${{ secrets.S3_ASSETS_ACCESS_KEY_ID }}
          AWS_SECRET_ACCESS_KEY: ${{ secrets.S3_ASSETS_SECRET_ACCESS_KEY }}
          AWS_S3_ENDPOINT: 'http://s3.fr-par.scw.cloud'
          AWS_REGION: 'fr-par'
          SOURCE_DIR: '$GITHUB_WORKSPACE/build'<|MERGE_RESOLUTION|>--- conflicted
+++ resolved
@@ -29,11 +29,7 @@
       - name: Package assets
         run: |
           mkdir -p $GITHUB_WORKSPACE/build
-<<<<<<< HEAD
-          tar -cvpzf $GITHUB_WORKSPACE/build/$GITHUB_SHA.tar.gz ./frappe-bench/sites/assets/js ./frappe-bench/sites/assets/css*
-=======
           tar -cvpzf $GITHUB_WORKSPACE/build/$GITHUB_SHA.tar.gz ./frappe-bench/sites/assets/frappe/dist
->>>>>>> 77e0b595
 
       - name: Publish assets to S3
         uses: jakejarvis/s3-sync-action@master
