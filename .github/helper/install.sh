--- conflicted
+++ resolved
@@ -46,17 +46,13 @@
   sed -i 's/^socketio:/# socketio:/g' Procfile
   sed -i 's/^redis_socketio:/# redis_socketio:/g' Procfile
 fi
-<<<<<<< HEAD
-=======
 
 if [ "$TYPE" == "ui" ]
 then
   sed -i 's/^web: bench serve/web: bench serve --with-coverage/g' Procfile
 fi
->>>>>>> 9ef10818
 
 echo "Starting Bench..."
-export FRAPPE_TUNE_GC=True
 
 bench start &> ~/frappe-bench/bench_start.log &
 
