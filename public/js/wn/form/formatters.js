--- conflicted
+++ resolved
@@ -92,13 +92,7 @@
 	return wn.form.formatters[fieldtype.replace(/ /g, "")] || wn.form.formatters.Data;
 }
 
-<<<<<<< HEAD
-wn.format = function(value, df) {
-	if(!df) df = {"fieldtype":"Data"}
-	return wn.form.get_formatter(df.fieldtype)(value, df);
-=======
 wn.format = function(value, df, options) {
 	if(!df) df = {"fieldtype":"Data"};
 	return wn.form.get_formatter(df.fieldtype)(value, df, options);
->>>>>>> 0a127b62
 }