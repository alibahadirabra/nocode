// Copyright (c) 2012 Web Notes Technologies Pvt Ltd (http://erpnext.com)
// 
// MIT License (MIT)
// 
// Permission is hereby granted, free of charge, to any person obtaining a 
// copy of this software and associated documentation files (the "Software"), 
// to deal in the Software without restriction, including without limitation 
// the rights to use, copy, modify, merge, publish, distribute, sublicense, 
// and/or sell copies of the Software, and to permit persons to whom the 
// Software is furnished to do so, subject to the following conditions:
// 
// The above copyright notice and this permission notice shall be included in 
// all copies or substantial portions of the Software.
// 
// THE SOFTWARE IS PROVIDED "AS IS", WITHOUT WARRANTY OF ANY KIND, EXPRESS OR IMPLIED, 
// INCLUDING BUT NOT LIMITED TO THE WARRANTIES OF MERCHANTABILITY, FITNESS FOR A 
// PARTICULAR PURPOSE AND NONINFRINGEMENT. IN NO EVENT SHALL THE AUTHORS OR COPYRIGHT 
// HOLDERS BE LIABLE FOR ANY CLAIM, DAMAGES OR OTHER LIABILITY, WHETHER IN AN ACTION OF 
// CONTRACT, TORT OR OTHERWISE, ARISING FROM, OUT OF OR IN CONNECTION WITH THE SOFTWARE 
// OR THE USE OR OTHER DEALINGS IN THE SOFTWARE.
// 

<<<<<<< HEAD
String.prototype.reverse = function(){return this.split('').reverse().join('')}

wn.utils.full_name = function(fn, ln) { return fn + (ln ? ' ' : '') + (ln ? ln : '') }

var currency_format = (function(wn){
	var cache; 
	$.getJSON('/lib/js/lib/currency.json', function(data){ cache = data;});
	return function currency_format(fmt){
		if (fmt){
			fmt = (cache[fmt.toUpperCase()]) ? fmt.toUpperCase() : null;
		};
		fmt = (!fmt && cache[sys_defaults.currency]) ? cache[sys_defaults.currency] : cache[fmt||'default'];  
	
		// match thousand and decimal separators (respectively) from display format
		separators = (fmt.display.match(/[^#]/g) || ['', '']);
		
		// determines the length of decimal places from decimal separator, or the size of the display format
		// the 4 first '#' on display are: 1 thousand place and 3 houndred places.
		decimal_places = (separators[1]) ? ( fmt.display.split('').reverse().join('').indexOf(separators[1]) || 0) : (fmt.display.match(/[#]/g)) ? fmt.display.match(/[#]/g).length - 4 : 0;
		
		// determines the currency symbol
		symbol = (fmt.symbol) ? fmt.symbol + " " : "";
		
		return {'separators': separators, 'decimal_places': decimal_places, 'symbol': symbol};	
			
		}
})(wn);

function currency_to_flt(v, decimals, fmt){
	if (v == null || v == '') return 0.00;
	fmt = currency_format(fmt);
	v = new String(v);
	
	v = v.replace(fmt.symbol, '').replace(fmt.separators[0], '').replace(fmt.separators[1], '').split('');
	v.splice(v.length - fmt.decimal_places, 0, '.');
	return parseFloat(v.join(""));
}

function fmt_money(v, fmt, is_flt){
	if(!is_flt) {
		is_flt = false;
	}
	fmt = currency_format(fmt);
	if (v==null || v=='') { v='0.00' };
	v = parseFloat(v);
	if (isNaN(v)) {
		return '';
	} else {
		var val = 2;
		if (sys_defaults.currency == 'Millions') val = 3;
		v = v.toFixed(fmt.decimal_places);
		amount = v+'';
		var a = amount.split('.', 2)
		var d = a[1];
		var i = parseInt(a[0]);
		if (isNaN(i)) { return ''; }
		var minus = (v < 0) ? '-' : '';
		i = Math.abs(i);
		var n = new String(i);
		var a = [];
		{
			var nn = n.substr(n.length-3);
			a.unshift(nn);
			n = n.substr(0,n.length-3);			
			while(n.length > val)
			{
				var nn = n.substr(n.length-val);
				a.unshift(nn);
				n = n.substr(0,n.length-val);
			}
		}
		if(n.length > 0) { a.unshift(n); }
		n = a.join(fmt.separators[0]);
		if(d.length < 1) { amount = n; }
		else { amount = n + fmt.separators[1] + d; }
		amount = ((!is_flt) ? fmt.symbol : '') + minus + amount;
		return amount;
	}
	
				
=======
wn.utils.full_name = function(fn, ln) { 
	return fn + (ln ? ' ' : '') + (ln ? ln : '') 
}

function fmt_money(v, format){
	if(!format) {
		if(wn.boot.sysdefaults.number_format) {
			format = wn.boot.sysdefaults.number_format;
		} else if(!wn.boot.sysdefaults.currency) {
			show_alert("Default Currency Not Set");
			format = "#,###.##"
		} else {
			format = locals["Currency"][wn.boot.sysdefaults.currency].number_format || "#,###.##";
		}
	}
	if(format=="####" || format=="######") { // no flat formats!
		format = "#,###.##"
	}
	return format_number(format, v);
>>>>>>> 15b19b59
}

// to title case
function toTitle(str){
	var word_in = str.split(" ");
	var word_out = [];
	
	for(w in word_in){
		word_out[w] = word_in[w].charAt(0).toUpperCase() + word_in[w].slice(1);
	}
	
	return word_out.join(" ");
}

function is_null(v) {
	if(v==null) {
		return 1
	} else if(v==0) {
		if((v+'').length>=1) return 0;
		else return 1;
	} else {
		return 0
	}
}

function $s(ele, v, ftype, fopt) { 	
	if(v==null)v='';
					
	if((ftype =='Text'|| ftype =='Small Text') && typeof(v)=="string") {
		ele.innerHTML = v?v.replace(/\n/g, '<br>'):'';
	} else if(ftype =='Date') {
		v = dateutil.str_to_user(v);
		if(v==null)v=''
		ele.innerHTML = v;
	} else if(ftype =='Link' && fopt) {
		ele.innerHTML = repl('<a href="#Form/%(doctype)s/%(name)s">%(name)s</a>', 
			{doctype: fopt, name:v});
	} else if(ftype =='Currency') {
		ele.style.textAlign = 'right';
		if(is_null(v))
			ele.innerHTML = '';
		else
			ele.innerHTML = fmt_money(v);
	} else if(ftype =='Int') {
		ele.style.textAlign = 'right';
		ele.innerHTML = v;
	} else if(ftype == 'Check') {
		if(v) ele.innerHTML = '<img src="lib/images/ui/tick.gif">';
		else ele.innerHTML = '';
	} else {
		ele.innerHTML = v;
	}
}

function copy_dict(d) {
	var n = {};
	for(var k in d) n[k] = d[k];
	return n;
}

function replace_newlines(t) {
	return t?t.replace(/\n/g, '<br>'):'';
}

function cint(v, def) { 
	v=v+''; 
	v=lstrip(v, ['0']); 
	v=parseInt(v); 
	if(isNaN(v))v=def?def:0; return v; 
}
function validate_email(txt) { 
	return wn.utils.validate_type(txt, email);
}
function validate_spl_chars(txt) { 
	return wn.utils.validate_type(txt, "alphanum")
}	
function cstr(s) {
	if(s==null)return '';
	return s+'';
}
function nth(number) {
	number = cint(number);
	var s = 'th';
	if((number+'').substr(-1)=='1') s = 'st';
	if((number+'').substr(-1)=='2') s = 'nd';
	if((number+'').substr(-1)=='3') s = 'rd';
	return number+s;
}

function flt(v,decimals) { 
	if(v==null || v=='')return 0;
	v=(v+'').replace(/,/g,'');

	v=parseFloat(v); 
	if(isNaN(v))
		v=0; 
	if(decimals!=null)
		return roundNumber(v, decimals);
	return v; 
}

function esc_quotes(s) { 
	if(s==null)s=''; 
	return s.replace(/'/, "\'");
}

var crop = function(s, len) {
	if(s.length>len)
		return s.substr(0, len-3) + '...';
	else 
		return s;
}

var strip = function(s, chars) {
	var s= lstrip(s, chars)
	s = rstrip(s, chars);
	return s;
}

var lstrip = function(s, chars) {
	if(!chars) chars = ['\n', '\t', ' '];
	// strip left
	var first_char = s.substr(0,1);
	while(in_list(chars, first_char)) {
		var s = s.substr(1);
		first_char = s.substr(0,1);
	}
	return s;
}

var rstrip = function(s, chars) {
	if(!chars) chars = ['\n', '\t', ' '];
	var last_char = s.substr(s.length-1);
	while(in_list(chars, last_char)) {
		var s = s.substr(0, s.length-1);
		last_char = s.substr(s.length-1);
	}
	return s;
}

function repl(s, dict) {
	if(s==null)return '';
	for(key in dict) {
		s = s.split("%("+key+")s").join(dict[key]);
	}
	return s;
}

function replace_all(s, t1, t2) {
	return s.split(t1).join(t2);
}

function keys(obj) { 
	var mykeys=[];
	for (key in obj) mykeys[mykeys.length]=key;
	return mykeys;
}
function values(obj) { 
	var myvalues=[];
	for (key in obj) myvalues[myvalues.length]=obj[key];
	return myvalues;
}

function in_list(list, item) {
	if(!list) return false;
	for(var i=0; i<list.length; i++)
		if(list[i]==item) return true;
	return false;
}
function has_common(list1, list2) {
	if(!list1 || !list2) return false;
	for(var i=0; i<list1.length; i++) {
		if(in_list(list2, list1[i]))return true;
	}
	return false;
}

var inList = in_list; // bc
function add_lists(l1, l2) {
	return [].concat(l1).concat(l2);
}

function docstring(obj)  {
	return JSON.stringify(obj);
}

function roundNumber(num, dec) {
	var result = Math.round(num*Math.pow(10,dec))/Math.pow(10,dec);
	return result;
}<|MERGE_RESOLUTION|>--- conflicted
+++ resolved
@@ -20,88 +20,6 @@
 // OR THE USE OR OTHER DEALINGS IN THE SOFTWARE.
 // 
 
-<<<<<<< HEAD
-String.prototype.reverse = function(){return this.split('').reverse().join('')}
-
-wn.utils.full_name = function(fn, ln) { return fn + (ln ? ' ' : '') + (ln ? ln : '') }
-
-var currency_format = (function(wn){
-	var cache; 
-	$.getJSON('/lib/js/lib/currency.json', function(data){ cache = data;});
-	return function currency_format(fmt){
-		if (fmt){
-			fmt = (cache[fmt.toUpperCase()]) ? fmt.toUpperCase() : null;
-		};
-		fmt = (!fmt && cache[sys_defaults.currency]) ? cache[sys_defaults.currency] : cache[fmt||'default'];  
-	
-		// match thousand and decimal separators (respectively) from display format
-		separators = (fmt.display.match(/[^#]/g) || ['', '']);
-		
-		// determines the length of decimal places from decimal separator, or the size of the display format
-		// the 4 first '#' on display are: 1 thousand place and 3 houndred places.
-		decimal_places = (separators[1]) ? ( fmt.display.split('').reverse().join('').indexOf(separators[1]) || 0) : (fmt.display.match(/[#]/g)) ? fmt.display.match(/[#]/g).length - 4 : 0;
-		
-		// determines the currency symbol
-		symbol = (fmt.symbol) ? fmt.symbol + " " : "";
-		
-		return {'separators': separators, 'decimal_places': decimal_places, 'symbol': symbol};	
-			
-		}
-})(wn);
-
-function currency_to_flt(v, decimals, fmt){
-	if (v == null || v == '') return 0.00;
-	fmt = currency_format(fmt);
-	v = new String(v);
-	
-	v = v.replace(fmt.symbol, '').replace(fmt.separators[0], '').replace(fmt.separators[1], '').split('');
-	v.splice(v.length - fmt.decimal_places, 0, '.');
-	return parseFloat(v.join(""));
-}
-
-function fmt_money(v, fmt, is_flt){
-	if(!is_flt) {
-		is_flt = false;
-	}
-	fmt = currency_format(fmt);
-	if (v==null || v=='') { v='0.00' };
-	v = parseFloat(v);
-	if (isNaN(v)) {
-		return '';
-	} else {
-		var val = 2;
-		if (sys_defaults.currency == 'Millions') val = 3;
-		v = v.toFixed(fmt.decimal_places);
-		amount = v+'';
-		var a = amount.split('.', 2)
-		var d = a[1];
-		var i = parseInt(a[0]);
-		if (isNaN(i)) { return ''; }
-		var minus = (v < 0) ? '-' : '';
-		i = Math.abs(i);
-		var n = new String(i);
-		var a = [];
-		{
-			var nn = n.substr(n.length-3);
-			a.unshift(nn);
-			n = n.substr(0,n.length-3);			
-			while(n.length > val)
-			{
-				var nn = n.substr(n.length-val);
-				a.unshift(nn);
-				n = n.substr(0,n.length-val);
-			}
-		}
-		if(n.length > 0) { a.unshift(n); }
-		n = a.join(fmt.separators[0]);
-		if(d.length < 1) { amount = n; }
-		else { amount = n + fmt.separators[1] + d; }
-		amount = ((!is_flt) ? fmt.symbol : '') + minus + amount;
-		return amount;
-	}
-	
-				
-=======
 wn.utils.full_name = function(fn, ln) { 
 	return fn + (ln ? ' ' : '') + (ln ? ln : '') 
 }
@@ -121,7 +39,6 @@
 		format = "#,###.##"
 	}
 	return format_number(format, v);
->>>>>>> 15b19b59
 }
 
 // to title case
