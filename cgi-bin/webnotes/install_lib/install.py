--- conflicted
+++ resolved
@@ -106,10 +106,7 @@
 		"""
 		a very simplified version, just for the time being..will eventually be deprecated once the framework stabilizes.
 		"""
-		import webnotes.defs
-		#Storing passed source path
-		passed_source_path = source_path
-		
+		import webnotes.defs		
 		
 		# delete user (if exists)
 		self.dbman.delete_user(target)
@@ -133,7 +130,6 @@
 		
 		# import in target
 		if verbose: print "Starting database import..."
-<<<<<<< HEAD
 
 		# get the path of the sql file to import
 		source_given = True
@@ -148,14 +144,6 @@
 			if verbose: print "Importing core module..."
 			self.import_core_module()
 			self.create_users()
-=======
-		self.dbman.restore_database(target, source_path, self.root_password.replace(' ','\ '))
-		if verbose: print "Imported from database %s" % source_path
-
-		#If source path is passed 
-		#i.e. importing from master sql, dont import core modules
-		if not passed_source_path: self.import_core_module()
->>>>>>> 9fcb4c23
 
 		# framework cleanups
 		self.framework_cleanups(target)
