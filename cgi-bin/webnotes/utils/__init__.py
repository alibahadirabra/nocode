# util __init__.py

import webnotes

user_time_zone = None
month_name = ['','Jan','Feb','Mar','Apr','May','Jun','Jul','Aug','Sep','Oct','Nov','Dec']
month_name_full = ['','January','February','March','April','May','June','July','August','September','October','November','December']
no_value_fields = ['Section Break', 'Column Break', 'HTML', 'Table', 'FlexTable', 'Button', 'Image', 'Graph']
default_fields = ['doctype','name','owner','creation','modified','modified_by','parent','parentfield','parenttype','idx','docstatus']

def getCSVelement(v):
	"""
		 Returns the CSV value of `v`, For example: 
		 
		 * apple becomes "apple"
		 * hi"there becomes "hi""there"
	"""
	v = cstr(v)
	if not v: return ''
	if (',' in v) or ('\n' in v) or ('"' in v):
		if '"' in v: v = v.replace('"', '""')
		return '"'+v+'"'
	else: return v or ''

def validate_email_add(email_str):
	"""
	Validates the email string
	"""
	s = email_str
	if '<' in s:
		s = s.split('<')[1].split('>')[0]
	if s: s = s.strip().lower()
	import re
	#return re.match("^[a-zA-Z0-9._%-]+@[a-zA-Z0-9._%-]+.[a-zA-Z]{2,6}$", email_str)
	return re.match("[a-z0-9!#$%&'*+/=?^_`{|}~-]+(?:\.[a-z0-9!#$%&'*+/=?^_`{|}~-]+)*@(?:[a-z0-9](?:[a-z0-9-]*[a-z0-9])?\.)+[a-z0-9](?:[a-z0-9-]*[a-z0-9])?", s)

def sendmail(recipients, sender='', msg='', subject='[No Subject]', parts=[], cc=[], attach=[]):
	"""
	Send an email. For more details see :func:`email_lib.sendmail`
	"""
	import webnotes.utils.email_lib
	return email_lib.sendmail(recipients, sender, msg, subject, parts, cc, attach)
	
def generate_hash():
	"""
		 Generates random hash for session id
	"""
	import hashlib, time
	return hashlib.sha224(str(time.time())).hexdigest()

def db_exists(dt, dn):
	return webnotes.conn.sql('select name from `tab%s` where name="%s"' % (dt, dn))

def load_json(arg):
	
	# already a dictionary?
	if type(arg)!=str:
		return arg
	
	try: import json
	except: import simplejson as json

	#return json.loads(unicode(arg, 'iso-8859-15'))
	return json.loads(arg)
	
# Get Traceback
# ==============================================================================

def getTraceback():
	"""
		 Returns the traceback of the Exception
	"""
	import sys, traceback, string
	type, value, tb = sys.exc_info()
	
	body = "Traceback (innermost last):\n"
	list = traceback.format_tb(tb, None) + traceback.format_exception_only(type, value)
	body = body + "%-20s %s" % (string.join(list[:-1], ""), list[-1])
	
	if webnotes.logger:
		webnotes.logger.error('Db:'+(webnotes.conn and webnotes.conn.cur_db_name or '') + ' - ' + body)
	
	return body

# Log
# ==============================================================================

def log(event, details):
	webnotes.logger.info(details)

# Date and Time
# ==============================================================================


def getdate(string_date):
	"""
		 Coverts string date (yyyy-mm-dd) to datetime.date object
	"""
	import datetime

	if type(string_date)==unicode:
		string_date = str(string_date)
	
	if type(string_date) in (datetime.datetime, datetime.date): 
		return string_date
	
	if ' ' in string_date:
		string_date = string_date.split(' ')[0]
	t = string_date.split('-')
	if len(t)==3:
		return datetime.date(cint(t[0]), cint(t[1]), cint(t[2]))
	else:
		return ''

def add_days(date, days):
	"""
		 Adds `days` to the given `string_date`
	"""
	import datetime
	if not date:
		date = now_datetime()

	if type(date) not in (datetime.datetime, datetime.date): 
		date = getdate(date)

	return (date + datetime.timedelta(days)).strftime('%Y-%m-%d')

def add_months(string_date, months):
	import datetime
	return webnotes.conn.sql("select DATE_ADD('%s',INTERVAL '%s' MONTH)" % (getdate(string_date),months))[0][0]

def add_years(string_date, years):
	import datetime
	return webnotes.conn.sql("select DATE_ADD('%s',INTERVAL '%s' YEAR)" % (getdate(string_date),years))[0][0]

def date_diff(string_ed_date, string_st_date=None):
	import datetime
	return webnotes.conn.sql("SELECT DATEDIFF('%s','%s')" %(getdate(string_ed_date), getdate(string_st_date)))[0][0]

def now_datetime():
	global user_time_zone
	from datetime import datetime
	from pytz import timezone
	
	# get localtime
	if not user_time_zone:
		user_time_zone = webnotes.conn.get_value('Control Panel', None, 'time_zone') or 'Asia/Calcutta'

	# convert to UTC
	utcnow = timezone('UTC').localize(datetime.utcnow())

	# convert to user time zone
	return utcnow.astimezone(timezone(user_time_zone))

def now():
	"""
		 Returns `time.strftime('%Y-%m-%d %H:%M:%S')`
	"""
	return now_datetime().strftime('%Y-%m-%d %H:%M:%S')
	
def nowdate():
	"""
		 Returns time.strftime('%Y-%m-%d')
	"""
	return now_datetime().strftime('%Y-%m-%d')

def get_first_day(dt, d_years=0, d_months=0):
	"""
	 Returns the first day of the month for the date specified by date object
	 Also adds `d_years` and `d_months` if specified
	"""
	import datetime
	# d_years, d_months are "deltas" to apply to dt
	y, m = dt.year + d_years, dt.month + d_months
	a, m = divmod(m-1, 12)
	return datetime.date(y+a, m+1, 1)

def get_last_day(dt):
	"""
	 Returns last day of the month using:
	 `get_first_day(dt, 0, 1) + datetime.timedelta(-1)`
	"""
	import datetime
	return get_first_day(dt, 0, 1) + datetime.timedelta(-1)

user_format = None
"""
	 User format specified in :term:`Control Panel`
	 
	 Examples:
	 
	 * dd-mm-yyyy
	 * mm-dd-yyyy
	 * dd/mm/yyyy
"""

def formatdate(string_date):
	"""
	 	Convers the given string date to :data:`user_format`
	"""
	global user_format
	if not user_format:
		user_format = webnotes.conn.get_value('Control Panel', None, 'date_format')
	d = string_date.split('-');
	out = user_format
	return out.replace('dd', ('%.2i' % cint(d[2]))).replace('mm', ('%.2i' % cint(d[1]))).replace('yyyy', d[0])
	
def dict_to_str(args, sep='&'):
	"""
	Converts a dictionary to URL
	"""
	import urllib
	t = []
	for k in args.keys():
		t.append(str(k)+'='+urllib.quote(str(args[k] or '')))
	return sep.join(t)

def timestamps_equal(t1, t2):
	"""Returns true if same the two string timestamps are same"""
	scrub = lambda x: x.replace(':', ' ').replace('-',' ').split()

	t1, t2 = scrub(t1), scrub(t2)
	
	if len(t1) != len(t2):
		return
	
	for i in range(len(t1)):
		if t1[i]!=t2[i]:
			return
	return 1

def global_date_format(date):
	import datetime

	if type(date) in (str, unicode):
		date = getdate(date)
	
	return date.strftime('%d') + ' ' + month_name_full[int(date.strftime('%m'))] + ' ' + date.strftime('%Y')
	
	
	

# Datatype
# ==============================================================================

def isNull(v):
	"""
	Returns true if v='' or v is `None`
	"""
	return (v=='' or v==None)
	
def has_common(l1, l2):
	"""
	Returns true if there are common elements in lists l1 and l2
	"""
	for l in l1:
		if l in l2: 
			return 1
	return 0
	
def flt(s):
	"""
	Convert to float (ignore commas)
	"""
	if type(s)==str: # if string
		s = s.replace(',','')
	try: tmp = float(s)
	except: tmp = 0
	return tmp

def cint(s):
	"""
	Convert to integer
	"""
	try: tmp = int(float(s))
	except: tmp = 0
	return tmp

def cstr(s):
	"""	
	Convert to string
	"""
	if s==None: 
		return ''
	else:
		if hasattr(s, 'encode'):
			try:
				s = s.encode('utf-8', 'ignore')
			except:
				pass
		return str(s)

def str_esc_quote(s):
	"""
	Escape quotes
	"""
	if s==None:return ''
	return s.replace("'","\'")

def replace_newlines(s):
	"""
	Replace newlines by '<br>'
	"""
	if s==None:return ''
	return s.replace("\n","<br>")


# ==============================================================================

def parse_val(v):
	"""
	Converts to simple datatypes from SQL query results
	"""
	import datetime
	
	try: import decimal # for decimal Python 2.5 (?)
	except: pass

	if type(v)==datetime.date:
		v = str(v)
	elif type(v)==datetime.timedelta:
		v = ':'.join(str(v).split(':')[:2])
	elif type(v)==datetime.datetime:
		v = str(v)
	elif type(v)==long: v=int(v)

	try:
		if type(v)==decimal.Decimal: v=float(v)
	except: pass

	return v
	
# ==============================================================================

def fmt_money(amount, fmt = '%.2f'):
	"""
	Convert to string with commas for thousands, millions etc
	"""
	curr = webnotes.conn.get_value('Control Panel', None, 'currency_format') or 'Millions'

	val = 2
	if curr == 'Millions': val = 3

	if cstr(amount).find('.') == -1:	temp = '00'
	else: temp = cstr(amount).split('.')[1]

	l = []
	minus = ''
	if flt(amount) < 0: minus = '-'

	amount = ''.join(cstr(amount).split(','))
	amount = cstr(abs(flt(amount))).split('.')[0]
	
	# main logic	
	if len(cstr(amount)) > 3:
		nn = amount[len(amount)-3:]
		l.append(nn)
		amount = amount[0:len(amount)-3]
		while len(cstr(amount)) > val:
			nn = amount[len(amount)-val:]
			l.insert(0,nn)
			amount = amount[0:len(amount)-val]
	
	if len(amount) > 0:	l.insert(0,amount)

	amount = ','.join(l)+'.'+temp
	amount = minus + amount
	return amount

#
# convet currency to words
#
def money_in_words(number, main_currency = None, fraction_currency=None):
	"""
	Returns string in words with currency and fraction currency. 
	"""
	
	d = get_defaults()
	if not main_currency:
		main_currency = d.get('currency', 'INR')
	if not fraction_currency:
		fraction_currency = d.get('fraction_currency', 'paise')

	n = str(flt(number))
	main, fraction = n.split('.')
	if len(fraction)==1: fraction += '0'
	
	out = main_currency + ' ' + in_words(main).title()
	if cint(fraction):
		out = out + ' and ' + in_words(fraction).title() + ' ' + fraction_currency

	return out + ' only.'

#
# convert number to words
#
def in_words(integer):
	"""
	Returns string in words for the given integer.
	"""

	in_million = webnotes.conn.get_value('Control Panel',None,'currency_format')=='Millions' and 1 or 0
	

	n=int(integer)
	known = {0: 'zero', 1: 'one', 2: 'two', 3: 'three', 4: 'four', 5: 'five', 6: 'six', 7: 'seven', 8: 'eight', 9: 'nine', 10: 'ten',
		11: 'eleven', 12: 'twelve', 13: 'thirteen', 14: 'fourteen', 15: 'fifteen', 16: 'sixteen', 17: 'seventeen', 18: 'eighteen',
		19: 'nineteen', 20: 'twenty', 30: 'thirty', 40: 'forty', 50: 'fifty', 60: 'sixty', 70: 'seventy', 80: 'eighty', 90: 'ninety'}
	
	def psn(n, known, xpsn):
		import sys; 
		if n in known: return known[n]
		bestguess, remainder = str(n), 0

		if n<=20:
			print >>sys.stderr, n, "How did this happen?"
			assert 0
		elif n < 100:
			bestguess= xpsn((n//10)*10, known, xpsn) + '-' + xpsn(n%10, known, xpsn)
			return bestguess
		elif n < 1000:
			bestguess= xpsn(n//100, known, xpsn) + ' ' + 'hundred'
			remainder = n%100
		else:
			if in_million:
				if n < 1000000:
					bestguess= xpsn(n//1000, known, xpsn) + ' ' + 'thousand'
					remainder = n%1000
				elif n < 1000000000:
					bestguess= xpsn(n//1000000, known, xpsn) + ' ' + 'million'
					remainder = n%1000000
				else:
					bestguess= xpsn(n//1000000000, known, xpsn) + ' ' + 'billion'
					remainder = n%1000000000				
			else:
				if n < 100000:
					bestguess= xpsn(n//1000, known, xpsn) + ' ' + 'thousand'
					remainder = n%1000
				elif n < 10000000:
					bestguess= xpsn(n//100000, known, xpsn) + ' ' + 'lakh'
					remainder = n%100000
				else:
					bestguess= xpsn(n//10000000, known, xpsn) + ' ' + 'crore'
					remainder = n%10000000
		if remainder:
			if remainder >= 100:
				comma = ','
			else:
				comma = ''
			return bestguess + comma + ' ' + xpsn(remainder, known, xpsn)
		else:
			return bestguess

	return psn(n, known, psn)
	

# Get Defaults
# ==============================================================================

def get_defaults(key=None):
	"""
	Get dictionary of default values from the :term:`Control Panel`, or a value if key is passed
	"""
	if key:
		res = webnotes.conn.sql('select defvalue from `tabDefaultValue` where parent = "Control Panel" where defkey=%s', key)
		return res and res[0][0] or None
	else:
		res = webnotes.conn.sql('select defkey, defvalue from `tabDefaultValue` where parent = "Control Panel"')
		d = {}
		for rec in res: 
			d[rec[0]] = rec[1] or ''
		return d

def set_default(key, val):
	"""
	Set / add a default value to :term:`Control Panel`
	"""
	res = webnotes.conn.sql('select defkey from `tabDefaultValue` where defkey="%s" and parent = "Control Panel"' % key)
	if res:
		webnotes.conn.sql('update `tabDefaultValue` set defvalue="%s" where parent = "Control Panel" and defkey="%s"' % (val, key))
	else:
		from webnotes.model.doc import Document
		d = Document('DefaultValue')
		d.parent = 'Control Panel'
		d.parenttype = 'Control Panel'
		d.parentfield = 'system_defaults'
		d.defkey = key
		d.defvalue = val
		d.save(1)

#
# Clear recycle bin
#
def clear_recycle_bin():
	sql = webnotes.conn.sql
	
	tl = sql('show tables')
	total_deleted = 0
	for t in tl:
		fl = [i[0] for i in sql('desc `%s`' % t[0])]
		
		if 'name' in fl:
			total_deleted += sql("select count(*) from `%s` where name like '__overwritten:%%'" % t[0])[0][0]
			sql("delete from `%s` where name like '__overwritten:%%'" % t[0])

		if 'parent' in fl:	
			total_deleted += sql("select count(*) from `%s` where parent like '__oldparent:%%'" % t[0])[0][0]
			sql("delete from `%s` where parent like '__oldparent:%%'" % t[0])
	
			total_deleted += sql("select count(*) from `%s` where parent like 'oldparent:%%'" % t[0])[0][0]
			sql("delete from `%s` where parent like 'oldparent:%%'" % t[0])

			total_deleted += sql("select count(*) from `%s` where parent like 'old_parent:%%'" % t[0])[0][0]
			sql("delete from `%s` where parent like 'old_parent:%%'" % t[0])

	return "%s records deleted" % str(int(total_deleted))


# Send Error Report
# ==============================================================================

def send_error_report():
	sql = webnotes.conn.sql
	m = ''
	acc_id = webnotes.conn.get_value('Control Panel',None,'account_id') or ''
	if acc_id: m = 'Account Id : '+acc_id
	form = webnotes.form
	err_msg = '''
		%s <br>
		Comment: %s
		Err Msg : %s
	''' % (m, form.getvalue('msg') or '', form.getvalue('err_msg'))
	sendmail([webnotes.conn.get_value('Control Panel',None,'support_email_id') or 'support@iwebnotes.com'], sender=webnotes.session['user'], msg=err_msg, subject='Error Report '+m)

# Dictionary utils
# ==============================================================================

<<<<<<< HEAD
def pprint_dict(d, level=1, no_blanks=True):
	if no_blanks:
		empty_keys = []
		for key in d:
			if d[key]=='' or d[key]==None:
				# del d[key] raises runtime exception, using a workaround
				empty_keys.append(key)
		for key in empty_keys:
			del d[key]
	indent = ''
	for i in range(0,level):
		indent += '\t'
	lines = []
=======
def remove_blanks(d):
	"""
		Returns d with empty ('' or None) values stripped
	"""
	empty_keys = []
	for key in d:
		if d[key]=='' or d[key]==None:
			# del d[key] raises runtime exception, using a workaround
			empty_keys.append(key)
	for key in empty_keys:
		del d[key]
		
	return d
		
def pprint_dict(d, level=1, no_blanks=True):
	"""
		Pretty print a dictionary with indents
	"""
	if no_blanks:
		remove_blanks(d)
		
	# make indent
	indent, ret = '', ''
	for i in range(0,level): indent += '\t'
	
	# add lines
	comment, lines = '', []
>>>>>>> 87d4b9ce
	kl = d.keys()
	kl.sort()
		
	# make lines
	for key in kl:
<<<<<<< HEAD
		tmp = {key: d[key]}
		lines.append(indent + str(tmp)[1:-1] )
	return indent + '{\n' \
			+ indent + ',\n\t'.join(lines) \
			+ '\n' + indent + '}'

=======
		if key != '##comment':
			tmp = {key: d[key]}
			lines.append(indent + str(tmp)[1:-1] )
	
	# add comment string
	if '##comment' in kl:
		ret = ('\n' + indent) + '# ' + d['##comment'] + '\n'

	# open
	ret += indent + '{\n'
	
	# lines
	ret += indent + ',\n\t'.join(lines)
	
	# close
	ret += '\n' + indent + '}'
	
	return ret
				
>>>>>>> 87d4b9ce
def get_common(d1,d2):
	"""
		returns (list of keys) the common part of two dicts
	"""
	return [p for p in d1 if p in d2 and d1[p]==d2[p]]

<<<<<<< HEAD
def min_lod(listt):
	"""
		minimized a list of dictionaries using '_from_prev'
	"""
	import copy
	l = copy.deepcopy(listt)
	prev = {}
	for dic in l:
		common = get_common(prev,dic)
		prev = dic
		for i in common : del dic[i]
		if not common==[] : dic['_from_prev']= ','.join(str(p) for p in common)
	return l

def max_lod(listt):
	"""
		maximizes a list of dictionaries using '_from_prev'
	"""
	import copy
	l = copy.deepcopy(listt)
	prev = {}
	for dic in l:
		if '_from_prev' in dic:
			prevs = dic['_from_prev'].split(',')
			for p in prevs : dic[p] = prev[p]
			del dic['_from_prev']
		prev = dic
	return l

def pprint_lod(l, level=1, no_blanks=True):
	"""
		returns pretty print string for list of dictionaries
	"""
	l = min_lod(l)
	dictlist = [pprint_dict(d) for d in l]
	return '[\n' + ',\n'.join(dictlist) + '\n]'

def peval_lod(string):
	"""
		pretty eval a pretty printed list of dictionaries (using )
	"""
	strdict = eval(string)
	strdict = max_lod(strdict)
	return strdict
=======
def get_common_dict(d1, d2):
	"""
		return common dictionary of d1 and d2
	"""
	ret = {}
	for key in d1:
		if key in d2 and d2[key]==d1[key]:
			ret[key] = d1[key]
	return ret

def get_diff_dict(d1, d2):
	"""
		return common dictionary of d1 and d2
	"""
	diff_keys = set(d2.keys()).difference(set(d1.keys()))
	
	ret = {}
	for d in diff_keys: ret[d] = d2[d]
	return ret





	
>>>>>>> 87d4b9ce
<|MERGE_RESOLUTION|>--- conflicted
+++ resolved
@@ -535,21 +535,6 @@
 # Dictionary utils
 # ==============================================================================
 
-<<<<<<< HEAD
-def pprint_dict(d, level=1, no_blanks=True):
-	if no_blanks:
-		empty_keys = []
-		for key in d:
-			if d[key]=='' or d[key]==None:
-				# del d[key] raises runtime exception, using a workaround
-				empty_keys.append(key)
-		for key in empty_keys:
-			del d[key]
-	indent = ''
-	for i in range(0,level):
-		indent += '\t'
-	lines = []
-=======
 def remove_blanks(d):
 	"""
 		Returns d with empty ('' or None) values stripped
@@ -577,20 +562,11 @@
 	
 	# add lines
 	comment, lines = '', []
->>>>>>> 87d4b9ce
 	kl = d.keys()
 	kl.sort()
 		
 	# make lines
 	for key in kl:
-<<<<<<< HEAD
-		tmp = {key: d[key]}
-		lines.append(indent + str(tmp)[1:-1] )
-	return indent + '{\n' \
-			+ indent + ',\n\t'.join(lines) \
-			+ '\n' + indent + '}'
-
-=======
 		if key != '##comment':
 			tmp = {key: d[key]}
 			lines.append(indent + str(tmp)[1:-1] )
@@ -610,59 +586,12 @@
 	
 	return ret
 				
->>>>>>> 87d4b9ce
 def get_common(d1,d2):
 	"""
 		returns (list of keys) the common part of two dicts
 	"""
 	return [p for p in d1 if p in d2 and d1[p]==d2[p]]
 
-<<<<<<< HEAD
-def min_lod(listt):
-	"""
-		minimized a list of dictionaries using '_from_prev'
-	"""
-	import copy
-	l = copy.deepcopy(listt)
-	prev = {}
-	for dic in l:
-		common = get_common(prev,dic)
-		prev = dic
-		for i in common : del dic[i]
-		if not common==[] : dic['_from_prev']= ','.join(str(p) for p in common)
-	return l
-
-def max_lod(listt):
-	"""
-		maximizes a list of dictionaries using '_from_prev'
-	"""
-	import copy
-	l = copy.deepcopy(listt)
-	prev = {}
-	for dic in l:
-		if '_from_prev' in dic:
-			prevs = dic['_from_prev'].split(',')
-			for p in prevs : dic[p] = prev[p]
-			del dic['_from_prev']
-		prev = dic
-	return l
-
-def pprint_lod(l, level=1, no_blanks=True):
-	"""
-		returns pretty print string for list of dictionaries
-	"""
-	l = min_lod(l)
-	dictlist = [pprint_dict(d) for d in l]
-	return '[\n' + ',\n'.join(dictlist) + '\n]'
-
-def peval_lod(string):
-	"""
-		pretty eval a pretty printed list of dictionaries (using )
-	"""
-	strdict = eval(string)
-	strdict = max_lod(strdict)
-	return strdict
-=======
 def get_common_dict(d1, d2):
 	"""
 		return common dictionary of d1 and d2
@@ -688,4 +617,3 @@
 
 
 	
->>>>>>> 87d4b9ce
