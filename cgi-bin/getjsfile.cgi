--- conflicted
+++ resolved
@@ -9,8 +9,6 @@
 	form = cgi.FieldStorage()
 	out = ''
 	out_buf, str_out = '', ''
-	jsdir='../js'
-	jsonout= {}
 
 	# Traceback
 	# ---------
@@ -23,40 +21,18 @@
 		body = body + "%-20s %s" % (string.join(list[:-1], ""), list[-1])
 		return body
 		
-	def load_js_from_file(module_name):
+	def load_js_file():
 		global out
-		global jsonout
-		import webnotes.utils.jsnamespace as jsn
-		filename = jsn.jsNamespace.modname_to_filename(module_name,jsdir)
+		filename = form.getvalue('filename')
 		import os
 		try:
-			f = open(os.path.join(filename))
+			f = open(os.path.join('../js/', filename))
 			try:
 				out = f.read()
 			finally:
 				f.close()
 		except IOError,e:
 			out = "Not Found: %s" % filename
-		jsonout[module_name]=out
-	
-	def load_js_module(module_name):
-		global jsonout
-		from webnotes import defs
-		devmode = getattr(defs,'developer_mode')
-		if devmode:
-			import compilejs
-			compilejs.wnJSCompiler.compilejs(jsdir)
-		if module_name not in jsonout:
-			dependent_mods = get_dependencies(module_name)
-			for module in dependent_mods:
-				load_js_from_file(module)
-		load_js_from_file(module_name)
-	
-	def get_dependencies(module_name):
-		import webnotes.utils.jsdependency as jsd
-		ret = jsd.jsDependencyBuilder.build_dependency(jsdir,module_name)
-		return ret
-
 
 	def compress_string(buf):
 		import gzip, cStringIO
@@ -73,8 +49,7 @@
 	except:
 		pass
 	
-	load_js_module(form.getvalue('module'))
-	#load_js_module('wn.modules')
+	load_js_file()
 		
 	if compress and len(out)>512:
 		out_buf = compress_string(str_out)
@@ -89,14 +64,9 @@
 	if out_buf:
 		sys.stdout.write(out_buf)
 	elif out:
-		import json
-		print json.dumps(jsonout)
+		print out
 
 except Exception, e:
 	print "Content-Type: text/javascript"
 	print
-<<<<<<< HEAD
-	print getTraceback()#.replace('\n','<br>')
-=======
-	print getTraceback().replace('\n','<br>')
->>>>>>> 87d4b9ce
+	print getTraceback().replace('\n','<br>')