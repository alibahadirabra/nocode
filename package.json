--- conflicted
+++ resolved
@@ -22,12 +22,9 @@
   "homepage": "https://frappeframework.com",
   "dependencies": {
     "@editorjs/editorjs": "2.20.0",
-<<<<<<< HEAD
+    "@frappe/esbuild-plugin-postcss2": "^0.1.3",
     "@vueuse/core":"^9.5.0",
-=======
-    "@frappe/esbuild-plugin-postcss2": "^0.1.3",
     "@vue/component-compiler": "^4.2.4",
->>>>>>> 0d5d2cf9
     "ace-builds": "^1.4.8",
     "air-datepicker": "github:frappe/air-datepicker",
     "autoprefixer": "10",
@@ -57,6 +54,7 @@
     "md5": "^2.3.0",
     "moment": "^2.29.4",
     "moment-timezone": "^0.5.35",
+    "pinia": "^2.0.23",
     "plyr": "^3.7.2",
     "popper.js": "^1.16.0",
     "postcss": "8",
@@ -78,22 +76,6 @@
     "vue-router": "^4.1.5",
     "vuedraggable": "^4.1.0",
     "vuex": "4.0.2",
-<<<<<<< HEAD
-    "pinia": "^2.0.23",
-    "@frappe/esbuild-plugin-postcss2": "^0.1.3",
-    "@vue/component-compiler": "^4.2.4",
-    "autoprefixer": "10",
-    "chalk": "^2.3.2",
-    "cliui": "^7.0.4",
-    "esbuild": "^0.14.29",
-    "esbuild-plugin-vue3": "^0.3.0",
-    "fast-glob": "^3.2.5",
-    "launch-editor": "^2.2.1",
-    "md5": "^2.3.0",
-    "postcss": "8",
-    "rtlcss": "^3.2.1",
-=======
->>>>>>> 0d5d2cf9
     "yargs": "^17.5.1"
   },
   "snyk": true,
