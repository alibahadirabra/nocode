# Copyright (c) 2013, Web Notes Technologies Pvt. Ltd.
# MIT License. See license.txt

from __future__ import unicode_literals

from webnotes import conf
import webnotes
import json
from webnotes import _
import webnotes.utils

class PageNotFoundError(Exception): pass

def render(page_name):
	"""render html page"""
	try:
		html = render_page(page_name or "index")
	except PageNotFoundError:
		html = render_page("404")
	except Exception:
		html = render_page('error')
	
	webnotes._response.headers["Content-Type"] = "text/html; charset: utf-8"
	if "content_type" in webnotes.response:
		webnotes._response.headers["Content-Type"] = webnotes.response.pop("content_type")

	webnotes._response.data = html

def render_page(page_name):
	"""get page html"""
	page_name = scrub_page_name(page_name)
	html = ''
		
	if not ('auto_cache_clear') and conf.auto_cache_clear or 0 in conf:
		html = webnotes.cache().get_value("page:" + page_name)
		from_cache = True

	if not html:		
		html = build_page(page_name)
		from_cache = False
	
	if not html:
		raise PageNotFoundError

	if page_name=="error":
		html = html.replace("%(error)s", webnotes.getTraceback())
	elif not webnotes.response.content_type:
		comments = "\npage:"+page_name+\
			"\nload status: " + (from_cache and "cache" or "fresh")
		html += """\n<!-- %s -->""" % webnotes.utils.cstr(comments)

	return html

def build_page(page_name):
	if not webnotes.conn:
		webnotes.connect()

	sitemap = get_website_sitemap()
	page_options = sitemap.get(page_name)
	
	if not page_options:
		if page_name=="index":
			# page not found, try home page
			home_page = get_home_page()
			page_options = sitemap.get(home_page)
			if not page_options:
				raise PageNotFoundError
			page_options["page_name"] = home_page
		else:
			raise PageNotFoundError
	else:
		page_options["page_name"] = page_name
	
	basepath = webnotes.utils.get_base_path()
	module = None
	no_cache = False
	
	if page_options.get("controller"):
		module = webnotes.get_module(page_options["controller"])
		no_cache = getattr(module, "no_cache", False)

	# if generator, then load bean, pass arguments
	if page_options.get("is_generator"):
		if not module:
			raise Exception("Generator controller not defined")
		
		name = webnotes.conn.get_value(module.doctype, {
			page_options.get("page_name_field", "page_name"): page_options["page_name"]})
		obj = webnotes.get_obj(module.doctype, name, with_children=True)

		if hasattr(obj, 'get_context'):
			obj.get_context()

		context = webnotes._dict(obj.doc.fields)
		context["obj"] = obj
	else:
		# page
		context = webnotes._dict({ 'name': page_name })
		if module and hasattr(module, "get_context"):
			context.update(module.get_context())
	
	context.update(get_website_settings())

	jenv = webnotes.get_jenv()
	context["base_template"] = jenv.get_template(webnotes.get_config().get("base_template"))
	
	template_name = page_options['template']	
	html = jenv.get_template(template_name).render(context)
	
	if not no_cache:
		webnotes.cache().set_value("page:" + page_name, html)
	return html
	
def build_sitemap():
	sitemap = {}
	config = webnotes.cache().get_value("website_sitemap_config", build_website_sitemap_config)
	sitemap.update(config["pages"])

	# pages
	for p in config["pages"].values():
		if p.get("controller"):
			module = webnotes.get_module(p["controller"])
			p["no_cache"] = getattr(module, "no_cache", False)
			p["no_sitemap"] = getattr(module, "no_sitemap", False) or p["no_cache"]

	# generators
	for g in config["generators"].values():
		g["is_generator"] = True
		module = webnotes.get_module(g["controller"])

		condition = ""
		page_name_field = "page_name"
		if hasattr(module, "page_name_field"):
			page_name_field = module.page_name_field
		if hasattr(module, "condition_field"):
			condition = " where ifnull(%s, 0)=1" % module.condition_field

		for page_name, name, modified in webnotes.conn.sql("""select %s, name, modified from 
			`tab%s` %s""" % (page_name_field, module.doctype, condition)):
			opts = g.copy()
			opts["doctype"] = module.doctype
			opts["no_cache"] = getattr(module, "no_cache", False)
			opts["page_name"] = page_name
			if page_name_field != "page_name":
				opts["page_name_field"] = page_name_field
			opts["docname"] = name
			opts["lastmod"] = modified.strftime("%Y-%m-%d %H:%M:%S")
			sitemap[page_name] = opts
		
	return sitemap
	
def get_home_page():
	if not webnotes.conn:
		webnotes.connect()
	doc_name = webnotes.conn.get_value('Website Settings', None, 'home_page')
	if doc_name:
		page_name = webnotes.conn.get_value('Web Page', doc_name, 'page_name')
	else:
		page_name = 'login'

	return page_name
		
def build_website_sitemap_config():
	import os, time
	
	config = {"pages": {}, "generators":{}}
	basepath = webnotes.utils.get_base_path()
	
	def get_options(path, fname):
		name = fname
		if fname.endswith(".html"):
			name = fname[:-5]
		
		template_path = os.path.relpath(os.path.join(path, fname), basepath)
		
		options = webnotes._dict({
			"link_name": name,
			"template": template_path,
			"lastmod": time.ctime(os.path.getmtime(template_path))
		})

		controller_name = fname.split(".")[0].replace("-", "_") + ".py"
		controller_path = os.path.join(path, controller_name)
		if os.path.exists(controller_path):
			options.controller = os.path.relpath(controller_path[:-3], basepath).replace(os.path.sep, ".")
			options.controller = ".".join(options.controller.split(".")[1:])

		return options
	
	for path, folders, files in os.walk(basepath, followlinks=True):
<<<<<<< HEAD
			if os.path.basename(path)=="pages" and os.path.basename(os.path.dirname(path))=="templates":
				for fname in files:
					fname = webnotes.utils.cstr(fname)
					if fname.endswith(".html"):
						options = get_options(path, fname)
						config["pages"][options.link_name] = options

			if os.path.basename(path)=="generators" and os.path.basename(os.path.dirname(path))=="templates":
				for fname in files:
					if fname.endswith(".html"):
						options = get_options(path, fname)
						config["generators"][fname] = options
=======
		if os.path.basename(path)=="pages" and os.path.basename(os.path.dirname(path))=="templates":
			for fname in files:
				fname = webnotes.utils.cstr(fname)
				if fname.split(".")[-1] in ("html", "xml", "js", "css"):
					options = get_options(path, fname)
					config["pages"][options.link_name] = options

		if os.path.basename(path)=="generators" and os.path.basename(os.path.dirname(path))=="templates":
			for fname in files:
				if fname.endswith(".html"):
					options = get_options(path, fname)
					config["generators"][fname] = options
>>>>>>> b8338682
		
	return config

def get_website_settings():
	from webnotes.utils import get_request_site_address, encode, cint
	from urllib import quote
		
	all_top_items = webnotes.conn.sql("""\
		select * from `tabTop Bar Item`
		where parent='Website Settings' and parentfield='top_bar_items'
		order by idx asc""", as_dict=1)
	
	top_items = [d for d in all_top_items if not d['parent_label']]
	
	# attach child items to top bar
	for d in all_top_items:
		if d['parent_label']:
			for t in top_items:
				if t['label']==d['parent_label']:
					if not 'child_items' in t:
						t['child_items'] = []
					t['child_items'].append(d)
					break
					
	context = webnotes._dict({
		'top_bar_items': top_items,
		'footer_items': webnotes.conn.sql("""\
			select * from `tabTop Bar Item`
			where parent='Website Settings' and parentfield='footer_items'
			order by idx asc""", as_dict=1),
		"webnotes": webnotes,
		"utils": webnotes.utils,
		"post_login": [
			{"label": "Reset Password", "url": "update-password", "icon": "icon-key"},
			{"label": "Logout", "url": "/?cmd=web_logout", "icon": "icon-signout"}
		]
	})
		
	settings = webnotes.doc("Website Settings", "Website Settings")
	for k in ["banner_html", "brand_html", "copyright", "twitter_share_via",
		"favicon", "facebook_share", "google_plus_one", "twitter_share", "linked_in_share",
		"disable_signup"]:
		if k in settings.fields:
			context[k] = settings.fields.get(k)
			
	if settings.address:
		context["footer_address"] = settings.address

	for k in ["facebook_share", "google_plus_one", "twitter_share", "linked_in_share",
		"disable_signup"]:
		context[k] = cint(context.get(k) or 0)
	
	context.url = quote(str(get_request_site_address(full_address=True)), str(""))
	context.encoded_title = quote(encode(context.title or ""), str(""))
	
	try:
		import startup.webutils
		if hasattr(startup.webutils, "get_website_settings"):
			startup.webutils.get_website_settings(context)
	except:
		pass
	return context


def clear_cache(page_name=None):
	if page_name:
		delete_page_cache(page_name)
	else:
		cache = webnotes.cache()
		for p in get_all_pages():
			if p is not None:
				cache.delete_value("page:" + p)
		cache.delete_value("page:index")
		cache.delete_value("website_sitemap")
		cache.delete_value("website_sitemap_config")
		
		
def get_website_sitemap():
	return webnotes.cache().get_value("website_sitemap", build_sitemap)

def get_all_pages():
	return get_website_sitemap().keys()

def delete_page_cache(page_name):
	if page_name:
		cache = webnotes.cache()
		cache.delete_value("page:" + page_name)
		cache.delete_value("website_sitemap")
			
def get_hex_shade(color, percent):
	def p(c):
		v = int(c, 16) + int(int('ff', 16) * (float(percent)/100))
		if v < 0: 
			v=0
		if v > 255: 
			v=255
		h = hex(v)[2:]
		if len(h) < 2:
			h = "0" + h
		return h
		
	r, g, b = color[0:2], color[2:4], color[4:6]
	
	avg = (float(int(r, 16) + int(g, 16) + int(b, 16)) / 3)
	# switch dark and light shades
	if avg > 128:
		percent = -percent

	# stronger diff for darker shades
	if percent < 25 and avg < 64:
		percent = percent * 2
	
	return p(r) + p(g) + p(b)

def scrub_page_name(page_name):
	if page_name.endswith('.html'):
		page_name = page_name[:-5]

	return page_name

def is_signup_enabled():
	if getattr(webnotes.local, "is_signup_enabled", None) is None:
		webnotes.local.is_signup_enabled = True
		if webnotes.utils.cint(webnotes.conn.get_value("Website Settings", 
			"Website Settings", "disable_signup")):
				webnotes.local.is_signup_enabled = False
		
	return webnotes.local.is_signup_enabled

def update_page_name(doc, title):
	"""set page_name and check if it is unique"""
	new_page_name = page_name(title)
	sitemap = get_website_sitemap()
	
	if new_page_name in sitemap and \
		not (sitemap[new_page_name].doctype == doc.doctype and sitemap[new_page_name].docname == doc.name):
			webnotes.throw("%s: %s. %s: %s" % (new_page_name, _("Page already exists"),
				_("Please change the value"), title))
	
	if doc.page_name: delete_page_cache(doc.page_name)
	webnotes.conn.set(doc, "page_name", new_page_name)
	delete_page_cache(doc.page_name)

def page_name(title):
	"""make page name from title"""
	import re
	name = title.lower()
	name = re.sub('[~!@#$%^&*+()<>,."\']', '', name)
	name = re.sub('[:/]', '-', name)

	name = '-'.join(name.split())

	# replace repeating hyphens
	name = re.sub(r"(-)\1+", r"\1", name)
	
	return name<|MERGE_RESOLUTION|>--- conflicted
+++ resolved
@@ -19,7 +19,7 @@
 		html = render_page("404")
 	except Exception:
 		html = render_page('error')
-	
+		
 	webnotes._response.headers["Content-Type"] = "text/html; charset: utf-8"
 	if "content_type" in webnotes.response:
 		webnotes._response.headers["Content-Type"] = webnotes.response.pop("content_type")
@@ -35,7 +35,7 @@
 		html = webnotes.cache().get_value("page:" + page_name)
 		from_cache = True
 
-	if not html:		
+	if not html:
 		html = build_page(page_name)
 		from_cache = False
 	
@@ -137,15 +137,16 @@
 
 		for page_name, name, modified in webnotes.conn.sql("""select %s, name, modified from 
 			`tab%s` %s""" % (page_name_field, module.doctype, condition)):
-			opts = g.copy()
-			opts["doctype"] = module.doctype
-			opts["no_cache"] = getattr(module, "no_cache", False)
+				opts = g.copy()
+				opts["doctype"] = module.doctype
+				opts["docname"] = name
+				opts["no_cache"] = getattr(module, "no_cache", False)
 			opts["page_name"] = page_name
 			if page_name_field != "page_name":
 				opts["page_name_field"] = page_name_field
 			opts["docname"] = name
 			opts["lastmod"] = modified.strftime("%Y-%m-%d %H:%M:%S")
-			sitemap[page_name] = opts
+				sitemap[page_name] = opts
 		
 	return sitemap
 	
@@ -169,7 +170,7 @@
 	def get_options(path, fname):
 		name = fname
 		if fname.endswith(".html"):
-			name = fname[:-5]
+		name = fname[:-5]
 		
 		template_path = os.path.relpath(os.path.join(path, fname), basepath)
 		
@@ -188,11 +189,10 @@
 		return options
 	
 	for path, folders, files in os.walk(basepath, followlinks=True):
-<<<<<<< HEAD
 			if os.path.basename(path)=="pages" and os.path.basename(os.path.dirname(path))=="templates":
 				for fname in files:
 					fname = webnotes.utils.cstr(fname)
-					if fname.endswith(".html"):
+				if fname.split(".")[-1] in ("html", "xml", "js", "css"):
 						options = get_options(path, fname)
 						config["pages"][options.link_name] = options
 
@@ -201,20 +201,6 @@
 					if fname.endswith(".html"):
 						options = get_options(path, fname)
 						config["generators"][fname] = options
-=======
-		if os.path.basename(path)=="pages" and os.path.basename(os.path.dirname(path))=="templates":
-			for fname in files:
-				fname = webnotes.utils.cstr(fname)
-				if fname.split(".")[-1] in ("html", "xml", "js", "css"):
-					options = get_options(path, fname)
-					config["pages"][options.link_name] = options
-
-		if os.path.basename(path)=="generators" and os.path.basename(os.path.dirname(path))=="templates":
-			for fname in files:
-				if fname.endswith(".html"):
-					options = get_options(path, fname)
-					config["generators"][fname] = options
->>>>>>> b8338682
 		
 	return config
 
@@ -334,7 +320,7 @@
 		page_name = page_name[:-5]
 
 	return page_name
-
+			
 def is_signup_enabled():
 	if getattr(webnotes.local, "is_signup_enabled", None) is None:
 		webnotes.local.is_signup_enabled = True
