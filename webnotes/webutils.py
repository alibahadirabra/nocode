--- conflicted
+++ resolved
@@ -469,13 +469,8 @@
 		for block, render in template.blocks.items():
 			out[block] = scrub_relative_urls(concat(render(template.new_context(context))))
 	
-<<<<<<< HEAD
 	_render_blocks(context["template_path"])
-=======
-	# render each block individually
-	for block, render in template.blocks.items():
-		out[block] = scrub_relative_urls(concat(render(context)))
-	
+
 	# default blocks if not found
 	if "title" not in out:
 		out["title"] = context.get("title")
@@ -490,7 +485,6 @@
 	if "sidebar" not in out:
 		out["sidebar"] = scrub_relative_urls(
 			webnotes.get_template("templates/includes/sidebar.html").render(context))
->>>>>>> b777f189
 
 	return out
 
