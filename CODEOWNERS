--- conflicted
+++ resolved
@@ -7,11 +7,7 @@
 templates/				@surajshetty3416
 www/							@surajshetty3416
 integrations/			@leela
-<<<<<<< HEAD
-patches/					@surajshetty3416
-=======
 patches/					@surajshetty3416 @gavindsouza
->>>>>>> 77e0b595
 email/						@leela
 event_streaming/	@ruchamahabal
 data_import*			@netchampfaris
