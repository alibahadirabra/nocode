context("Control Link", () => {
	before(() => {
		cy.login();
		cy.visit("/app/website");
	});

	beforeEach(() => {
		cy.visit("/app/website");
		cy.create_records({
			doctype: "ToDo",
			description: "this is a test todo for link",
		}).as("todos");
	});

	function get_dialog_with_link() {
		return cy.dialog({
			title: "Link",
			fields: [
				{
					label: "Select ToDo",
					fieldname: "link",
					fieldtype: "Link",
					options: "ToDo",
				},
			],
		});
	}

	function get_dialog_with_user_link() {
		return cy.dialog({
			title: "Link",
			fields: [
				{
					label: "Select User",
					fieldname: "link",
					fieldtype: "Link",
					options: "User",
				},
			],
		});
	}

	it("should set the valid value", () => {
		get_dialog_with_link().as("dialog");

		cy.insert_doc(
			"Property Setter",
			{
				doctype: "Property Setter",
				doc_type: "User",
				property: "translate_link_fields",
				property_type: "Check",
				doctype_or_field: "DocType",
				value: "0",
			},
			true
		);

		cy.insert_doc(
			"Property Setter",
			{
				doctype: "Property Setter",
				doc_type: "ToDo",
				property: "show_title_field_in_link",
				property_type: "Check",
				doctype_or_field: "DocType",
				value: "0",
			},
			true
		);

		cy.intercept("POST", "/api/method/frappe.desk.search.search_link").as("search_link");

		cy.get(".frappe-control[data-fieldname=link] input").focus().as("input");
		cy.wait("@search_link");
		cy.get("@input").type("todo for link", { delay: 200 });
		cy.wait("@search_link");
		cy.get(".frappe-control[data-fieldname=link]").findByRole("listbox").should("be.visible");
		cy.get(".frappe-control[data-fieldname=link] input").type("{enter}", { delay: 100 });
		cy.get(".frappe-control[data-fieldname=link] input").blur();
		cy.get("@dialog").then((dialog) => {
			cy.get("@todos").then((todos) => {
				let value = dialog.get_value("link");
				expect(value).to.eq(todos[0]);
			});
		});
	});

	it("should unset invalid value", () => {
		get_dialog_with_link().as("dialog");

		cy.intercept("POST", "/api/method/frappe.client.validate_link").as("validate_link");

		cy.get(".frappe-control[data-fieldname=link] input")
			.type("invalid value", { delay: 100 })
			.blur();
		cy.wait("@validate_link");
		cy.get(".frappe-control[data-fieldname=link] input").should("have.value", "");
	});

	it("should be possible set empty value explicitly", () => {
		get_dialog_with_link().as("dialog");

		cy.intercept("POST", "/api/method/frappe.client.validate_link").as("validate_link");

		cy.get(".frappe-control[data-fieldname=link] input").type("  ", { delay: 100 }).blur();
		cy.wait("@validate_link");
		cy.get(".frappe-control[data-fieldname=link] input").should("have.value", "");
		cy.window()
			.its("cur_dialog")
			.then((dialog) => {
				expect(dialog.get_value("link")).to.equal("");
			});
	});

	it("should route to form on arrow click", () => {
		get_dialog_with_link().as("dialog");

		cy.intercept("POST", "/api/method/frappe.client.validate_link").as("validate_link");
		cy.intercept("POST", "/api/method/frappe.desk.search.search_link").as("search_link");

		cy.get("@todos").then((todos) => {
			cy.get(".frappe-control[data-fieldname=link] input").as("input");
			cy.get("@input").focus();
			cy.wait("@search_link");
			cy.get("@input").type(todos[0]).blur();
			cy.wait("@validate_link");
			cy.get("@input").focus();
			cy.wait(500); // wait for arrow to show
			cy.get(".frappe-control[data-fieldname=link] .btn-open").should("be.visible").click();
			cy.location("pathname").should("eq", `/app/todo/${todos[0]}`);
		});
	});

	it("show title field in link", () => {
		cy.insert_doc(
			"Property Setter",
			{
				doctype: "Property Setter",
				doc_type: "User",
				property: "translate_link_fields",
				property_type: "Check",
				doctype_or_field: "DocType",
				value: "0",
			},
			true
		);

		cy.insert_doc(
			"Property Setter",
			{
				doctype: "Property Setter",
				doc_type: "ToDo",
				property: "show_title_field_in_link",
				property_type: "Check",
				doctype_or_field: "DocType",
				value: "1",
			},
			true
		);

		cy.clear_cache();
		cy.wait(500);

		get_dialog_with_link().as("dialog");
		cy.window()
			.its("frappe")
			.then((frappe) => {
				if (!frappe.boot) {
					frappe.boot = {
						link_title_doctypes: ["ToDo"],
					};
				} else {
					frappe.boot.link_title_doctypes = ["ToDo"];
				}
			});

		cy.intercept("POST", "/api/method/frappe.desk.search.search_link").as("search_link");

		cy.get(".frappe-control[data-fieldname=link] input").focus().as("input");
		cy.wait("@search_link");
		cy.get("@input").type("todo for link");
		cy.wait("@search_link");
		cy.get(".frappe-control[data-fieldname=link] ul").should("be.visible");
		cy.get(".frappe-control[data-fieldname=link] input").type("{enter}", { delay: 100 });
		cy.get(".frappe-control[data-fieldname=link] input").blur();
		cy.get("@dialog").then((dialog) => {
			cy.get("@todos").then((todos) => {
				let field = dialog.get_field("link");
				let value = field.get_value();
				let label = field.get_label_value();

				expect(value).to.eq(todos[0]);
				expect(label).to.eq("this is a test todo for link");
			});
		});
	});

	it("should update dependant fields (via fetch_from)", () => {
		cy.get("@todos").then((todos) => {
			cy.visit(`/app/todo/${todos[0]}`);
			cy.intercept("POST", "/api/method/frappe.desk.search.search_link").as("search_link");
			cy.intercept("POST", "/api/method/frappe.client.validate_link").as("validate_link");

			cy.get(".frappe-control[data-fieldname=assigned_by] input").focus().as("input");
			cy.get("@input").type("Administrator", { delay: 100 }).blur();
			cy.wait("@validate_link");
			cy.get(".frappe-control[data-fieldname=assigned_by_full_name] .control-value").should(
				"contain",
				"Administrator"
			);

			cy.window().its("cur_frm.doc.assigned_by").should("eq", "Administrator");

			// invalid input
			cy.get("@input").clear().type("invalid input", { delay: 100 }).blur();
			cy.get(".frappe-control[data-fieldname=assigned_by_full_name] .control-value").should(
				"contain",
				""
			);

			cy.window().its("cur_frm.doc.assigned_by").should("eq", null);

			// set valid value again
			cy.get("@input").clear().focus();
			cy.wait("@search_link");
			cy.get("@input").type("Administrator", { delay: 100 }).blur();
			cy.wait("@validate_link");

			cy.window().its("cur_frm.doc.assigned_by").should("eq", "Administrator");

			// clear input
			cy.get("@input").clear().blur();
			cy.get(".frappe-control[data-fieldname=assigned_by_full_name] .control-value").should(
				"contain",
				""
			);

			cy.window().its("cur_frm.doc.assigned_by").should("eq", "");
		});
	});

	it("should set default values", () => {
		cy.insert_doc(
			"Property Setter",
			{
				doctype_or_field: "DocField",
				doc_type: "ToDo",
				field_name: "assigned_by",
				property: "default",
				property_type: "Text",
				value: "Administrator",
			},
			true
		);
		cy.reload();
		cy.new_form("ToDo");
		cy.fill_field("description", "new", "Text Editor");
		cy.intercept("POST", "/api/method/frappe.desk.form.save.savedocs").as("save_form");
		cy.findByRole("button", { name: "Save" }).click();
		cy.wait("@save_form");
		cy.get(".frappe-control[data-fieldname=assigned_by_full_name] .control-value").should(
			"contain",
			"Administrator"
		);
		// if user clears default value explicitly, system should not reset default again
		cy.get_field("assigned_by").clear().blur();
		cy.intercept("POST", "/api/method/frappe.desk.form.save.savedocs").as("save_form");
		cy.findByRole("button", { name: "Save" }).click();
		cy.wait("@save_form");
		cy.get_field("assigned_by").should("have.value", "");
		cy.get(".frappe-control[data-fieldname=assigned_by_full_name] .control-value").should(
			"contain",
			""
		);
	});

	it("show translated text for link with show_title_field_in_link enabled", () => {
		cy.insert_doc(
			"Property Setter",
			{
				doctype: "Property Setter",
				doc_type: "ToDo",
				property: "translate_link_fields",
				property_type: "Check",
				doctype_or_field: "DocType",
				value: "1",
			},
			true
		);

		cy.insert_doc(
			"Property Setter",
			{
				doctype: "Property Setter",
				doc_type: "ToDo",
				property: "show_title_field_in_link",
				property_type: "Check",
				doctype_or_field: "DocType",
				value: "1",
			},
			true
		);

		cy.window()
			.its("frappe")
			.then((frappe) => {
				cy.insert_doc("Translation", {
					doctype: "Translation",
					language: frappe.boot.lang,
					source_text: "this is a test todo for link",
					translated_text: "this is a translated test todo for link",
				});
			});

		cy.clear_cache();
		cy.wait(500);

		cy.window()
			.its("frappe")
			.then((frappe) => {
				if (!frappe.boot) {
					frappe.boot = {
						link_title_doctypes: ["ToDo"],
						translatable_doctypes: ["ToDo"],
					};
				} else {
					frappe.boot.link_title_doctypes = ["ToDo"];
					frappe.boot.translatable_doctypes = ["ToDo"];
				}
			});

		get_dialog_with_link().as("dialog");
		cy.intercept("POST", "/api/method/frappe.desk.search.search_link").as("search_link");

		cy.get(".frappe-control[data-fieldname=link] input").focus().as("input");
		cy.wait("@search_link");
		cy.get("@input").type("todo for link", { delay: 100 });
		cy.wait("@search_link");
		cy.get(".frappe-control[data-fieldname=link] ul").should("be.visible");
		cy.get(".frappe-control[data-fieldname=link] input").type("{enter}", { delay: 100 });
		cy.get(".frappe-control[data-fieldname=link] input").blur();
		cy.get("@dialog").then((dialog) => {
			cy.get("@todos").then((todos) => {
				let field = dialog.get_field("link");
				let value = field.get_value();
				let label = field.get_label_value();

				expect(value).to.eq(todos[0]);
				expect(label).to.eq("this is a translated test todo for link");
			});
		});
	});

	it("show translated text for link with show_title_field_in_link disabled", () => {
		cy.insert_doc(
			"Property Setter",
			{
				doctype: "Property Setter",
				doc_type: "User",
				property: "translate_link_fields",
				property_type: "Check",
				doctype_or_field: "DocType",
				value: "1",
			},
			true
		);

		cy.insert_doc(
			"Property Setter",
			{
				doctype: "Property Setter",
				doc_type: "ToDo",
				property: "show_title_field_in_link",
				property_type: "Check",
				doctype_or_field: "DocType",
				value: "0",
			},
			true
		);

		cy.window()
			.its("frappe")
			.then((frappe) => {
				cy.insert_doc("Translation", {
					doctype: "Translation",
					language: frappe.boot.lang,
					source_text: "test@erpnext.com",
					translated_text: "translatedtest@erpnext.com",
				});
			});

		cy.clear_cache();
		cy.wait(500);

		cy.window()
			.its("frappe")
			.then((frappe) => {
				if (!frappe.boot) {
					frappe.boot = {
						translatable_doctypes: ["User"],
					};
				} else {
					frappe.boot.translatable_doctypes = ["User"];
				}
			});

		get_dialog_with_user_link().as("dialog");
		cy.intercept("POST", "/api/method/frappe.desk.search.search_link").as("search_link");

		cy.get(".frappe-control[data-fieldname=link] input").focus().as("input");
		cy.wait("@search_link");
		cy.get("@input").type("test@erpnext.com", { delay: 100 });
		cy.wait("@search_link");
		cy.get(".frappe-control[data-fieldname=link] ul").should("be.visible");
		cy.get(".frappe-control[data-fieldname=link] input").type("{enter}", { delay: 100 });
		cy.get(".frappe-control[data-fieldname=link] input").blur();
		cy.get("@dialog").then((dialog) => {
			let field = dialog.get_field("link");
			let value = field.get_value();
			let label = field.get_label_value();

			expect(value).to.eq("test@erpnext.com");
			expect(label).to.eq("translatedtest@erpnext.com");
		});
	});

<<<<<<< HEAD
	it("show focus field", () => {
		cy.call("frappe.tests.ui_test_helpers.enable_focus_field").then(() => {
			cy.intercept("POST", "/api/method/frappe.desk.search.search_link").as("search_link");

			cy.new_form("Test Link Control");
			cy.get(".frappe-control[data-fieldname=user] input").focus().as("input");
			cy.wait("@search_link");
			cy.get(".link-badge").should("be.visible");
		});
=======
	it("show custom link option", () => {
		cy.window()
			.its("frappe")
			.then((frappe) => {
				frappe.ui.form.ControlLink.link_options = (link) => {
					return [
						{
							html:
								"<span class='text-primary custom-link-option'>" +
								"<i class='fa fa-search' style='margin-right: 5px;'></i> " +
								"Custom Link Option" +
								"</span>",
							label: "Custom Link Option",
							value: "custom__link_option",
							action: () => {},
						},
					];
				};

				get_dialog_with_link().as("dialog");
				cy.get(".frappe-control[data-fieldname=link] input").focus().as("input");
				cy.get("@input").type("custom", { delay: 100 });
				cy.get(".custom-link-option").should("be.visible");
			});
>>>>>>> 1aa3f75d
	});
});<|MERGE_RESOLUTION|>--- conflicted
+++ resolved
@@ -425,17 +425,6 @@
 		});
 	});
 
-<<<<<<< HEAD
-	it("show focus field", () => {
-		cy.call("frappe.tests.ui_test_helpers.enable_focus_field").then(() => {
-			cy.intercept("POST", "/api/method/frappe.desk.search.search_link").as("search_link");
-
-			cy.new_form("Test Link Control");
-			cy.get(".frappe-control[data-fieldname=user] input").focus().as("input");
-			cy.wait("@search_link");
-			cy.get(".link-badge").should("be.visible");
-		});
-=======
 	it("show custom link option", () => {
 		cy.window()
 			.its("frappe")
@@ -460,6 +449,15 @@
 				cy.get("@input").type("custom", { delay: 100 });
 				cy.get(".custom-link-option").should("be.visible");
 			});
->>>>>>> 1aa3f75d
+
+	it("show focus field", () => {
+		cy.call("frappe.tests.ui_test_helpers.enable_focus_field").then(() => {
+			cy.intercept("POST", "/api/method/frappe.desk.search.search_link").as("search_link");
+
+			cy.new_form("Test Link Control");
+			cy.get(".frappe-control[data-fieldname=user] input").focus().as("input");
+			cy.wait("@search_link");
+			cy.get(".link-badge").should("be.visible");
+		});
 	});
 });