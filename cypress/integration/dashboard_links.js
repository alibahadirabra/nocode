import doctype_with_child_table from "../fixtures/doctype_with_child_table";
import child_table_doctype from "../fixtures/child_table_doctype";
import child_table_doctype_1 from "../fixtures/child_table_doctype_1";
import doctype_to_link from "../fixtures/doctype_to_link";
const doctype_to_link_name = doctype_to_link.name;
const child_table_doctype_name = child_table_doctype.name;

context("Dashboard links", () => {
	before(() => {
		cy.visit("/login");
		cy.login("Administrator");
		cy.insert_doc("DocType", child_table_doctype, true);
		cy.insert_doc("DocType", child_table_doctype_1, true);
		cy.insert_doc("DocType", doctype_with_child_table, true);
		cy.insert_doc("DocType", doctype_to_link, true);
		return cy
			.window()
			.its("frappe")
			.then((frappe) => {
				frappe.call("frappe.tests.ui_test_helpers.update_child_table", {
					name: child_table_doctype_name,
				});
			});
	});

	it("Adding a new contact, checking for the counter on the dashboard and deleting the created contact", () => {
		cy.visit("/app/contact");
		cy.clear_filters();

		cy.visit(`/app/user/${cy.config("testUser")}`);

		//To check if initially the dashboard contains only the "Contact" link and there is no counter
<<<<<<< HEAD
=======
		cy.select_form_tab("Connections");
>>>>>>> 9ef10818
		cy.get('[data-doctype="Contact"]').should("contain", "Contact");

		//Adding a new contact
		cy.get('.document-link-badge[data-doctype="Contact"]').click();
		cy.wait(300);
		cy.findByRole("button", { name: "Add Contact" }).should("be.visible");
		cy.findByRole("button", { name: "Add Contact" }).click();
		cy.get('[data-doctype="Contact"][data-fieldname="first_name"]').type("Admin");
		cy.findByRole("button", { name: "Save" }).click();
		cy.visit(`/app/user/${cy.config("testUser")}`);

		//To check if the counter for contact doc is "2" after adding additional contact
<<<<<<< HEAD
=======
		cy.select_form_tab("Connections");
>>>>>>> 9ef10818
		cy.get('[data-doctype="Contact"] > .count').should("contain", "2");
		cy.get('[data-doctype="Contact"]').contains("Contact").click();

		//Deleting the newly created contact
		cy.visit("/app/contact");
		cy.get(".list-subject > .select-like > .list-row-checkbox").eq(0).click({ force: true });
		cy.findByRole("button", { name: "Actions" }).click();
		cy.get('.actions-btn-group [data-label="Delete"]').click();
		cy.findByRole("button", { name: "Yes" }).click({ delay: 700 });

		//To check if the counter from the "Contact" doc link is removed
		cy.wait(700);
		cy.visit("/app/user");
		cy.get(".list-row-col > .level-item > .ellipsis").eq(0).click({ force: true });
		cy.get('[data-doctype="Contact"]').should("contain", "Contact");
	});

	it("Report link in dashboard", () => {
		cy.visit(`/app/user/${cy.config("testUser")}`);
<<<<<<< HEAD
		cy.get('[data-doctype="Contact"]').should("contain", "Contact");
		cy.findByText("Connections");
=======
		cy.select_form_tab("Connections");
		cy.get('.document-link[data-doctype="Contact"]').contains("Contact");
>>>>>>> 9ef10818
		cy.window()
			.its("cur_frm")
			.then((cur_frm) => {
				cur_frm.dashboard.data.reports = [
					{
						label: "Reports",
						items: ["Website Analytics"],
					},
				];
				cur_frm.dashboard.render_report_links();
<<<<<<< HEAD
				cy.get('[data-report="Website Analytics"]').contains("Website Analytics").click();
				cy.findByText("Website Analytics");
=======
				cy.get('.document-link[data-report="Website Analytics"]')
					.contains("Website Analytics")
					.click();
>>>>>>> 9ef10818
			});
	});

	it("check if child table is populated with linked field on creation from dashboard link", () => {
		cy.new_form(doctype_to_link_name);
		cy.fill_field("title", "Test Linking");
		cy.findByRole("button", { name: "Save" }).click();

		cy.get(".document-link .btn-new").click();
		cy.get(
			'.frappe-control[data-fieldname="child_table"] .rows .data-row .col[data-fieldname="doctype_to_link"]'
		).should("contain.text", "Test Linking");
	});
});<|MERGE_RESOLUTION|>--- conflicted
+++ resolved
@@ -30,10 +30,7 @@
 		cy.visit(`/app/user/${cy.config("testUser")}`);
 
 		//To check if initially the dashboard contains only the "Contact" link and there is no counter
-<<<<<<< HEAD
-=======
 		cy.select_form_tab("Connections");
->>>>>>> 9ef10818
 		cy.get('[data-doctype="Contact"]').should("contain", "Contact");
 
 		//Adding a new contact
@@ -46,10 +43,7 @@
 		cy.visit(`/app/user/${cy.config("testUser")}`);
 
 		//To check if the counter for contact doc is "2" after adding additional contact
-<<<<<<< HEAD
-=======
 		cy.select_form_tab("Connections");
->>>>>>> 9ef10818
 		cy.get('[data-doctype="Contact"] > .count').should("contain", "2");
 		cy.get('[data-doctype="Contact"]').contains("Contact").click();
 
@@ -69,13 +63,8 @@
 
 	it("Report link in dashboard", () => {
 		cy.visit(`/app/user/${cy.config("testUser")}`);
-<<<<<<< HEAD
-		cy.get('[data-doctype="Contact"]').should("contain", "Contact");
-		cy.findByText("Connections");
-=======
 		cy.select_form_tab("Connections");
 		cy.get('.document-link[data-doctype="Contact"]').contains("Contact");
->>>>>>> 9ef10818
 		cy.window()
 			.its("cur_frm")
 			.then((cur_frm) => {
@@ -86,14 +75,9 @@
 					},
 				];
 				cur_frm.dashboard.render_report_links();
-<<<<<<< HEAD
-				cy.get('[data-report="Website Analytics"]').contains("Website Analytics").click();
-				cy.findByText("Website Analytics");
-=======
 				cy.get('.document-link[data-report="Website Analytics"]')
 					.contains("Website Analytics")
 					.click();
->>>>>>> 9ef10818
 			});
 	});
 
