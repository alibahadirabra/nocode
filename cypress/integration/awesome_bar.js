context("Awesome Bar", () => {
	before(() => {
		cy.visit("/login");
		cy.login();
		cy.visit("/app/website");
	});

	beforeEach(() => {
		cy.get(".navbar .navbar-home").click();
<<<<<<< HEAD
		cy.findByPlaceholderText("Search or type a command (Ctrl + G)").clear();
	});

	it("navigates to doctype list", () => {
		cy.findByPlaceholderText("Search or type a command (Ctrl + G)").type("todo", {
			delay: 700,
		});
		cy.get(".awesomplete").findByRole("listbox").should("be.visible");
		cy.findByPlaceholderText("Search or type a command (Ctrl + G)").type("{enter}", {
			delay: 700,
		});

		cy.get(".title-text").should("contain", "To Do");

=======
		cy.findByPlaceholderText("Search or type a command (Ctrl + G)").as("awesome_bar");
		cy.get("@awesome_bar").type("{selectall}");
	});

	it("navigates to doctype list", () => {
		cy.get("@awesome_bar").type("todo");
		cy.wait(100);
		cy.get(".awesomplete").findByRole("listbox").should("be.visible");
		cy.get("@awesome_bar").type("{enter}");
		cy.get(".title-text").should("contain", "To Do");
>>>>>>> 9ef10818
		cy.location("pathname").should("eq", "/app/todo");
	});

	it("find text in doctype list", () => {
<<<<<<< HEAD
		cy.findByPlaceholderText("Search or type a command (Ctrl + G)").type(
			"test in todo{enter}",
			{ delay: 700 }
		);

		cy.get(".title-text").should("contain", "To Do");

		cy.findByPlaceholderText("ID").should("have.value", "%test%");
=======
		cy.get("@awesome_bar").type("test in todo");
		cy.wait(100);
		cy.get("@awesome_bar").type("{enter}");
		cy.get(".title-text").should("contain", "To Do");
		cy.wait(200);
		const name_filter = cy.get('[data-original-title="ID"] > input');
		name_filter.should("have.value", "%test%");
>>>>>>> 9ef10818
		cy.clear_filters();
	});

	it("navigates to new form", () => {
<<<<<<< HEAD
		cy.findByPlaceholderText("Search or type a command (Ctrl + G)").type(
			"new blog post{enter}",
			{ delay: 700 }
		);

=======
		cy.get("@awesome_bar").type("new blog post");
		cy.wait(100);
		cy.get("@awesome_bar").type("{enter}");
>>>>>>> 9ef10818
		cy.get(".title-text:visible").should("have.text", "New Blog Post");
	});

	it("calculates math expressions", () => {
<<<<<<< HEAD
		cy.findByPlaceholderText("Search or type a command (Ctrl + G)").type(
			"55 + 32{downarrow}{enter}",
			{ delay: 700 }
		);

=======
		cy.get("@awesome_bar").type("55 + 32");
		cy.wait(100);
		cy.get("@awesome_bar").type("{downarrow}{enter}");
>>>>>>> 9ef10818
		cy.get(".modal-title").should("contain", "Result");
		cy.get(".msgprint").should("contain", "55 + 32 = 87");
	});
});<|MERGE_RESOLUTION|>--- conflicted
+++ resolved
@@ -7,22 +7,6 @@
 
 	beforeEach(() => {
 		cy.get(".navbar .navbar-home").click();
-<<<<<<< HEAD
-		cy.findByPlaceholderText("Search or type a command (Ctrl + G)").clear();
-	});
-
-	it("navigates to doctype list", () => {
-		cy.findByPlaceholderText("Search or type a command (Ctrl + G)").type("todo", {
-			delay: 700,
-		});
-		cy.get(".awesomplete").findByRole("listbox").should("be.visible");
-		cy.findByPlaceholderText("Search or type a command (Ctrl + G)").type("{enter}", {
-			delay: 700,
-		});
-
-		cy.get(".title-text").should("contain", "To Do");
-
-=======
 		cy.findByPlaceholderText("Search or type a command (Ctrl + G)").as("awesome_bar");
 		cy.get("@awesome_bar").type("{selectall}");
 	});
@@ -33,21 +17,10 @@
 		cy.get(".awesomplete").findByRole("listbox").should("be.visible");
 		cy.get("@awesome_bar").type("{enter}");
 		cy.get(".title-text").should("contain", "To Do");
->>>>>>> 9ef10818
 		cy.location("pathname").should("eq", "/app/todo");
 	});
 
 	it("find text in doctype list", () => {
-<<<<<<< HEAD
-		cy.findByPlaceholderText("Search or type a command (Ctrl + G)").type(
-			"test in todo{enter}",
-			{ delay: 700 }
-		);
-
-		cy.get(".title-text").should("contain", "To Do");
-
-		cy.findByPlaceholderText("ID").should("have.value", "%test%");
-=======
 		cy.get("@awesome_bar").type("test in todo");
 		cy.wait(100);
 		cy.get("@awesome_bar").type("{enter}");
@@ -55,37 +28,20 @@
 		cy.wait(200);
 		const name_filter = cy.get('[data-original-title="ID"] > input');
 		name_filter.should("have.value", "%test%");
->>>>>>> 9ef10818
 		cy.clear_filters();
 	});
 
 	it("navigates to new form", () => {
-<<<<<<< HEAD
-		cy.findByPlaceholderText("Search or type a command (Ctrl + G)").type(
-			"new blog post{enter}",
-			{ delay: 700 }
-		);
-
-=======
 		cy.get("@awesome_bar").type("new blog post");
 		cy.wait(100);
 		cy.get("@awesome_bar").type("{enter}");
->>>>>>> 9ef10818
 		cy.get(".title-text:visible").should("have.text", "New Blog Post");
 	});
 
 	it("calculates math expressions", () => {
-<<<<<<< HEAD
-		cy.findByPlaceholderText("Search or type a command (Ctrl + G)").type(
-			"55 + 32{downarrow}{enter}",
-			{ delay: 700 }
-		);
-
-=======
 		cy.get("@awesome_bar").type("55 + 32");
 		cy.wait(100);
 		cy.get("@awesome_bar").type("{downarrow}{enter}");
->>>>>>> 9ef10818
 		cy.get(".modal-title").should("contain", "Result");
 		cy.get(".msgprint").should("contain", "55 + 32 = 87");
 	});
