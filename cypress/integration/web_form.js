context("Web Form", () => {
	before(() => {
		cy.login();
	});

	it("Create Web Form", () => {
		cy.visit("/app/web-form/new");

		cy.intercept("POST", "/api/method/frappe.desk.form.save.savedocs").as("save_form");

		cy.fill_field("title", "Note");
		cy.fill_field("doc_type", "Note", "Link");
		cy.fill_field("module", "Website", "Link");
		cy.click_custom_action_button("Get Fields");
		cy.click_custom_action_button("Publish");

		cy.wait("@save_form");

		cy.get_field("route").should("have.value", "note");
		cy.get(".title-area .indicator-pill").contains("Published");
	});

<<<<<<< HEAD
	it('Open Web Form', () => {
		cy.visit('/note');
		cy.fill_field('title', 'Note 1');
		cy.get('.web-form-actions button').contains('Save').click();

		cy.url().should('include', '/note/new');

		cy.request('/api/method/logout');
		cy.visit('/note');
=======
	it("Open Web Form (Logged in User)", () => {
		cy.visit("/note");

		cy.fill_field("title", "Note 1");
		cy.get(".web-form-actions button").contains("Save").click();

		cy.url().should("include", "/note/Note%201");

		cy.visit("/note");
		cy.url().should("include", "/note/Note%201");
	});

	it("Open Web Form (Guest)", () => {
		cy.request("/api/method/logout");
		cy.visit("/note");
>>>>>>> 2101a2d5

		cy.url().should("include", "/note/new");

		cy.fill_field("title", "Guest Note 1");
		cy.get(".web-form-actions button").contains("Save").click();

		cy.url().should("include", "/note/new");

		cy.visit("/note");
		cy.url().should("include", "/note/new");
	});

	it("Login Required", () => {
		cy.login();
		cy.visit("/app/web-form/note");

		cy.findByRole("tab", { name: "Form Settings" }).click();
		cy.get('input[data-fieldname="login_required"]').check({ force: true });

		cy.save();

		cy.visit("/note");
		cy.url().should("include", "/note/Note%201");

		cy.call("logout");

		cy.visit("/note");
		cy.get_open_dialog()
			.get(".modal-message")
			.contains("You are not permitted to access this page without login.");
	});

	it("Show List", () => {
		cy.login();
		cy.visit("/app/web-form/note");

		cy.findByRole("tab", { name: "List Settings" }).click();
		cy.get('input[data-fieldname="show_list"]').check();

		cy.save();

		cy.visit("/note");
		cy.url().should("include", "/note/list");
		cy.get(".web-list-table").should("be.visible");
	});

	it("Show Custom List Title", () => {
		cy.visit("/app/web-form/note");

		cy.findByRole("tab", { name: "List Settings" }).click();
		cy.fill_field("list_title", "Note List");

		cy.save();

		cy.visit("/note");
		cy.url().should("include", "/note/list");
		cy.get(".web-list-header h1").should("contain.text", "Note List");
	});

	it("Show Custom List Columns", () => {
		cy.visit("/note");
		cy.url().should("include", "/note/list");

		cy.get(".web-list-table thead th").contains("Name");
		cy.get(".web-list-table thead th").contains("Title");

		cy.visit("/app/web-form/note");

		cy.findByRole("tab", { name: "List Settings" }).click();

		cy.get('[data-fieldname="list_columns"] .grid-footer button')
			.contains("Add Row")
			.as("add-row");

		cy.get("@add-row").click();
		cy.get('[data-fieldname="list_columns"] .grid-body .rows').as("grid-rows");
		cy.get("@grid-rows").find('.grid-row:first [data-fieldname="fieldname"]').click();
		cy.get("@grid-rows")
			.find('.grid-row:first select[data-fieldname="fieldname"]')
			.select("Title (Data)");

		cy.get("@add-row").click();
		cy.get("@grid-rows").find('.grid-row[data-idx="2"] [data-fieldname="fieldname"]').click();
		cy.get("@grid-rows")
			.find('.grid-row[data-idx="2"] select[data-fieldname="fieldname"]')
			.select("Public (Check)");

		cy.get("@add-row").click();
		cy.get("@grid-rows").find('.grid-row:last [data-fieldname="fieldname"]').click();
		cy.get("@grid-rows")
			.find('.grid-row:last select[data-fieldname="fieldname"]')
			.select("Content (Text Editor)");

		cy.save();

		cy.visit("/note");
		cy.url().should("include", "/note/list");
		cy.get(".web-list-table thead th").contains("Title");
		cy.get(".web-list-table thead th").contains("Public");
		cy.get(".web-list-table thead th").contains("Content");
	});

	it("Breadcrumbs", () => {
		cy.visit("/note/Note 1");
		cy.get(".breadcrumb-container .breadcrumb .breadcrumb-item:first a")
			.should("contain.text", "Note")
			.click();
		cy.url().should("include", "/note/list");
	});

	it("Custom Breadcrumbs", () => {
		cy.visit("/app/web-form/note");

		cy.findByRole("tab", { name: "Form Settings" }).click();
		cy.get(".form-section .section-head").contains("Customization").click();
		cy.fill_field("breadcrumbs", '[{"label": _("Notes"), "route":"note"}]', "Code");
		cy.get(".form-section .section-head").contains("Customization").click();
		cy.save();

		cy.visit("/note/Note 1");
		cy.get(".breadcrumb-container .breadcrumb .breadcrumb-item:first a").should(
			"contain.text",
			"Notes"
		);
	});

	it("Read Only", () => {
		cy.login();
		cy.visit("/note");
		cy.url().should("include", "/note/list");

		// Read Only Field
		cy.get('.web-list-table tbody tr[id="Note 1"]').click();
		cy.get('.frappe-control[data-fieldname="title"] .control-input').should(
			"have.css",
			"display",
			"none"
		);
	});

	it("Edit Mode", () => {
		cy.visit("/app/web-form/note");

		cy.findByRole("tab", { name: "Form Settings" }).click();
		cy.get('input[data-fieldname="allow_edit"]').check();

		cy.save();

		cy.visit("/note/Note 1");
		cy.url().should("include", "/note/Note%201");

		cy.get(".web-form-actions a").contains("Edit").click();
		cy.url().should("include", "/note/Note%201/edit");

		// Editable Field
		cy.get_field("title").should("have.value", "Note 1");

		cy.fill_field("title", " Edited");
		cy.get(".web-form-actions button").contains("Save").click();
		cy.get_field("title").should("have.value", "Note 1 Edited");
	});

	it("Allow Multiple Response", () => {
		cy.visit("/app/web-form/note");

		cy.findByRole("tab", { name: "Form Settings" }).click();
		cy.get('input[data-fieldname="allow_multiple"]').check();

		cy.save();

		cy.visit("/note");
		cy.url().should("include", "/note/list");

		cy.get(".web-list-actions a:visible").contains("New").click();
		cy.url().should("include", "/note/new");

		cy.fill_field("title", "Note 2");
		cy.get(".web-form-actions button").contains("Save").click();
	});

	it("Allow Delete", () => {
		cy.visit("/app/web-form/note");

		cy.findByRole("tab", { name: "Form Settings" }).click();
		cy.get('input[data-fieldname="allow_delete"]').check();

		cy.save();

		cy.visit("/note");
		cy.url().should("include", "/note/list");

<<<<<<< HEAD
		cy.get('.web-list-table tbody tr[id="Note 1"] .list-col-checkbox input').click();
		cy.get('.web-list-table tbody tr[id="Note 2"] .list-col-checkbox input').click();
		cy.get('.web-list-actions button:visible').contains('Delete').click({force: true});
=======
		cy.get('.web-list-table tbody tr[id="Note 1"] .list-col-checkbox').click();
		cy.get('.web-list-table tbody tr[id="Note 2"] .list-col-checkbox').click();
		cy.get(".web-list-actions button:visible").contains("Delete").click({ force: true });
>>>>>>> 2101a2d5

		cy.get(".web-list-actions button").contains("Delete").should("not.be.visible");

		cy.visit("/note");
		cy.get('.web-list-table tbody tr[id="Note 1"]').should("not.exist");
		cy.get('.web-list-table tbody tr[id="Note 2"]').should("not.exist");
		cy.get('.web-list-table tbody tr[id="Guest Note 1"]').should("exist");
	});

	it("Navigate and Submit a WebForm", () => {
		cy.visit("/update-profile");

		cy.get(".web-form-actions a").contains("Edit").click();

		cy.fill_field("last_name", "_Test User");

		cy.get(".web-form-actions .btn-primary").click();
		cy.url().should("include", "/me");
	});

	it("Navigate and Submit a MultiStep WebForm", () => {
		cy.call("frappe.tests.ui_test_helpers.update_webform_to_multistep").then(() => {
			cy.visit("/update-profile-duplicate");

			cy.get(".web-form-actions a").contains("Edit").click();

			cy.fill_field("last_name", "_Test User");

			cy.get(".btn-next").should("be.visible");
			cy.get(".btn-next").click();

			cy.get(".btn-previous").should("be.visible");
			cy.get(".btn-next").should("not.be.visible");

			cy.get(".web-form-actions .btn-primary").click();
			cy.url().should("include", "/me");
		});
	});
});<|MERGE_RESOLUTION|>--- conflicted
+++ resolved
@@ -20,7 +20,6 @@
 		cy.get(".title-area .indicator-pill").contains("Published");
 	});
 
-<<<<<<< HEAD
 	it('Open Web Form', () => {
 		cy.visit('/note');
 		cy.fill_field('title', 'Note 1');
@@ -30,23 +29,6 @@
 
 		cy.request('/api/method/logout');
 		cy.visit('/note');
-=======
-	it("Open Web Form (Logged in User)", () => {
-		cy.visit("/note");
-
-		cy.fill_field("title", "Note 1");
-		cy.get(".web-form-actions button").contains("Save").click();
-
-		cy.url().should("include", "/note/Note%201");
-
-		cy.visit("/note");
-		cy.url().should("include", "/note/Note%201");
-	});
-
-	it("Open Web Form (Guest)", () => {
-		cy.request("/api/method/logout");
-		cy.visit("/note");
->>>>>>> 2101a2d5
 
 		cy.url().should("include", "/note/new");
 
@@ -238,15 +220,9 @@
 		cy.visit("/note");
 		cy.url().should("include", "/note/list");
 
-<<<<<<< HEAD
 		cy.get('.web-list-table tbody tr[id="Note 1"] .list-col-checkbox input').click();
 		cy.get('.web-list-table tbody tr[id="Note 2"] .list-col-checkbox input').click();
 		cy.get('.web-list-actions button:visible').contains('Delete').click({force: true});
-=======
-		cy.get('.web-list-table tbody tr[id="Note 1"] .list-col-checkbox').click();
-		cy.get('.web-list-table tbody tr[id="Note 2"] .list-col-checkbox').click();
-		cy.get(".web-list-actions button:visible").contains("Delete").click({ force: true });
->>>>>>> 2101a2d5
 
 		cy.get(".web-list-actions button").contains("Delete").should("not.be.visible");
 
