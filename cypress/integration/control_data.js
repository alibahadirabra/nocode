--- conflicted
+++ resolved
@@ -41,11 +41,7 @@
 	it("check custom formatters", () => {
 		cy.visit(`/app/doctype/User`);
 		cy.get(
-<<<<<<< HEAD
-			'[data-fieldname="fields"] .grid-row[data-idx="2"] [data-fieldname="fieldtype"] .static-area'
-=======
 			'[data-fieldname="fields"] .grid-row[data-idx="3"] [data-fieldname="fieldtype"] .static-area'
->>>>>>> 9ef10818
 		).should("have.text", "Section Break");
 	});
 
