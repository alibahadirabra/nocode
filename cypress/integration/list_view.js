context("List View", () => {
	before(() => {
		cy.login();
		cy.visit("/app/website");
		return cy
			.window()
			.its("frappe")
			.then((frappe) => {
				return frappe.xcall("frappe.tests.ui_test_helpers.setup_workflow");
			});
	});

	it("Keep checkbox checked after Refresh", { scrollBehavior: false }, () => {
		cy.go_to_list("ToDo");
		cy.clear_filters();
<<<<<<< HEAD
		cy.get(".list-row-container .list-row-checkbox").click({
			multiple: true,
			force: true,
		});
		cy.get(".actions-btn-group button").contains("Actions").should("be.visible");
		cy.intercept("/api/method/frappe.desk.reportview.get").as("list-refresh");
		cy.wait(3000); // wait before you hit another refresh
		cy.get('button[data-original-title="Refresh"]').click();
		cy.wait("@list-refresh");
=======
		cy.get(".list-header-subject > .list-subject > .list-check-all").click();
		cy.get("button[data-original-title='Reload List']").click();
>>>>>>> 9ef10818
		cy.get(".list-row-container .list-row-checkbox:checked").should("be.visible");
	});

	it('enables "Actions" button', { scrollBehavior: false }, () => {
		const actions = [
			"Approve",
			"Reject",
			"Edit",
			"Export",
			"Assign To",
			"Apply Assignment Rule",
			"Add Tags",
			"Print",
			"Delete",
		];
		cy.go_to_list("ToDo");
		cy.clear_filters();
<<<<<<< HEAD
		cy.get('.list-row-container:contains("Pending") .list-row-checkbox').click({
			multiple: true,
			force: true,
		});
		cy.get(".actions-btn-group button").contains("Actions").should("be.visible").click();
=======
		cy.get(".list-header-subject > .list-subject > .list-check-all").click();
		cy.findByRole("button", { name: "Actions" }).click();
>>>>>>> 9ef10818
		cy.get(".dropdown-menu li:visible .dropdown-item")
			.should("have.length", 9)
			.each((el, index) => {
				cy.wrap(el).contains(actions[index]);
			})
			.then((elements) => {
				cy.intercept({
					method: "POST",
					url: "api/method/frappe.model.workflow.bulk_workflow_approval",
				}).as("bulk-approval");
				cy.wrap(elements).contains("Approve").click();
				cy.wait("@bulk-approval");
<<<<<<< HEAD
				cy.wait(300);
				cy.get_open_dialog().find(".btn-modal-close").click();
=======
				cy.hide_dialog();
>>>>>>> 9ef10818
				cy.reload();
				cy.clear_filters();
				cy.get(".list-row-container:visible").should("contain", "Approved");
			});
	});
});<|MERGE_RESOLUTION|>--- conflicted
+++ resolved
@@ -13,20 +13,8 @@
 	it("Keep checkbox checked after Refresh", { scrollBehavior: false }, () => {
 		cy.go_to_list("ToDo");
 		cy.clear_filters();
-<<<<<<< HEAD
-		cy.get(".list-row-container .list-row-checkbox").click({
-			multiple: true,
-			force: true,
-		});
-		cy.get(".actions-btn-group button").contains("Actions").should("be.visible");
-		cy.intercept("/api/method/frappe.desk.reportview.get").as("list-refresh");
-		cy.wait(3000); // wait before you hit another refresh
-		cy.get('button[data-original-title="Refresh"]').click();
-		cy.wait("@list-refresh");
-=======
 		cy.get(".list-header-subject > .list-subject > .list-check-all").click();
 		cy.get("button[data-original-title='Reload List']").click();
->>>>>>> 9ef10818
 		cy.get(".list-row-container .list-row-checkbox:checked").should("be.visible");
 	});
 
@@ -44,16 +32,8 @@
 		];
 		cy.go_to_list("ToDo");
 		cy.clear_filters();
-<<<<<<< HEAD
-		cy.get('.list-row-container:contains("Pending") .list-row-checkbox').click({
-			multiple: true,
-			force: true,
-		});
-		cy.get(".actions-btn-group button").contains("Actions").should("be.visible").click();
-=======
 		cy.get(".list-header-subject > .list-subject > .list-check-all").click();
 		cy.findByRole("button", { name: "Actions" }).click();
->>>>>>> 9ef10818
 		cy.get(".dropdown-menu li:visible .dropdown-item")
 			.should("have.length", 9)
 			.each((el, index) => {
@@ -66,12 +46,7 @@
 				}).as("bulk-approval");
 				cy.wrap(elements).contains("Approve").click();
 				cy.wait("@bulk-approval");
-<<<<<<< HEAD
-				cy.wait(300);
-				cy.get_open_dialog().find(".btn-modal-close").click();
-=======
 				cy.hide_dialog();
->>>>>>> 9ef10818
 				cy.reload();
 				cy.clear_filters();
 				cy.get(".list-row-container:visible").should("contain", "Approved");
