--- conflicted
+++ resolved
@@ -1,11 +1,7 @@
 context('List View', () => {
 	before(() => {
 		cy.login();
-<<<<<<< HEAD
-		cy.visit('/desk');
-=======
 		cy.visit('/desk#workspace/Website');
->>>>>>> e5a87aa4
 		return cy.window().its('frappe').then(frappe => {
 			return frappe.xcall("frappe.tests.ui_test_helpers.setup_workflow");
 		});
