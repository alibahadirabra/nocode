--- conflicted
+++ resolved
@@ -42,22 +42,6 @@
 });
 
 Cypress.Commands.add('call', (method, args) => {
-<<<<<<< HEAD
-	return cy.window().its('frappe.csrf_token').then(csrf_token => {
-		return cy.request({
-			url: `/api/method/${method}`,
-			method: 'POST',
-			body: args,
-			retryOnStatusCodeFailure: true,
-			headers: {
-				'Accept': 'application/json',
-				'Content-Type': 'application/json',
-				'X-Frappe-CSRF-Token': csrf_token
-			}
-		}).then(res => {
-			expect(res.status).eq(200);
-			return res.body;
-=======
 	return cy
 		.window()
 		.its('frappe.csrf_token')
@@ -67,6 +51,7 @@
 					url: `/api/method/${method}`,
 					method: 'POST',
 					body: args,
+					retryOnStatusCodeFailure: true,
 					headers: {
 						Accept: 'application/json',
 						'Content-Type': 'application/json',
@@ -77,7 +62,6 @@
 					expect(res.status).eq(200);
 					return res.body;
 				});
->>>>>>> cf10a323
 		});
 });
 
