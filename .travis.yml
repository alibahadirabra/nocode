language: python
dist: bionic

addons:
  hosts:
    - test_site
    - test_site_producer
  mariadb: 10.3
  postgresql: 9.5
  chrome: stable

services:
  - xvfb
  - mysql

git:
  depth: 1

cache:
  pip: true
  npm: true
  yarn: true
  directories:
    # we also need to cache folder with Cypress binary
    # https://docs.cypress.io/guides/guides/continuous-integration.html#Caching
    - ~/.cache


matrix:
  include:
<<<<<<< HEAD
=======
  - name: "Python 3.7 MariaDB"
    python: 3.7
    env: DB=mariadb TYPE=server
    script: bench --site test_site run-tests --coverage

>>>>>>> b2e5472e
  - name: "Python 3.7 PostgreSQL"
    python: 3.7
    env: DB=postgres TYPE=server
    script: bench --site test_site run-tests --coverage

  - name: "Cypress"
    python: 3.7
    env: DB=mariadb TYPE=ui
    before_script:
    - bench --site test_site execute frappe.utils.install.complete_setup_wizard
    - bench --site test_site_producer execute frappe.utils.install.complete_setup_wizard
    script: bench --site test_site run-ui-tests frappe --headless

before_install:
 # do we really want to run travis?
  - |
    python ./.travis/roulette.py
    if [[ $? != 2 ]];then
      exit;
    fi

 # install wkhtmltopdf
  - wget -O /tmp/wkhtmltox.tar.xz https://github.com/frappe/wkhtmltopdf/raw/master/wkhtmltox-0.12.3_linux-generic-amd64.tar.xz
  - tar -xf /tmp/wkhtmltox.tar.xz -C /tmp
  - sudo mv /tmp/wkhtmltox/bin/wkhtmltopdf /usr/local/bin/wkhtmltopdf
  - sudo chmod o+x /usr/local/bin/wkhtmltopdf

  # install cups
  - sudo apt-get install libcups2-dev

install:
  - cd ~
  - source ./.nvm/nvm.sh
  - nvm install 12

  - pip install frappe-bench

  - bench init frappe-bench --skip-assets --python $(which python) --frappe-path $TRAVIS_BUILD_DIR

  - mkdir ~/frappe-bench/sites/test_site
  - cp $TRAVIS_BUILD_DIR/.travis/consumer_db/$DB.json ~/frappe-bench/sites/test_site/site_config.json

  - mkdir ~/frappe-bench/sites/test_site_producer
  - cp $TRAVIS_BUILD_DIR/.travis/producer_db/$DB.json ~/frappe-bench/sites/test_site_producer/site_config.json

  - if [ $DB == "mariadb" ];then
      mysql -u root -e "SET GLOBAL character_set_server = 'utf8mb4'";
      mysql -u root -e "SET GLOBAL collation_server = 'utf8mb4_unicode_ci'";

      mysql -u root -e "CREATE DATABASE test_frappe_consumer";
      mysql -u root -e "CREATE USER 'test_frappe_consumer'@'localhost' IDENTIFIED BY 'test_frappe_consumer'";
      mysql -u root -e "GRANT ALL PRIVILEGES ON \`test_frappe_consumer\`.* TO 'test_frappe_consumer'@'localhost'";

      mysql -u root -e "CREATE DATABASE test_frappe_producer";
      mysql -u root -e "CREATE USER 'test_frappe_producer'@'localhost' IDENTIFIED BY 'test_frappe_producer'";
      mysql -u root -e "GRANT ALL PRIVILEGES ON \`test_frappe_producer\`.* TO 'test_frappe_producer'@'localhost'";

      mysql -u root -e "UPDATE mysql.user SET Password=PASSWORD('travis') WHERE User='root'";
      mysql -u root -e "FLUSH PRIVILEGES";
    fi

  - if [ $DB == "postgres" ];then
      psql -c "CREATE DATABASE test_frappe_consumer" -U postgres;
      psql -c "CREATE USER test_frappe_consumer WITH PASSWORD 'test_frappe'" -U postgres;

      psql -c "CREATE DATABASE test_frappe_producer" -U postgres;
      psql -c "CREATE USER test_frappe_producer WITH PASSWORD 'test_frappe'" -U postgres;
    fi

  - cd ./frappe-bench

  - sed -i 's/watch:/# watch:/g' Procfile
  - sed -i 's/schedule:/# schedule:/g' Procfile

  - if [ $TYPE == "server" ]; then sed -i 's/socketio:/# socketio:/g' Procfile; fi
  - if [ $TYPE == "server" ]; then sed -i 's/redis_socketio:/# redis_socketio:/g' Procfile; fi

  - if [ $TYPE == "ui" ]; then bench setup requirements --node; fi

  # install node-sass which is required for website theme test
  - cd ./apps/frappe
  - yarn add node-sass@4.13.1
  - cd ../..

  - bench start &
  - bench --site test_site reinstall --yes
  - bench --site test_site_producer reinstall --yes
  - bench build --app frappe

after_script:
  - pip install coverage==4.5.4
  - pip install python-coveralls
  - coveralls -b apps/frappe -d ../../sites/.coverage<|MERGE_RESOLUTION|>--- conflicted
+++ resolved
@@ -28,14 +28,6 @@
 
 matrix:
   include:
-<<<<<<< HEAD
-=======
-  - name: "Python 3.7 MariaDB"
-    python: 3.7
-    env: DB=mariadb TYPE=server
-    script: bench --site test_site run-tests --coverage
-
->>>>>>> b2e5472e
   - name: "Python 3.7 PostgreSQL"
     python: 3.7
     env: DB=postgres TYPE=server
